#!/usr/bin/env python3

# Test initial conditions

from boututils.run_wrapper import shell, shell_safe, launch_safe, getmpirun
from boutdata.collect import collect

import configparser
import itertools
from scipy.special import erf
import numpy as np
import os

#requires not make

########################################
# Implementations of BOUT++ functions


def bout_round(x):
    """
    BOUT++ rounding
    """
    return x + 0.5 if x > 0.0 else x - 0.5


def genRand(seed):
    """
    BOUT++ psuedo random number generator

    This PRNG has no memory, i.e. you need to call it with a different
    seed each time
    """
    # Make sure seed is
    if(seed < 0.0):
        seed *= -1

    # Round the seed to get the number of iterations
    niter = int(11 + (23 + bout_round(seed)) % 79)

    # Start x between 0 and 1
    A = 0.01
    B = 1.23456789
    x = (A + np.mod(seed, B)) / (B + 2.*A)

    # Iterate logistic map
    for i in range(niter):
        x = 3.99 * x * (1. - x)

    return x


def ballooning(x, ball_n=3):
    """
    Ballooning function. Currently too tricky to implement
    """
    raise NotImplementedError("ballooning")


def gauss(x, width=1.0):
    """
    Normalised gaussian
    """
    return np.exp(-x**2/(2*width**2)) / np.sqrt(2*np.pi)


def mixmode(x, seed=0.5):
    """
    14 modes with random phases
    """
    result = 0.0
    for i in range(14):
        phase = np.pi * (2.*genRand(seed + i) - 1.)
        result += ((1./(1. + np.abs(i-4.))**2) *
                   np.cos(i * x + phase))
    return result


def heaviside(x):
    """
    Heaviside step function
    """
    return 1 * (x > 0)


def tanhhat(x, width, centre, steepness):
    """
    BOUT++ TanhHat function
    """
    return 0.5*(np.tanh( steepness * (x - (centre - width/2.))) +
                np.tanh(-steepness * (x - (centre + width/2.))))


def atan(x, y=None):
    """
    Resolves to either np.arctan or np.arctan depending on the number of arguments
    """
    if y is not None:
        return np.arctan2(x, y)
    else:
        return np.arctan(x)


def max(*args):
    """
    Maximum of *args at each point
    """
    current = args[0]
    for arg in args:
        current = np.maximum(arg, current)
    return current


def min(*args):
    """
    Minimum of *args at each point
    """
    current = args[0]
    for arg in args:
        current = np.minimum(arg, current)
    return current

<<<<<<< HEAD
def realy(*args):
    res=np.zeros((7,14,4))
    for y in range(-1,13):
        res[:,y+1,:]=y
    return res
=======
def fmod(x, denominator=1.0):
    """
    Modulo operator using fmod convention, (rem in Matlab)
    """
    return  np.fmod(x, denominator)
>>>>>>> f07014d6

# Rename functions to match BOUT++ naming
# Mostly just alternative names to numpy functions
abs = np.abs
asin = np.arcsin
acos = np.arccos
ballooning = ballooning
cos = np.cos
cosh = np.cosh
exp = np.exp
tanh = np.tanh
H = heaviside
log = np.log
power = np.power
sin = np.sin
sinh = np.sinh
sqrt = np.sqrt
tan = np.tan
TanhHat = tanhhat
pi = np.pi

########################################
# Running the test

# Some parameters
success = True
tolerance = 1e-13
cmd = "./test_initial"
datadir = "data"
inputfile = os.path.join(datadir, "BOUT.inp")
MPIRUN = getmpirun()

# Read the input file
config = configparser.ConfigParser()
with open(inputfile, "r") as f:
    config.read_file(itertools.chain(['[global]'], f), source=inputfile)

# Find the variables that have a "function" option
varlist = [key for key, values in config.items() if 'function' in values]

# Remove the coordinate arrays
for coord in ["var_x", "var_y", "var_z"]:
    varlist.remove(coord)

# Make the test case
cxx_snippet = """
  Field3D {name};
  create_and_dump({name}, "{name}");
"""

with open("test_functions.cxx", "w") as f:
    for var in varlist:
        f.write(cxx_snippet.format(name=var))

print("Making initial conditions test")
shell_safe("make clean")
shell_safe("make > make.log")

nprocs = [1, 2, 3, 4]
for nproc in nprocs:
    status, out = launch_safe(cmd, runcmd=MPIRUN, nproc=nproc, pipe=True, verbose=True)
    with open("run.log.{}".format(nproc), "w") as f:
        f.write(out)

    if status != 0:
        print("=> Could not run test")
        print(status)
        exit(status)

    # Collect the coordinate arrays separately
    x = collect("var_x", xguards=True, yguards=True, path=datadir, info=False)
    y = collect("var_y", xguards=True, yguards=True, path=datadir, info=False)
    z = collect("var_z", xguards=True, yguards=True, path=datadir, info=False)

    # Evaluate the functions
    for var in varlist:
        function = config[var]['function']
        function = function.replace("^", "**")
        if ":" in function:
            print("{} contains reference to variable - not possible to resolve at this time".format(var))
            continue
        try:
            analytic = eval(function)
        except NotImplementedError as err:
            print("{} not implemented, skipping".format(err.args[0]))
        else:
            data = collect(var, xguards=True, yguards=True, path=datadir, info=False)
            E2 = np.sqrt(np.mean((analytic - data)**2))
            if E2 < tolerance:
                success_string = "PASS"
            else:
                if ( var == "mixmode" or var == "mixmode_seed" ) and E2 < 1e-3:
                    import platform
                    arch=platform.machine()
                    if arch=='i686':
                        # This can happen due tue excess precision e.g. on X87 architecture
                        success_string = "WARNING"
                    else:
                        print("This should only happen in i686 with an x87 math architecture.")
                        print("We detected however an %s architecture."%arch)
                        success_string = "FAIL"
                        success = False
                else:
                    success_string = "FAIL"
                    success = False
            print("\tChecking {var:<12}: l-2: {err:.4e} ... {success}".format(var=var, err=E2,
                                                                      success=success_string))

if success:
    print(" => All tests passed")
    exit(0)
else:
    print(" => Some failed tests")
    exit(1)<|MERGE_RESOLUTION|>--- conflicted
+++ resolved
@@ -120,19 +120,11 @@
         current = np.minimum(arg, current)
     return current
 
-<<<<<<< HEAD
-def realy(*args):
-    res=np.zeros((7,14,4))
-    for y in range(-1,13):
-        res[:,y+1,:]=y
-    return res
-=======
 def fmod(x, denominator=1.0):
     """
     Modulo operator using fmod convention, (rem in Matlab)
     """
     return  np.fmod(x, denominator)
->>>>>>> f07014d6
 
 # Rename functions to match BOUT++ naming
 # Mostly just alternative names to numpy functions
