#include <bout.hxx>
#include <derivs.hxx>

// Y derivative using yup() and ydown() fields
const Field3D DDY_yud(const Field3D& f) {
  Field3D result = emptyFrom(f);

  for (int i = 0; i < mesh->LocalNx; i++)
    for (int j = mesh->ystart; j <= mesh->yend; j++)
      for (int k = 0; k < mesh->LocalNz; k++)
        result(i, j, k) = 0.5 * (f.yup()(i, j + 1, k) - f.ydown()(i, j - 1, k));

  return result;
}

// Y derivative assuming field is aligned in Y
const Field3D DDY_aligned(const Field3D& f) {
  Field3D result = emptyFrom(f);

  for (int i = 0; i < mesh->LocalNx; i++)
    for (int j = mesh->ystart; j <= mesh->yend; j++)
      for (int k = 0; k < mesh->LocalNz; k++)
        result(i, j, k) = 0.5 * (f(i, j + 1, k) - f(i, j - 1, k));

  return result;
}

int main(int argc, char** argv) {

  BoutInitialise(argc, argv);

  // Read variable from mesh
  Field3D var;
  mesh->get(var, "var");

  Field3D var2 = copy(var);

  // Var starts in orthogonal X-Z coordinates

  // Calculate yup and ydown
<<<<<<< HEAD
  mesh->communicate(var);
  
=======
  s.calcParallelSlices(var);

>>>>>>> a202ef09
  // Calculate d/dy using yup() and ydown() fields
  Field3D ddy = DDY(var);

  // Calculate d/dy by transform to field-aligned coordinates
  // (var2 has no yup/ydown fields)
  Field3D ddy2 = DDY(var2);

  // Change into field-aligned coordinates
  Field3D var_aligned = toFieldAligned(var);
<<<<<<< HEAD
  var_aligned.applyBoundary("neumann");
  mesh->communicate(var_aligned);
  
=======

>>>>>>> a202ef09
  // var now field aligned
  Field3D ddy_check = DDY_aligned(var_aligned);

  // Shift back to orthogonal X-Z coordinates
  ddy_check = fromFieldAligned(ddy_check);

  SAVE_ONCE3(ddy, ddy2, ddy_check);
  dump.write();

  BoutFinalise();

  return 0;
}<|MERGE_RESOLUTION|>--- conflicted
+++ resolved
@@ -38,13 +38,8 @@
   // Var starts in orthogonal X-Z coordinates
 
   // Calculate yup and ydown
-<<<<<<< HEAD
-  mesh->communicate(var);
-  
-=======
   s.calcParallelSlices(var);
 
->>>>>>> a202ef09
   // Calculate d/dy using yup() and ydown() fields
   Field3D ddy = DDY(var);
 
@@ -54,13 +49,7 @@
 
   // Change into field-aligned coordinates
   Field3D var_aligned = toFieldAligned(var);
-<<<<<<< HEAD
-  var_aligned.applyBoundary("neumann");
-  mesh->communicate(var_aligned);
-  
-=======
 
->>>>>>> a202ef09
   // var now field aligned
   Field3D ddy_check = DDY_aligned(var_aligned);
 
