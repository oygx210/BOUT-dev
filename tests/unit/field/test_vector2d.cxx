--- conflicted
+++ resolved
@@ -671,11 +671,6 @@
 
   auto result = abs(vector1);
 
-<<<<<<< HEAD
-  EXPECT_TRUE(IsField2DEqualBoutReal(result, 24.819347291981714));
-}
-#endif
-=======
   EXPECT_TRUE(IsFieldEqual(result, 24.819347291981714));
 }
->>>>>>> fcc62072
+#endif