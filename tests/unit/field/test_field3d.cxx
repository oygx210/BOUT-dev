--- conflicted
+++ resolved
@@ -582,11 +582,7 @@
   REGION invalid = (REGION) 99999;
 
   // This is not a valid region for Field3D
-<<<<<<< HEAD
   EXPECT_THROW(field.region(invalid), BoutException);
-=======
-  EXPECT_THROW(field.getRegion(RGN_NOZ), BoutException);
->>>>>>> f07014d6
 }
 
 TEST_F(Field3DTest, IterateOver2DRGN_ALL) {
