--- conflicted
+++ resolved
@@ -327,8 +327,7 @@
         meshes.at(j + i * nype).xOutMesh = &meshes.at(j + (i + 1) * nype);
       }
       if (j == 0) {
-<<<<<<< HEAD
-        meshes.at(j + i * nype).yDownMesh = &meshes.at(nype - 1 + i * nype);
+        meshes.at(j + i * nype).yUpMesh = &meshes.at(nype - 1 + i * nype);
 	if (i == 0) {
 	  meshes.at(j + i * nype).xyInDownMesh = &meshes.at(nype - 1 + i * nype);
 	  meshes.at(j + i * nype).xyInDownMesh_SendsInner = true;
@@ -343,9 +342,6 @@
 	  meshes.at(j + i * nype).xyOutDownMesh = &meshes.at(nype - 1 + (i + 1) * nype);
 	  meshes.at(j + i * nype).xyOutDownMesh_SendsInner = true;
 	}
-=======
-        meshes.at(j + i * nype).yUpMesh = &meshes.at(nype - 1 + i * nype);
->>>>>>> 9da81974
       } else {
         meshes.at(j + i * nype).yDownMesh = &meshes.at(j - 1 + i * nype);
 	if (i == 0) {
@@ -365,7 +361,6 @@
       }
       if (j == nype - 1) {
         meshes.at(j + i * nype).yUpMesh = &meshes.at(0 + i * nype);
-<<<<<<< HEAD
 	if (i == 0) {
 	  meshes.at(j + i * nype).xyInUpMesh = &meshes.at(0 + i * nype);
 	  meshes.at(j + i * nype).xyInUpMesh_SendsInner = true;
@@ -380,8 +375,6 @@
 	  meshes.at(j + i * nype).xyOutUpMesh = &meshes.at(0 + (i + 1) * nype);
 	  meshes.at(j + i * nype).xyOutUpMesh_SendsInner = true;
 	}
-=======
->>>>>>> 9da81974
       } else {
         meshes.at(j + i * nype).yUpMesh = &meshes.at(j + 1 + i * nype);
 	if (i == 0) {
