--- conflicted
+++ resolved
@@ -166,11 +166,6 @@
     for(yj=mesh->ystart;yj < mesh->yend+1;yj++){
       for(zk=0;zk<mesh->LocalNz;zk++){
         x = mesh->GlobalX(xi)*Lx;
-<<<<<<< HEAD
-        y = mesh->GlobalY(yj)*Ly;
-        z = mesh->GlobalZ(zk);
-=======
->>>>>>> 39f0b31b
         result(xi,yj,zk) = -2.*Sin(10*t)*Sin(5.*Power(x,2)) + Cos(10*t)*
           (-2.*Cos(5.*Power(x,2)) + 20.*Power(x,2)*Sin(5.*Power(x,2)));
       }
