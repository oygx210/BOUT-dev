--- conflicted
+++ resolved
@@ -5,11 +5,8 @@
 # Tests a range of different schemes
 #
 
-<<<<<<< HEAD
 #Requires: sympy
-=======
-#requires: slow_tests
->>>>>>> c9ad9f12
+#Requires: slow_tests
 
 from __future__ import division
 from __future__ import print_function
