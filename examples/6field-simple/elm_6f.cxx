--- conflicted
+++ resolved
@@ -514,21 +514,12 @@
   relax_j_tconst = options["relax_j_tconst"].withDefault(0.1);
 
   // Toroidal filtering
-<<<<<<< HEAD
   filter_z = options["filter_z"].withDefault(false); // Filter a single n
   filter_z_mode = options["filter_z_mode"].withDefault(1);
-  low_pass_z = options["low_pass_z"].withDefault(-1);   // Low-pass filter
-  zonal_flow = options["zonal_flow"].withDefault(-1);   // zonal flow filter
-  zonal_field = options["zonal_field"].withDefault(-1); // zonal field filter
-  zonal_bkgd = options["zonal_bkgd"].withDefault(-1);   // zonal background P filter
-=======
-  OPTION(options, filter_z, false); // Filter a single n
-  OPTION(options, filter_z_mode, 1);
-  OPTION(options, low_pass_z, -1);  // Low-pass filter
-  OPTION(options, zonal_flow, false);  // zonal flow filter
-  OPTION(options, zonal_field, false); // zonal field filter
-  OPTION(options, zonal_bkgd, false);  // zonal background P filter
->>>>>>> 4a42c461
+  low_pass_z = options["low_pass_z"].withDefault(false);   // Low-pass filter
+  zonal_flow = options["zonal_flow"].withDefault(false);   // zonal flow filter
+  zonal_field = options["zonal_field"].withDefault(false); // zonal field filter
+  zonal_bkgd = options["zonal_bkgd"].withDefault(false);   // zonal background P filter
 
   filter_nl = options["filter_nl"].withDefault(-1); // zonal background P filter
 
