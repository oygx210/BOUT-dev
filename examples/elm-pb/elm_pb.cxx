--- conflicted
+++ resolved
@@ -465,21 +465,12 @@
   relax_j_tconst = options["relax_j_tconst"].withDefault(0.1);
 
   // Toroidal filtering
-<<<<<<< HEAD
   filter_z = options["filter_z"].withDefault(false); // Filter a single n
   filter_z_mode = options["filter_z_mode"].withDefault(1);
-  low_pass_z = options["low_pass_z"].withDefault(-1);   // Low-pass filter
-  zonal_flow = options["zonal_flow"].withDefault(-1);   // zonal flow filter
-  zonal_field = options["zonal_field"].withDefault(-1); // zonal field filter
-  zonal_bkgd = options["zonal_bkgd"].withDefault(-1);   // zonal background P filter
-=======
-  OPTION(options, filter_z, false); // Filter a single n
-  OPTION(options, filter_z_mode, 1);
-  OPTION(options, low_pass_z, -1);  // Low-pass filter
-  OPTION(options, zonal_flow, false);  // zonal flow filter
-  OPTION(options, zonal_field, false); // zonal field filter
-  OPTION(options, zonal_bkgd, false);  // zonal background P filter
->>>>>>> 4a42c461
+  low_pass_z = options["low_pass_z"].withDefault(false);   // Low-pass filter
+  zonal_flow = options["zonal_flow"].withDefault(false);   // zonal flow filter
+  zonal_field = options["zonal_field"].withDefault(false); // zonal field filter
+  zonal_bkgd = options["zonal_bkgd"].withDefault(false);   // zonal background P filter
 
   // Radial smoothing
   smooth_j_x = options["smooth_j_x"].withDefault(false); // Smooth Jpar in x
@@ -537,21 +528,21 @@
 
   // heating factor in pressure
   heating_P = options["heating_P"].withDefault(-1.0); //  heating power in pressure
-  hp_width = options["hp_width"].withDefault(
-      0.1); //  the percentage of radial grid points for heating
-            //  profile radial width in pressure
+  hp_width =
+      options["hp_width"].withDefault(0.1); //  the percentage of radial grid points for
+                                            //  heating profile radial width in pressure
   hp_length = options["hp_length"].withDefault(
       0.04); //  the percentage of radial grid points for heating
              //  profile radial domain in pressure
 
   // sink factor in pressure
   sink_P = options["sink_P"].withDefault(-1.0); //  sink in pressure
-  sp_width = options["sp_width"].withDefault(
-      0.05); //  the percentage of radial grid points for sink
-             //  profile radial width in pressure
-  sp_length = options["sp_length"].withDefault(
-      0.04); //  the percentage of radial grid points for sink
-             //  profile radial domain in pressure
+  sp_width =
+      options["sp_width"].withDefault(0.05); //  the percentage of radial grid points for
+                                             //  sink profile radial width in pressure
+  sp_length =
+      options["sp_length"].withDefault(0.04); //  the percentage of radial grid points for
+                                              //  sink profile radial domain in pressure
 
   // left edge sink factor in vorticity
   sink_Ul = options["sink_Ul"].withDefault(-1.0); //  left edge sink in vorticity
@@ -615,8 +606,9 @@
         // Divide n by the size of the domain
         int zperiod = globalOptions["zperiod"].withDefault(1);
         if ((rmp_n % zperiod) != 0)
-          output_warn.write("     ***WARNING: rmp_n (%d) not a multiple of zperiod (%d)\n", rmp_n,
-                            zperiod);
+          output_warn.write(
+              "     ***WARNING: rmp_n (%d) not a multiple of zperiod (%d)\n", rmp_n,
+              zperiod);
 
         output.write("\tMagnetic perturbation: n = %d, m = %d, magnitude %e Tm\n", rmp_n,
                      rmp_m, rmp_factor);
@@ -1013,7 +1005,8 @@
     // Implicit Phi solve using IDA
 
     if (!bout_constrain(phi, C_phi, "phi")) {
-      output_error.write("ERROR: Cannot constrain. Run again with phi_constraint=false\n");
+      output_error.write(
+          "ERROR: Cannot constrain. Run again with phi_constraint=false\n");
       throw BoutException("Aborting.\n");
     }
 
@@ -1058,7 +1051,7 @@
   aparSolver = Laplacian::create();
   aparSolver->setFlags(apar_flags);
   aparSolver->setCoefA(-delta_e_inv * N0 * N0);
-  
+
   /////////////// CHECK VACUUM ///////////////////////
   // In vacuum region, initial vorticity should equal zero
 
@@ -1283,7 +1276,7 @@
       // Recommunicate now smoothed
       mesh->communicate(Jpar);
     }
-    
+
     // Get Delp2(J) from J
     Jpar2 = Delp2(Jpar);
 
@@ -1420,7 +1413,8 @@
       Psitarget = aparSolver->solve(Jtarget);
 
       // Add a relaxation term in the vacuum
-      ddt(Psi) = ddt(Psi) * (1. - vac_mask) - (Psi - Psitarget) * vac_mask / relax_j_tconst;
+      ddt(Psi) =
+          ddt(Psi) * (1. - vac_mask) - (Psi - Psitarget) * vac_mask / relax_j_tconst;
     }
   }
 
