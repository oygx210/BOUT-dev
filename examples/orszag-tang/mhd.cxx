--- conflicted
+++ resolved
@@ -47,13 +47,8 @@
     bout_solve(B, "B");
 
     Coordinates *coord = mesh->getCoordinates();
-<<<<<<< HEAD
-    output.write("dx[0,0] = {:e}, dy[0,0] = {:e}, dz = {:e}\n", coord->dx(0, 0),
-                 coord->dy(0, 0), coord->dz);
-=======
-    output.write("dx[0,0] = %e, dy[0,0] = %e, dz = %e\n", coord->dx(0, 0, 0),
+    output.write("dx[0,0] = {:e}, dy[0,0] = {:e}, dz = {:e}\n", coord->dx(0, 0, 0),
                  coord->dy(0, 0, 0), coord->dz);
->>>>>>> 0a0bcb89
 
     SAVE_REPEAT(divB);
 
