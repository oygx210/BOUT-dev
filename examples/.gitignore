--- conflicted
+++ resolved
@@ -1,13 +1,9 @@
 *.dmp.*
 *.log.*
 *.restart.*
-<<<<<<< HEAD
-*.pdf
-=======
 
 *.pdf
 
->>>>>>> 240be117
 BOUT.settings
 gas_compress
 2fluid
