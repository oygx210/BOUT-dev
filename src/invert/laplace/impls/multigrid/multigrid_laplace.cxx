/**************************************************************************
 * Perpendicular Laplacian inversion. 
 *                           Using Geometrical Multigrid Solver
 *
 * Equation solved is:
 *  d*\nabla^2_\perp x + (1/c1)\nabla_perp c2\cdot\nabla_\perp x + a x = b
 *
 **************************************************************************
 * Copyright 2016 K.S. Kang
 *
 * Contact: Ben Dudson, bd512@york.ac.uk
 * 
 * This file is part of BOUT++.
 *
 * BOUT++ is free software: you can redistribute it and/or modify
 * it under the terms of the GNU Lesser General Public License as published by
 * the Free Software Foundation, either version 3 of the License, or
 * (at your option) any later version.
 *
 * BOUT++ is distributed in the hope that it will be useful,
 * but WITHOUT ANY WARRANTY; without even the implied warranty of
 * MERCHANTABILITY or FITNESS FOR A PARTICULAR PURPOSE.  See the
 * GNU Lesser General Public License for more details.
 *
 * You should have received a copy of the GNU Lesser General Public License
 * along with BOUT++.  If not, see <http://www.gnu.org/licenses/>.
 *
 **************************************************************************/

#include "multigrid_laplace.hxx"
#include <msg_stack.hxx>

#ifdef _OPENMP
#include <omp.h>
#endif

BoutReal soltime=0.0,settime=0.0;

LaplaceMultigrid::LaplaceMultigrid(Options *opt) :
  Laplacian(opt),
  A(0.0), C1(1.0), C2(1.0), D(1.0) {

  TRACE("LaplaceMultigrid::LaplaceMultigrid(Options *opt)");
  
  // Get Options in Laplace Section
  if (!opt) opts = Options::getRoot()->getSection("laplace");
  else opts=opt;
  opts->get("multigridlevel",mglevel,7,true);
  opts->get("rtol",rtol,pow(10.0,-8),true);
  opts->get("atol",atol,pow(10.0,-20),true);
  opts->get("dtol",dtol,pow(10.0,5),true);
  opts->get("smtype",mgsm,1,true);
  opts->get("jacomega",omega,0.8,true);
  opts->get("solvertype",mgplag,1,true);
  opts->get("cftype",cftype,0,true);
  opts->get("mergempi",mgmpi,63,true);
  opts->get("checking",pcheck,0,true);
  tcheck = pcheck;
  mgcount = 0;

  // Initialize, allocate memory, etc.
  comms_tagbase = 385; // Some random number
  
  int implemented_global_flags = INVERT_START_NEW;
  if ( global_flags & ~implemented_global_flags ) {
    throw BoutException("Attempted to set Laplacian inversion flag that is not implemented in LaplaceMultigrid.");
  }
  int implemented_boundary_flags = INVERT_AC_GRAD + INVERT_SET + INVERT_DC_GRAD; // INVERT_DC_GRAD does not actually do anything, but harmless to set while comparing to Fourier solver with Neumann boundary conditions
  if ( inner_boundary_flags & ~implemented_boundary_flags ) {
    throw BoutException("Attempted to set Laplacian inner boundary inversion flag that is not implemented in LaplaceMultigrid.");
  }
  if ( outer_boundary_flags & ~implemented_boundary_flags ) {
    throw BoutException("Attempted to set Laplacian outer boundary inversion flag that is not implemented in LaplaceMultigrid.");
  }
  if (nonuniform) {
    throw BoutException("nonuniform option is not implemented in LaplaceMultigrid.");
  }
  
  commX = mesh->getXcomm();
  
  Nx_local = mesh->xend - mesh->xstart + 1; // excluding guard cells
  Nx_global = mesh->GlobalNx - 2*mesh->xstart; // excluding guard cells
  
  if (mgcount == 0) {
    output <<"Nx="<<Nx_global<<"("<<Nx_local<<")"<<endl;
  }
  Nz_global = mesh->GlobalNz;
  Nz_local = Nz_global; // No parallelization in z-direction (for now)
  // 
  //else {
  //  Nz_local = mesh->zend - mesh->zstart + 1; // excluding guard cells
  //  Nz_global = mesh->GlobalNz - 2*mesh->zstart; // excluding guard cells
  // }
  if (mgcount==0) {
    output <<"Nz="<<Nz_global<<"("<<Nz_local<<")"<<endl;
  }


  // Compute available levels along x-direction
  int aclevel,adlevel;
  if (mglevel >1) {
    int nn = Nx_local;
    aclevel = mglevel;
    for (int n = aclevel;n > 1; n--) {
      if ( nn%2 != 0 )  {
	output<<"Size of local x-domain is not a power of 2^"<<mglevel<<" mglevel is changed to"<<mglevel-n+1<<endl;
        aclevel = aclevel - n + 1;
        n = 1;
      }
      nn = nn/2;
    }
    nn = Nz_local;
    for (int n = aclevel;n > 1; n--) {
      if ( nn%2 != 0 )  {
	output<<"Size of local z-domain is not a power of 2^ "<<aclevel <<" mglevel is changed to "<<aclevel - n + 1<<endl;
        aclevel = aclevel - n + 1;
        n = 1;
      }
      nn = nn/2;
    }
  }
  else aclevel = 1;
  adlevel = mglevel - aclevel;

  int rcheck = 0;
  if ((pcheck == 1) && (mgcount == 0)) rcheck = 1;
  kMG = new Multigrid1DP(aclevel,Nx_local,Nz_local,Nx_global,adlevel,mgmpi,
            commX,rcheck);
  kMG->mgplag = mgplag;
  kMG->mgsm = mgsm; 
  kMG->cftype = cftype;
  kMG->rtol = rtol;
  kMG->atol = atol;
  kMG->dtol = dtol;
  kMG->omega = omega;
  kMG->setValueS();

  // Set up Multigrid Cycle

  x = new BoutReal[(Nx_local+2)*(Nz_local+2)];
  b = new BoutReal[(Nx_local+2)*(Nz_local+2)];

  if (mgcount == 0) {  
    output<<" Smoothing type is ";
    if (mgsm == 0) {
      output<<"Jacobi smoother";
      output<<"with omega = "<<omega<<endl;
    }
    else if(mgsm ==1) output<<" Gauss-Seidel smoother"<<endl;
    else throw BoutException("Undefined smoother");
    output<<"Solver type is ";
    if (mglevel == 1) output<<"PGMRES with simple Preconditioner"<<endl;
    else if(mgplag == 1) output<<"PGMRES with multigrid Preconditioner"<<endl;
    else output<<"Multigrid solver with merging "<<mgmpi<<endl;
#ifdef OPENMP
#pragma omp parallel
#pragma omp master
    {
      output<<"Num threads = "<<omp_get_num_threads()<<endl;
    } 
#endif
  }  
}

LaplaceMultigrid::~LaplaceMultigrid() {
  // Finalize, deallocate memory, etc.
  delete [] x;
  delete [] b;
  kMG->cleanMem();
  kMG->cleanS();
  kMG = NULL;
}

const FieldPerp LaplaceMultigrid::solve(const FieldPerp &b_in, const FieldPerp &x0) {

  TRACE("LaplaceMultigrid::solve(const FieldPerp, const FieldPerp)");

<<<<<<< HEAD
  Mesh * mesh = b_in.getMesh();
=======
  Mesh *mesh = b_in.getMesh();
>>>>>>> 492a11d1
  BoutReal t0,t1;
  
  Coordinates *coords = mesh->coordinates();

  yindex = b_in.getIndex();
  int level = kMG->mglevel-1;
  int lzz = kMG->lnz[level];
  int lz2 = lzz+2;
  int lxx = kMG->lnx[level];

  if ( global_flags & INVERT_START_NEW ) {
    // set initial guess to zero
    for (int i=1; i<lxx+1; i++) {
#pragma omp parallel default(shared) 
#pragma omp for
      for (int k=1; k<lzz+1; k++) {
        x[i*lz2+k] = 0.;
      }
    }
  } else {
    // Read initial guess into local array, ignoring guard cells
    for (int i=1; i<lxx+1; i++) {
      int i2 = i-1+mesh->xstart;
#pragma omp parallel default(shared) 
#pragma omp for
      for (int k=1; k<lzz+1; k++) {
        int k2 = k-1;
        x[i*lz2+k] = x0[i2][k2];
      }
    }
  }
  
  // Read RHS into local array
  for (int i=1; i<lxx+1; i++) {
    int i2 = i-1+mesh->xstart;
    for (int k=1; k<lzz+1; k++) {
      int k2 = k-1;
      b[i*lz2+k] = b_in(i2, k2);
    }
  }
  
  if (mesh->firstX()) {
    if ( inner_boundary_flags & INVERT_AC_GRAD ) {
      // Neumann boundary condition
      if ( inner_boundary_flags & INVERT_SET ) {
        // guard cells of x0 specify gradient to set at inner boundary
        for (int k=1; k<lzz+1; k++) {
          int k2 = k-1;
	  x[k] = -x0(mesh->xstart-1, k2)*sqrt(coords->g_11(mesh->xstart, yindex))*coords->dx(mesh->xstart, yindex); 
        }
      } else {
        // zero gradient inner boundary condition
        for (int k=1; k<lzz+1; k++) {
          // set inner guard cells
          x[k] = 0.0;
        }
      }
    } else {
      // Dirichlet boundary condition
      if ( inner_boundary_flags & INVERT_SET ) {
        // guard cells of x0 specify value to set at inner boundary
        for (int k=1; k<lzz+1; k++) {
          int k2 = k-1;
          x[k] = 2.*x0(mesh->xstart-1, k2); 
        // this is the value to set at the inner boundary
        }
      }
      else {
        // zero value inner boundary condition
        for (int k=1; k<lzz+1; k++) {
          // set inner guard cells
          x[k] = 0.;
        }
      }
    }
  }
  if (mesh->lastX()) {
    if ( outer_boundary_flags & INVERT_AC_GRAD ) {
      // Neumann boundary condition
      if ( inner_boundary_flags & INVERT_SET ) {
        // guard cells of x0 specify gradient to set at outer boundary
        for (int k=1; k<lzz+1; k++) {
          int k2 = k-1;
        x[(lxx+1)*lz2+k] = x0(mesh->xend+1, k2)*sqrt(coords->g_11(mesh->xend, yindex))*coords->dx(mesh->xend, yindex); 
        // this is the value to set the gradient to at the outer boundary
        }
      }
      else {
        // zero gradient outer boundary condition
        for (int k=1; k<lzz+1; k++) {
          // set outer guard cells
          x[(lxx+1)*lz2+k] = 0.;
        }
      }
    }
    else {
      // Dirichlet boundary condition
      if ( outer_boundary_flags & INVERT_SET ) {
        // guard cells of x0 specify value to set at outer boundary
        for (int k=1; k<lzz+1; k++) {
          int k2 = k-1;
          x[(lxx+1)*lz2+k]=2.*x0(mesh->xend+1, k2); 
          // this is the value to set at the outer boundary
        }
      }
      else {
        // zero value inner boundary condition
        for (int k=1; k<lzz+1; k++) {
          // set outer guard cells
          x[(lxx+1)*lz2+k] = 0.;
        }
      }
    }
  }

  // Exchange ghost cells of initial guess
  for(int i=0;i<lxx+2;i++) {
    x[i*lz2] = x[(i+1)*lz2-2];
    x[(i+1)*lz2-1] = x[i*lz2+1];
  }
   
  if(mgcount == 0) {
    soltime = 0.0;
    settime = 0.0;
  }
  else {
    if(kMG->pcheck > 0) {
      kMG->setPcheck(0);
    }
  }
  

  t0 = MPI_Wtime();
  generateMatrixF(level);  

  if (kMG->xNP > 1) MPI_Barrier(commX);

  if ((pcheck == 3) && (mgcount == 0)) {
    FILE *outf;
    char outfile[256];
    sprintf(outfile,"test_matF_%d.mat",kMG->rProcI);
    output<<"Out file= "<<outfile<<endl;
    outf = fopen(outfile,"w");
    int dim =  (lxx+2)*(lzz+2);
    fprintf(outf,"dim = %d (%d, %d)\n",dim,lxx,lzz);

    for(int i = 0;i<dim;i++) {
      fprintf(outf,"%d ==",i);
      for(int j=0;j<9;j++) fprintf(outf,"%12.6f,",kMG->matmg[level][i*9+j]);
      fprintf(outf,"\n");
    }  
    fclose(outf);
  }

  if (level > 0) kMG->setMultigridC(0);

  if((pcheck == 3) && (mgcount == 0)) {
    for(int i = level; i> 0;i--) {
      output<<i<<"dimension= "<<kMG->lnx[i-1]<<"("<<kMG->gnx[i-1]<<"),"<<kMG->lnz[i-1]<<endl;
      
      FILE *outf;
      char outfile[256];
      sprintf(outfile,"test_matC%1d_%d.mat",i,kMG->rProcI);
      output<<"Out file= "<<outfile<<endl;
      outf = fopen(outfile,"w");
      int dim =  (kMG->lnx[i-1]+2)*(kMG->lnz[i-1]+2);
      fprintf(outf,"dim = %d (%d,%d)\n",dim,kMG->lnx[i-1],kMG->lnz[i-1]);
  
      for(int ii = 0;ii<dim;ii++) {
        fprintf(outf,"%d ==",ii);
        for(int j=0;j<9;j++) fprintf(outf,"%12.6f,",kMG->matmg[i-1][ii*9+j]);
        fprintf(outf,"\n");
      }  
      fclose(outf);
    }
  }

  t1 = MPI_Wtime();
  settime += t1-t0;
  // Compute solution.

  mgcount++;
  if((mgcount == 300) && (pcheck == 0)) {
    tcheck = 1;
  }
  t0 = MPI_Wtime();

  kMG->getSolution(x,b,0);

  t1 = MPI_Wtime();
  if((mgcount == 300) && (tcheck != pcheck)) tcheck = pcheck;
  soltime += t1-t0;
  if(mgcount%300 == 0) {
    output<<"Accumulated execution time at "<<mgcount<<" Sol "<<soltime<<" ( "<<settime<<" )"<<endl;
  }
<<<<<<< HEAD
  
=======

>>>>>>> 492a11d1
  FieldPerp result(mesh);
  result.allocate();
  #if CHECK>2
    // Make any unused elements NaN so that user does not try to do calculations with them
    result = 1./0.;
  #endif
  // Copy solution into a FieldPerp to return
  for (int i=1; i<lxx+1; i++) {
    int i2 = i-1+mesh->xstart;
    for (int k=1; k<lzz+1; k++) {
      int k2 = k-1;
      result(i2, k2) = x[i*lz2+k];
    }
  }
  if (xProcI == 0) {
    if ( inner_boundary_flags & INVERT_AC_GRAD ) {
      // Neumann boundary condition
      int i2 = -1+mesh->xstart;
      for (int k=1; k<lzz+1; k++) {
        int k2 = k-1;
        result(i2, k2) = x[lz2+k] - x[k];
      }
    }
    else {
      // Dirichlet boundary condition
      int i2 = -1+mesh->xstart;
      for (int k=1; k<lzz+1; k++) {
        int k2 = k-1;
        result(i2, k2) = x[k]- x[lz2+k];
      }
    }
  }
  if (xProcI == xNP-1) {
    if ( outer_boundary_flags & INVERT_AC_GRAD ) {
      // Neumann boundary condition
      int i2 = lxx+mesh->xstart;
      for (int k=1; k<lzz+1; k++) {
        int k2 = k-1;
        result(i2, k2) = x[lxx*lz2+k]-x[(lxx+1)*lz2+k];
      }
    }
    else {
      // Dirichlet boundary condition
      int i2 = lxx+mesh->xstart;
      for (int k=1; k<lzz+1; k++) {
        int k2 = k-1;
        result(i2, k2) = x[(lxx+1)*lz2+k]-x[lxx*lz2+k];
      }
    }
  }
  result.setIndex(yindex); // Set the index of the FieldPerp to be returned
  
  return result;
  
}


void LaplaceMultigrid::generateMatrixF(int level) {

  TRACE("LaplaceMultigrid::generateMatrixF(int)");
  
  // Set (fine-level) matrix entries

  Coordinates *coords = mesh->coordinates();
  int i2,k2;
  BoutReal *mat;
  mat = kMG->matmg[level];
  int llx = kMG->lnx[level];
  int llz = kMG->lnz[level];

  for (int i=1; i<llx+1; i++) {
    i2 = i-1+mesh->xstart;
#pragma omp parallel default(shared) private(k2)
#pragma omp for
    for (int k=1; k<llz+1; k++) {
      k2 = k-1;
      int k2p  = (k2+1)%Nz_global;
      int k2m  = (k2+Nz_global-1)%Nz_global;
      
      BoutReal ddx_C = (C2(i2+1, yindex, k2) - C2(i2-1, yindex, k2))/2./coords->dx(i2, yindex)/C1(i2, yindex, k2);
      BoutReal ddz_C = (C2(i2, yindex, k2p) - C2(i2, yindex, k2m)) /2./coords->dz/C1(i2, yindex, k2);
      
      BoutReal ddx = D(i2, yindex, k2)*coords->g11(i2, yindex)/coords->dx(i2, yindex)/coords->dx(i2, yindex); 
               // coefficient of 2nd derivative stencil (x-direction)
      
      BoutReal ddz = D(i2, yindex, k2)*coords->g33(i2, yindex)/coords->dz/coords->dz; 
              // coefficient of 2nd derivative stencil (z-direction)
      
      BoutReal dxdz = D(i2, yindex, k2)*coords->g13(i2, yindex)/coords->dx(i2, yindex)/coords->dz/2.; 
              // coefficient of mixed derivative stencil (could assume zero, at least initially, 
              // if easier; then check this is true in constructor)
      
      BoutReal dxd = (D(i2, yindex, k2)*2.*coords->G1(i2, yindex)
        + coords->g11(i2, yindex)*ddx_C
        + coords->g13(i2, yindex)*ddz_C // (could assume zero, at least initially, if easier; then check this is true in constructor)
      )/coords->dx(i2, yindex); // coefficient of 1st derivative stencil (x-direction)
      
      BoutReal dzd = (D(i2, yindex, k2)*2.*coords->G3(i2, yindex)
        + coords->g33(i2, yindex)*ddz_C
        + coords->g13(i2, yindex)*ddx_C // (could assume zero, at least initially, if easier; then check this is true in constructor)
      )/coords->dz; // coefficient of 1st derivative stencil (z-direction)
      
      int ic = i*(llz+2)+k;
      mat[ic*9] = dxdz/4.;
      mat[ic*9+1] = ddx - dxd/2.;
      mat[ic*9+2] = -dxdz/4.;
      mat[ic*9+3] = ddz - dzd/2.;
      mat[ic*9+4] = A(i2, yindex, k2) - 2.*(ddx+ddz); // coefficient of no-derivative component
      mat[ic*9+5] = ddz + dzd/2.;
      mat[ic*9+6] = -dxdz/4.;
      mat[ic*9+7] = ddx+dxd/2.;
      mat[ic*9+8] = dxdz/4.;
    }
  }

  // Here put boundary conditions

  if (kMG->rProcI == 0) {
    if ( inner_boundary_flags & INVERT_AC_GRAD ) {
      // Neumann boundary condition
      for(int k = 1;k<llz+1; k++) {
        int ic = llz+2 +k;
        mat[ic*9+3] += mat[ic*9];
        mat[ic*9+4] += mat[ic*9+1];
        mat[ic*9+5] += mat[ic*9+2];
        b[ic] -= mat[ic*9]*x[k-1];
        b[ic] -= mat[ic*9+1]*x[k];
        b[ic] -= mat[ic*9+2]*x[k+1];
        mat[ic*9] = 0.;
        mat[ic*9+1] = 0.;
        mat[ic*9+2] = 0.;
      }
    }
    else {
      // Dirichlet boundary condition
      for(int k = 1;k<llz+1; k++) {
        int ic = llz+2 +k;
        mat[ic*9+3] -= mat[ic*9];
        mat[ic*9+4] -= mat[ic*9+1];
        mat[ic*9+5] -= mat[ic*9+2];
        b[ic] -= mat[ic*9]*x[k-1];
        b[ic] -= mat[ic*9+1]*x[k];
        b[ic] -= mat[ic*9+2]*x[k+1];
        mat[ic*9] = 0.;
        mat[ic*9+1] = 0.;
        mat[ic*9+2] = 0.;
      }
    }
  }
  if (kMG->rProcI == kMG->xNP-1) {
    if ( outer_boundary_flags & INVERT_AC_GRAD ) {
      // Neumann boundary condition
      for(int k = 1;k<llz+1; k++) {
        int ic = llx*(llz+2)+k;
        mat[ic*9+3] += mat[ic*9+6];
        mat[ic*9+4] += mat[ic*9+7];
        mat[ic*9+5] += mat[ic*9+8];
        b[ic] -= mat[ic*9+6]*x[(llx+1)*(llz+2)+k-1];
        b[ic] -= mat[ic*9+7]*x[(llx+1)*(llz+2)+k];
        b[ic] -= mat[ic*9+8]*x[(llx+1)*(llz+2)+k+1];
        mat[ic*9+6] = 0.;
        mat[ic*9+7] = 0.;
        mat[ic*9+8] = 0.;
      }
    }
    else {
      // Dirichlet boundary condition
      for(int k = 1;k<llz+1; k++) {
        int ic = llx*(llz+2)+k;
        mat[ic*9+3] -= mat[ic*9+6];
        mat[ic*9+4] -= mat[ic*9+7];
        mat[ic*9+5] -= mat[ic*9+8];
        b[ic] -= mat[ic*9+6]*x[(llx+1)*(llz+2)+k-1];
        b[ic] -= mat[ic*9+7]*x[(llx+1)*(llz+2)+k];
        b[ic] -= mat[ic*9+8]*x[(llx+1)*(llz+2)+k+1];
        mat[ic*9+6] = 0.;
        mat[ic*9+7] = 0.;
        mat[ic*9+8] = 0.;
      }
    }
  }
}
<|MERGE_RESOLUTION|>--- conflicted
+++ resolved
@@ -175,11 +175,7 @@
 
   TRACE("LaplaceMultigrid::solve(const FieldPerp, const FieldPerp)");
 
-<<<<<<< HEAD
-  Mesh * mesh = b_in.getMesh();
-=======
   Mesh *mesh = b_in.getMesh();
->>>>>>> 492a11d1
   BoutReal t0,t1;
   
   Coordinates *coords = mesh->coordinates();
@@ -375,11 +371,7 @@
   if(mgcount%300 == 0) {
     output<<"Accumulated execution time at "<<mgcount<<" Sol "<<soltime<<" ( "<<settime<<" )"<<endl;
   }
-<<<<<<< HEAD
-  
-=======
-
->>>>>>> 492a11d1
+
   FieldPerp result(mesh);
   result.allocate();
   #if CHECK>2
