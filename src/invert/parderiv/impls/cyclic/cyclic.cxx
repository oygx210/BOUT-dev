/************************************************************************
 * Inversion of parallel derivatives
 * 
 * Inverts a matrix of the form 
 *
 * A + B * Grad2_par2 + C*D2DYDZ + + D*D2DZ2 + E*DDY
 * 
 * Parallel algorithm, using Cyclic Reduction
 *
 * Author: Ben Dudson, University of York, Oct 2011
 * 
 * Known issues:
 * ------------
 *
 *
 **************************************************************************
 * Copyright 2010 B.D.Dudson, S.Farley, M.V.Umansky, X.Q.Xu
 *
 * Contact: Ben Dudson, bd512@york.ac.uk
 * 
 * This file is part of BOUT++.
 *
 * BOUT++ is free software: you can redistribute it and/or modify
 * it under the terms of the GNU Lesser General Public License as published by
 * the Free Software Foundation, either version 3 of the License, or
 * (at your option) any later version.
 *
 * BOUT++ is distributed in the hope that it will be useful,
 * but WITHOUT ANY WARRANTY; without even the implied warranty of
 * MERCHANTABILITY or FITNESS FOR A PARTICULAR PURPOSE.  See the
 * GNU Lesser General Public License for more details.
 *
 * You should have received a copy of the GNU Lesser General Public License
 * along with BOUT++.  If not, see <http://www.gnu.org/licenses/>.
 *
 ************************************************************************/

#include <globals.hxx>
#include <utils.hxx>
#include "cyclic.hxx"
#include <fft.hxx>
#include <boutexception.hxx>
#include <cyclic_reduction.hxx>
#include <msg_stack.hxx>
#include <bout/constants.hxx>

#include <bout/surfaceiter.hxx>

#include <cmath>

InvertParCR::InvertParCR(Options *opt, Mesh *mesh_in)
  : InvertPar(opt, mesh_in), A(1.0), B(0.0), C(0.0), D(0.0), E(0.0) {
#ifdef COORDINATES_USE_3D
  throw BoutException("Parallel cyclic solver does not support 3D metric yet.");
#endif

  // Number of k equations to solve for each x location
  nsys = 1 + (localmesh->LocalNz)/2; 
}

const Field3D InvertParCR::solve(const Field3D &f) {
#ifndef COORDINATES_USE_3D
  TRACE("InvertParCR::solve(Field3D)");
  ASSERT1(localmesh == f.getMesh());

  Field3D result{emptyFrom(f)};
  
  Coordinates *coord = f.getCoordinates();

  Field3D alignedField = toFieldAligned(f, "RGN_NOX");

  // Create cyclic reduction object
  auto cr = bout::utils::make_unique<CyclicReduce<dcomplex>>();

  // Find out if we are on a boundary
  int size = localmesh->LocalNy - 2 * localmesh->ystart;
  SurfaceIter surf(localmesh);
  for(surf.first(); !surf.isDone(); surf.next()) {
    int n = localmesh->LocalNy - 2 * localmesh->ystart;
    if (!surf.closed()) {
      // Open field line
      if (surf.firstY())
        n += localmesh->ystart;
      if (surf.lastY())
        n += localmesh->ystart;

      if (n > size)
        size = n; // Maximum size
    }
  }

  auto rhs = Matrix<dcomplex>(localmesh->LocalNy, nsys);
  auto rhsk = Matrix<dcomplex>(nsys, size);
  auto xk = Matrix<dcomplex>(nsys, size);
  auto a = Matrix<dcomplex>(nsys, size);
  auto b = Matrix<dcomplex>(nsys, size);
  auto c = Matrix<dcomplex>(nsys, size);

  // Loop over flux-surfaces
  for (surf.first(); !surf.isDone(); surf.next()) {
    int x = surf.xpos;
    
    // Test if open or closed field-lines
    BoutReal ts;
    bool closed = surf.closed(ts);

    // Number of rows
    int y0 = 0;
    size = localmesh->LocalNy - 2 * localmesh->ystart; // If no boundaries
    if(!closed) {
      if(surf.firstY()) {
        y0 += localmesh->ystart;
        size += localmesh->ystart;
      }
      if(surf.lastY())
        size += localmesh->ystart;
    }
      
    // Setup CyclicReduce object
    cr->setup(surf.communicator(), size);
    cr->setPeriodic(closed);
    
    // Take Fourier transform
    for (int y = 0; y < localmesh->LocalNy - 2 * localmesh->ystart; y++)
      rfft(alignedField(x, y + localmesh->ystart), localmesh->LocalNz, &rhs(y + y0, 0));

    // Set up tridiagonal system
    for(int k=0; k<nsys; k++) {
      BoutReal kwave=k*2.0*PI/coord->zlength(); // wave number is 1/[rad]
      for (int y = 0; y < localmesh->LocalNy - 2 * localmesh->ystart; y++) {

        BoutReal acoef = A(x, y + localmesh->ystart); // Constant
        BoutReal bcoef =
            B(x, y + localmesh->ystart) / coord->g_22(x, y + localmesh->ystart); // d2dy2
        BoutReal ccoef = C(x, y + localmesh->ystart);                            // d2dydz
        BoutReal dcoef = D(x, y + localmesh->ystart);                            // d2dz2
        BoutReal ecoef = E(x, y + localmesh->ystart);                            // ddy

        bcoef /= SQ(coord->dy(x, y + localmesh->ystart));
        ccoef /= coord->dy(x, y + localmesh->ystart) * coord->dz;
        dcoef /= SQ(coord->dz);
        ecoef /= coord->dy(x, y + localmesh->ystart);

        //           const       d2dy2        d2dydz              d2dz2           ddy
        //           -----       -----        ------              -----           ---
        a(k, y + y0) =           bcoef - 0.5 * Im * kwave * ccoef          - 0.5 * ecoef;
        b(k, y + y0) = acoef - 2. * bcoef           - SQ(kwave) * dcoef;
        c(k, y + y0) =           bcoef + 0.5 * Im * kwave * ccoef          + 0.5 * ecoef;

        rhsk(k, y + y0) = rhs(y + y0, k); // Transpose
      }
    }

    if(closed) {
      // Twist-shift
      int rank, np;
      MPI_Comm_rank(surf.communicator(), &rank);
      MPI_Comm_size(surf.communicator(), &np);
      if(rank == 0) {
        for(int k=0; k<nsys; k++) {
          BoutReal kwave=k*2.0*PI/coord->zlength(); // wave number is 1/[rad]
          dcomplex phase(cos(kwave*ts) , -sin(kwave*ts));
          a(k, 0) *= phase;
        }
      }
      if(rank == np-1) {
        for(int k=0; k<nsys; k++) {
          BoutReal kwave=k*2.0*PI/coord->zlength(); // wave number is 1/[rad]
          dcomplex phase(cos(kwave*ts) , sin(kwave*ts));
          c(k, localmesh->LocalNy - 2 * localmesh->ystart - 1) *= phase;
        }
      }
    }else {
      // Open surface, so may have boundaries
      if(surf.firstY()) {
        for(int k=0; k<nsys; k++) {
          for (int y = 0; y < localmesh->ystart; y++) {
            a(k, y) = 0.;
            b(k, y) = 1.;
            c(k, y) = -1.;

            rhsk(k, y) = 0.;
          }
        }
      }
      if(surf.lastY()) {
        for(int k=0; k<nsys; k++) {
          for (int y = size - localmesh->ystart; y < size; y++) {
            a(k, y) = -1.;
            b(k, y) = 1.;
            c(k, y) = 0.;

            rhsk(k, y) = 0.;
          }
        }
      }
    }
    
    // Solve cyclic tridiagonal system for each k
    cr->setCoefs(a, b, c);
    cr->solve(rhsk, xk);

    // Put back into rhs array
    for(int k=0;k<nsys;k++) {
      for(int y=0;y<size;y++)
        rhs(y, k) = xk(k, y);
    }
    
    // Inverse Fourier transform 
    for(int y=0;y<size;y++)
      irfft(&rhs(y, 0), localmesh->LocalNz, result(x, y + localmesh->ystart - y0));
  }

<<<<<<< HEAD
  return fromFieldAligned(result, RGN_NOBNDRY);
#else
  return Field3D{};
#endif
=======
  return fromFieldAligned(result, "RGN_NOBNDRY");
>>>>>>> 38fb7f18
}
<|MERGE_RESOLUTION|>--- conflicted
+++ resolved
@@ -211,12 +211,9 @@
       irfft(&rhs(y, 0), localmesh->LocalNz, result(x, y + localmesh->ystart - y0));
   }
 
-<<<<<<< HEAD
-  return fromFieldAligned(result, RGN_NOBNDRY);
+  return fromFieldAligned(result, "RGN_NOBNDRY");
 #else
   return Field3D{};
 #endif
-=======
-  return fromFieldAligned(result, "RGN_NOBNDRY");
->>>>>>> 38fb7f18
-}
+};
+
