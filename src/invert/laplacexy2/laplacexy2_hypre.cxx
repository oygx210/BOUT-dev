--- conflicted
+++ resolved
@@ -51,11 +51,8 @@
 
   // Declare KSP Context
   HYPRE_Init();
-  //hypre_HandleDefaultExecPolicy(hypre_handle()) = HYPRE_EXEC_DEVICE;
-<<<<<<< HEAD
-  //hypre_HandleDefaultExecPolicy(hypre_handle()) = HYPRE_EXEC_HOST;
-=======
->>>>>>> 63f1cb38
+  hypre_HandleDefaultExecPolicy(hypre_handle()) = HYPRE_EXEC_DEVICE;
+
 
   matrix = new bout::HypreMatrix<Field2D>(f2dinit);
 
@@ -147,29 +144,6 @@
   ASSERT1(A.getLocation() == location);
   ASSERT1(B.getLocation() == location);
 
-<<<<<<< HEAD
-  Coordinates* coords = localmesh->getCoordinates(location);
-  HYPRE_BigInt *manI, *manXP, *manXM, *manYP, *manYM, *one;
-  HYPRE_Complex *manV;
-
-#if 1
-  cudaMallocManaged(&manI, sizeof(HYPRE_BigInt));
-  cudaMallocManaged(&manXP, sizeof(HYPRE_BigInt));
-  cudaMallocManaged(&manXM, sizeof(HYPRE_BigInt));
-  cudaMallocManaged(&manYP, sizeof(HYPRE_BigInt));
-  cudaMallocManaged(&manYM, sizeof(HYPRE_BigInt));
-  cudaMallocManaged(&manV, sizeof(HYPRE_Complex));
-  cudaMallocManaged(&one, sizeof(HYPRE_BigInt));
-#else
-  cudaHostAlloc(&manI, sizeof(HYPRE_BigInt),0);
-  cudaHostAlloc(&manXP, sizeof(HYPRE_BigInt),0);
-  cudaHostAlloc(&manXM, sizeof(HYPRE_BigInt),0);
-  cudaHostAlloc(&manYP, sizeof(HYPRE_BigInt),0);
-  cudaHostAlloc(&manYM, sizeof(HYPRE_BigInt),0);
-  cudaHostAlloc(&manV, sizeof(HYPRE_Complex),0);
-  cudaHostAlloc(&one, sizeof(HYPRE_BigInt),0);
-#endif
-=======
   const auto& region = f2dinit.getRegion("RGN_NOBNDRY");
   HYPRE_BigInt nrows = static_cast<HYPRE_BigInt>(indexConverter->getGlobal(*--std::end(region))) -
                         static_cast<HYPRE_BigInt>(indexConverter->getGlobal(*std::begin(region)));
@@ -183,7 +157,6 @@
   for (int i = 0; i < nrows; ++i) {
     ncols[i] = 5;
   }
->>>>>>> 63f1cb38
 
   Coordinates* coords = localmesh->getCoordinates(location);
 
@@ -223,20 +196,11 @@
 
     //matrix(index, ind_xp) = xp;
     //matrix(index, ind_xm) = xm;
-<<<<<<< HEAD
-    manV[0] = xp;
-    //std::cout << one[0] << ", " << manI[0] << ", " << manXP[0] << ", " << manV[0] << std::endl;
-    HYPRE_IJMatrixSetValues(ij_matrix, 1, one, manI, manXP, manV);
-    //std::cout << "matrix(index, ind_xp) = xp" << std::endl;
-
-    manV[0] = xm;
-    HYPRE_IJMatrixSetValues(ij_matrix, 1, one, manI, manXM, manV); 
-=======
+
     cols[5*rowi] = XP;
     vals[5*rowi] = xp;
     cols[5*rowi+1] = XP;
     vals[5*rowi+1] = xm;
->>>>>>> 63f1cb38
 
     if (include_y_derivs) {
       auto ind_yp = index.yp();
@@ -476,32 +440,11 @@
   end = std::chrono::system_clock::now();  //AARON
   dur = end-start;  //AARON
   std::cout << "*****Matrix prec time:  " << dur.count() << std::endl;
-<<<<<<< HEAD
-  gpuErrchk( cudaPeekAtLastError() );
-#if 1
-  gpuErrchk(cudaFree(manI) );
-  gpuErrchk(cudaFree(manXP) );
-  gpuErrchk(cudaFree(manXM) );
-  gpuErrchk(cudaFree(manYP) );
-  gpuErrchk(cudaFree(manYM) );
-  gpuErrchk(cudaFree(manV) );
-  gpuErrchk(cudaFree(one) );
-#else
-  gpuErrchk(cudaFreeHost(manI) );
-  gpuErrchk(cudaFreeHost(manXP) );
-  gpuErrchk(cudaFreeHost(manXM) );
-  gpuErrchk(cudaFreeHost(manYP) );
-  gpuErrchk(cudaFreeHost(manYM) );
-  gpuErrchk(cudaFreeHost(manV) );
-  gpuErrchk(cudaFreeHost(one) );
-#endif
-=======
 
   cudaFree(rows);
   cudaFree(ncols);
   cudaFree(cols);
   cudaFree(vals);
->>>>>>> 63f1cb38
 }
 
 LaplaceXY2Hypre::~LaplaceXY2Hypre() {
@@ -539,19 +482,6 @@
   HYPRE_IJVectorInitialize(ij_x);
   HYPRE_IJVectorInitialize(ij_b);
 
-<<<<<<< HEAD
-
-  HYPRE_BigInt *manI;
-  HYPRE_Complex *manV;
-#if 1
-  cudaMallocManaged(&manI, sizeof(HYPRE_BigInt));
-  cudaMallocManaged(&manV, sizeof(HYPRE_Complex));
-#else
-  cudaHostAlloc(&manI, sizeof(HYPRE_BigInt),0);
-  cudaHostAlloc(&manV, sizeof(HYPRE_Complex),0);
-#endif
-  IndexerPtr indexConverter = GlobalIndexer::getInstance(rhs.getMesh());  
-=======
   HYPRE_BigInt nrows = jupper - jlower + 1;
   HYPRE_BigInt count;
   HYPRE_BigInt *manI, *rows;
@@ -562,7 +492,6 @@
   cudaMallocManaged(&vals_x, nrows*sizeof(HYPRE_Complex));
   cudaMallocManaged(&vals_b, nrows*sizeof(HYPRE_Complex));
   IndexerPtr indexConverter = GlobalIndexer::getInstance(rhs.getMesh());
->>>>>>> 63f1cb38
 
   auto start = std::chrono::system_clock::now();  //AARON
   count = 0;
@@ -659,15 +588,10 @@
   HYPRE_IJVectorAssemble(ij_b);
   HYPRE_IJVectorGetObject(ij_x, reinterpret_cast<void**>(&par_x));
   HYPRE_IJVectorGetObject(ij_b, reinterpret_cast<void**>(&par_b));
-<<<<<<< HEAD
-  gpuErrchk( cudaPeekAtLastError() );
-  auto start = std::chrono::system_clock::now();  //AARON
-=======
 
   auto form_vec = std::chrono::system_clock::now();  //AARON  
   std::chrono::duration<double> formvec_dur = form_vec-start;  //AARON
   std::cout << "*****Form Vectors time:  " << formvec_dur.count() << std::endl;
->>>>>>> 63f1cb38
 
   // Solve the system
   start = std::chrono::system_clock::now();  //AARON
@@ -694,16 +618,7 @@
       count ++;
     }
   }
-<<<<<<< HEAD
-  gpuErrchk( cudaPeekAtLastError() );
-#if 1
-  gpuErrchk(cudaFree(manI) );
-  gpuErrchk(cudaFree(manV) );  
-#else
-  gpuErrchk(cudaFreeHost(manI) );
-  gpuErrchk(cudaFreeHost(manV) );  
-#endif
-=======
+
   HYPRE_IJVectorGetValues(ij_x, count, rows, vals_x);
   count = 0;
   BOUT_FOR_SERIAL(i, x0.getRegion("RGN_ALL_THIN")) {
@@ -717,7 +632,6 @@
   auto formfield = std::chrono::system_clock::now();  //AARON
   std::chrono::duration<double> formfield_dur = formfield-start;  //AARON
   std::cout << "*****Form field time:  " << formfield_dur.count() << std::endl;  
->>>>>>> 63f1cb38
 
   cudaFree(vals_x);
   cudaFree(vals_b);  
