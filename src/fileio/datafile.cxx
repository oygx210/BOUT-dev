--- conflicted
+++ resolved
@@ -510,10 +510,7 @@
   }
 }
 
-<<<<<<< HEAD
-void Datafile::add(BoutReal &r, const char *name, bool save_repeat, const std::string &description) {
-=======
-void Datafile::add(std::vector<int> &i, const char *name, bool save_repeat) {
+void Datafile::add(std::vector<int> &i, const char *name, bool save_repeat, const std::string &description) {
   TRACE("DataFile::add(std::vector<int>)");
   if (!enabled)
     return;
@@ -535,6 +532,7 @@
   d.save_repeat = save_repeat;
   d.covar = false;
   d.size = i.size();
+  d.description = description;
 
   int_vec_arr.push_back(d);
 
@@ -571,7 +569,7 @@
   }
 }
 
-void Datafile::add(std::string &s, const char *name, bool save_repeat) {
+void Datafile::add(std::string &s, const char *name, bool save_repeat, const std::string &description) {
   TRACE("DataFile::add(std::string)");
   if (!enabled) {
     return;
@@ -594,6 +592,7 @@
   d.save_repeat = save_repeat;
   d.covar = false;
   d.size = s.size();
+  d.description = description;
 
   string_arr.push_back(d);
 
@@ -632,8 +631,7 @@
   }
 }
 
-void Datafile::add(BoutReal &r, const char *name, bool save_repeat) {
->>>>>>> 0aa1841f
+void Datafile::add(BoutReal &r, const char *name, bool save_repeat, const std::string &description) {
   TRACE("DataFile::add(BoutReal)");
   if (!enabled)
     return;
@@ -1379,26 +1377,18 @@
 
     // 3D fields
     for (const auto& var : f3d_arr) {
-<<<<<<< HEAD
-      file->writeFieldAttributes(var.name, *var.ptr);
+      file->writeFieldAttributes(var.name, *var.ptr, shiftOutput);
       if (not var.description.empty()) {
         file->setAttribute(var.name, "description", var.description);
       }
-=======
-      file->writeFieldAttributes(var.name, *var.ptr, shiftOutput);
->>>>>>> 0aa1841f
     }
 
     // FieldPerps
     for (const auto& var : fperp_arr) {
-<<<<<<< HEAD
-      file->writeFieldAttributes(var.name, *var.ptr);
+      file->writeFieldAttributes(var.name, *var.ptr, shiftOutput);
       if (not var.description.empty()) {
         file->setAttribute(var.name, "description", var.description);
       }
-=======
-      file->writeFieldAttributes(var.name, *var.ptr, shiftOutput);
->>>>>>> 0aa1841f
     }
 
     // 2D vectors
@@ -1417,18 +1407,12 @@
     for(const auto& var : v3d_arr) {
       Vector3D v  = *(var.ptr);
       auto name = var.covar ? var.name + "_" : var.name;
-<<<<<<< HEAD
-      file->writeFieldAttributes(name+"x", v.x);
-      file->writeFieldAttributes(name+"y", v.y);
-      file->writeFieldAttributes(name+"z", v.z);
-      if (not var.description.empty()) {
-        file->setAttribute(var.name, "description", var.description);
-      }
-=======
       file->writeFieldAttributes(name+"x", v.x, shiftOutput);
       file->writeFieldAttributes(name+"y", v.y, shiftOutput);
       file->writeFieldAttributes(name+"z", v.z, shiftOutput);
->>>>>>> 0aa1841f
+      if (not var.description.empty()) {
+        file->setAttribute(var.name, "description", var.description);
+      }
     }
   }
 
