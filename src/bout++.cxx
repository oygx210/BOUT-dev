/**************************************************************************
 *
 * Main BOUT++ functions
 * Adapted from the BOUT code by B.Dudson, University of York, Oct 2007
 *
 **************************************************************************
 * Copyright 2010 B.D.Dudson, S.Farley, M.V.Umansky, X.Q.Xu
 *
 * Contact Ben Dudson, bd512@york.ac.uk
 * 
 * This file is part of BOUT++.
 *
 * BOUT++ is free software: you can redistribute it and/or modify
 * it under the terms of the GNU Lesser General Public License as published by
 * the Free Software Foundation, either version 3 of the License, or
 * (at your option) any later version.
 *
 * BOUT++ is distributed in the hope that it will be useful,
 * but WITHOUT ANY WARRANTY; without even the implied warranty of
 * MERCHANTABILITY or FITNESS FOR A PARTICULAR PURPOSE.  See the
 * GNU Lesser General Public License for more details.
 *
 * You should have received a copy of the GNU Lesser General Public License
 * along with BOUT++.  If not, see <http://www.gnu.org/licenses/>.
 *
 **************************************************************************/

const char DEFAULT_DIR[] = "data";
const char DEFAULT_OPT[] = "BOUT.inp";

// MD5 Checksum passed at compile-time
#define CHECKSUM1_(x) #x
#define CHECKSUM_(x) CHECKSUM1_(x)
#define CHECKSUM CHECKSUM_(MD5SUM)

// Revision passed at compile time
#define REV1_(x) #x
#define REV_(x) REV1_(x)
#define REV REV_(REVISION)

#define GLOBALORIGIN

#include "mpi.h"

#include <boutcomm.hxx>
#include <bout.hxx>
#include <datafile.hxx>
#include <bout/solver.hxx>
#include <boutexception.hxx>
#include <optionsreader.hxx>
#include <msg_stack.hxx>

#include <bout/sys/timer.hxx>

#include <boundary_factory.hxx>

#include <invert_laplace.hxx>

#include <bout/slepclib.hxx>
#include <bout/petsclib.hxx>

#include <time.h>

#include <strings.h>
#include <string>
#include <list>
using std::string;
using std::list;
#include <sys/types.h>
#include <sys/stat.h>
#include <unistd.h>

#ifdef _OPENMP
#include <omp.h>
#endif

#include <signal.h>
void bout_signal_handler(int sig);  // Handles signals
#ifdef BOUT_FPE
#include <fenv.h>
#endif


#include <output.hxx>

BoutReal simtime;
int iteration;
int user_requested_exit=0;

const string time_to_hms(BoutReal t);   // Converts to h:mm:ss.s format
char get_spin();                    // Produces a spinning bar

/*!
  Initialise BOUT++

  Inputs
  ------

  The command-line arguments argc and argv are passed by
  reference, and pointers to these will be stored in various
  places in BOUT++.

  Outputs
  -------

  Any non-zero return value should halt the simulation. If the return value is
  less than zero, the exit status from BOUT++ is 0, otherwise it is the return
  value of BoutInitialise.

 */
int BoutInitialise(int &argc, char **&argv) {

  string dump_ext; ///< Extensions for restart and dump files

  const char *data_dir; ///< Directory for data input/output
  const char *opt_file; ///< Filename for the options file

#ifdef SIGHANDLE
  /// Set a signal handler for segmentation faults
  signal(SIGSEGV, bout_signal_handler);
#endif
#ifdef BOUT_FPE
  signal(SIGFPE,  bout_signal_handler);
  feenableexcept(FE_DIVBYZERO | FE_INVALID | FE_OVERFLOW);
#endif

  /// Trap SIGUSR1 to allow a clean exit after next write
  signal(SIGUSR1, bout_signal_handler);

  // Set default data directory
  data_dir = DEFAULT_DIR;
  opt_file = DEFAULT_OPT;

  /// Check command-line arguments
  /// NB: "restart" and "append" are now caught by options
  /// Check for help flag separately
  for (int i=1;i<argc;i++) {
    if (string(argv[i]) == "-h" ||
    	string(argv[i]) == "--help") {
      // Print help message -- note this will be displayed once per processor as we've not started MPI yet.
      fprintf(stdout, "Usage: %s [-d <data directory>] [-f <options filename>] [restart [append]] [VAR=VALUE]\n", argv[0]);
      fprintf(stdout, "\n"
	      "  -d <data directory>\tLook in <data directory> for input/output files\n"
	      "  -f <options filename>\tUse OPTIONS given in <options filename>\n"
	      "  -h, --help\t\tThis message\n"
	      "  restart [append]\tRestart the simulation. If append is specified, append to the existing output files, otherwise overwrite them\n"
	      "  VAR=VALUE\t\tSpecify a VALUE for input parameter VAR\n"
	      "\nFor all possible input parameters, see the user manual and/or the physics model source (e.g. %s.cxx)\n", argv[0]);

      return -1;
    }
  }
  for (int i=1;i<argc;i++) {
    if (string(argv[i]) == "-d") {
      // Set data directory
      if (i+1 >= argc) {
        fprintf(stderr, "Usage is %s -d <data directory>\n", argv[0]);
        return 1;
      }
      i++;
      data_dir = argv[i];
    }
    if (string(argv[i]) == "-f") {
      // Set options file
      if (i+1 >= argc) {
        fprintf(stderr, "Usage is %s -f <options filename>\n", argv[0]);
        return 1;
      }
      i++;
      opt_file = argv[i];
    }
  }

  // Check that data_dir exists. We do not check whether we can write, as it is
  // sufficient that the files we need are writeable ...
  struct stat test;
  if (stat(data_dir, &test) == 0){
    if (!S_ISDIR(test.st_mode)){
      throw BoutException("DataDir \"%s\" is not a directory\n",data_dir);
    }
  } else {
    throw BoutException("DataDir \"%s\" does not exist or is not accessible\n",data_dir);
  }

  // Set options
  Options::getRoot()->set("datadir", string(data_dir));
  Options::getRoot()->set("optionfile", string(opt_file));

  // Set the command-line arguments
  SlepcLib::setArgs(argc, argv); // SLEPc initialisation
  PetscLib::setArgs(argc, argv); // PETSc initialisation
  Solver::setArgs(argc, argv);   // Solver initialisation
  BoutComm::setArgs(argc, argv); // MPI initialisation

  int NPES = BoutComm::size();
  int MYPE = BoutComm::rank();

  /// Set up the output
  if (MYPE == 0) output.enable(); // Enable writing to stdout
  else output.disable(); // No writing to stdout

  /// Open an output file to echo everything to
  /// On processor 0 anything written to output will go to stdout and the file
  if (output.open("%s/BOUT.log.%d", data_dir, MYPE)) {
    return 1;
  }

  /// Print intro
  output.write("\nBOUT++ version %.2f\n", BOUT_VERSION);
#ifdef REVISION
  output.write("Revision: %s\n", REV);
#endif
#ifdef MD5SUM
  output.write("MD5 checksum: %s\n", CHECKSUM);
#endif
  output.write("Code compiled on %s at %s\n\n", __DATE__, __TIME__);
  output.write("B.Dudson (University of York), M.Umansky (LLNL) 2007\n");
  output.write("Based on BOUT by Xueqiao Xu, 1999\n\n");

  output.write("Processor number: %d of %d\n\n", MYPE, NPES);

  output.write("pid: %d\n\n",getpid());

  /// Print compile-time options

  output.write("Compile-time options:\n");

#ifdef CHECK
  output.write("\tChecking enabled, level %d\n", CHECK);
#else
  output.write("\tChecking disabled\n");
#endif

#ifdef SIGHANDLE
  output.write("\tSignal handling enabled\n");
#else
  output.write("\tSignal handling disabled\n");
#endif

#ifdef NCDF
  output.write("\tnetCDF support enabled\n");
#else
  output.write("\tnetCDF support disabled\n");
#endif

#ifdef PNCDF
  output.write("\tParallel NetCDF support enabled\n");
#else
  output.write("\tParallel NetCDF support disabled\n");
#endif

#ifdef _OPENMP
  output.write("\tOpenMP parallelisation enabled, using %d threads\n",omp_get_max_threads());
#else
  output.write("\tOpenMP parallelisation disabled\n");
#endif

#ifdef METRIC3D
  output.write("\tRUNNING IN 3D-METRIC MODE\n");
#endif

#ifdef BOUT_FPE
  output.write("\tFloatingPointExceptions enabled\n");
#endif

  /// Get the options tree
  Options *options = Options::getRoot();

  try {
    /// Load settings file
    OptionsReader *reader = OptionsReader::getInstance();
    reader->read(options, "%s/%s", data_dir, opt_file);

    // Get options override from command-line
    reader->parseCommandLine(options, argc, argv);

    // Save settings
    reader->write(options, "%s/BOUT.settings", data_dir);
  }catch(BoutException &e) {
    output << "Error encountered during initialisation\n";
    output << e.what() << endl;
    return 1;
  }

  try {
    /////////////////////////////////////////////
    
    mesh = Mesh::create();  ///< Create the mesh
    mesh->load();           ///< Load from sources. Required for Field initialisation
    mesh->setParallelTransform(); ///< Set the parallel transform from options
    /////////////////////////////////////////////
    /// Get some settings

    // Check if restarting
    bool append;
    OPTION(options, append, false);

    /// Get file extensions
    options->get("dump_format", dump_ext, "nc");
    
    ////////////////////////////////////////////

    // Set up the "dump" data output file
    output << "Setting up output (dump) file\n";

    dump = Datafile(options->getSection("output"));
    
    /// Open a file for the output
    if(append) {
      dump.opena("%s/BOUT.dmp.%s", data_dir, dump_ext.c_str());
    }else {
      dump.openw("%s/BOUT.dmp.%s", data_dir, dump_ext.c_str());
    }

    /// Add book-keeping variables to the output files
    dump.add(const_cast<BoutReal&>(BOUT_VERSION), "BOUT_VERSION", false);
    dump.add(simtime, "t_array", true); // Appends the time of dumps into an array
    dump.add(iteration, "iteration", false);

    ////////////////////////////////////////////

    mesh->outputVars(dump); ///< Save mesh configuration into output file
    
  }catch(BoutException &e) {
    output.write("Error encountered during initialisation: %s\n", e.what());
    BoutComm::cleanup();
    throw;
  }
  return 0;
}

int bout_run(Solver *solver, rhsfunc physics_run) {
  
  /// Set the RHS function
  solver->setRHS(physics_run);
  
  /// Add the monitor function
  Monitor * bout_monitor = new BoutMonitor();
  solver->addMonitor(bout_monitor, Solver::BACK);

  /// Run the simulation
  return solver->solve();
}

int BoutFinalise() {

  // Output the settings, showing which options were used
  // This overwrites the file written during initialisation
  try {
    string data_dir;
    Options::getRoot()->get("datadir", data_dir, "data");

    OptionsReader *reader = OptionsReader::getInstance();
    reader->write(Options::getRoot(), "%s/BOUT.settings", data_dir.c_str());
  }catch(BoutException &e) {
    output << "Error whilst writing settings" << endl;
    output << e.what() << endl;
  }
  
  // Delete the mesh
  delete mesh;

  // Close the output file
  dump.close();
  
  // Make sure all processes have finished writing before exit
  MPI_Barrier(BoutComm::get());

  // Laplacian inversion
  Laplacian::cleanup();

  // Delete field memory
  Array<double>::cleanup();

  // Cleanup boundary factory
  BoundaryFactory::cleanup();
  
  // Cleanup timer
  Timer::cleanup();

  // Options tree
  Options::cleanup();
  OptionsReader::cleanup();

  // Debugging message stack
  msg_stack.clear();

  // Call SlepcFinalize if not already called
  SlepcLib::cleanup();

  // Call PetscFinalize if not already called
  PetscLib::cleanup();
    
  // Logging output
  Output::cleanup();

  // MPI communicator, including MPI_Finalize()
  BoutComm::cleanup();
  
  return 0;
}

/*!*************************************************************************
 * SOLUTION MONITOR FUNCTION
 *
 * Called each timestep by the solver
 **************************************************************************/

int BoutMonitor::call(Solver *solver, BoutReal t, int iter, int NOUT) {
<<<<<<< HEAD
=======
  TRACE("BoutMonitor::call(%e, %d, %d)", t, iter, NOUT);

>>>>>>> d867478b
  // Data used for timing
  static bool first_time = true;
  static BoutReal wall_limit, mpi_start_time; // Keep track of remaining wall time

<<<<<<< HEAD
#ifdef CHECK
  int msg_point = msg_stack.push("BoutMonitor::call(%e, %d, %d)", t, iter, NOUT);
#endif

=======
>>>>>>> d867478b
  // Set the global variables. This is done because they need to be
  // written to the output file before the first step (initial condition)
  simtime = t;
  iteration = iter;

  /// Write dump file
  dump.write();

  /// Collect timing information
  BoutReal wtime        = Timer::resetTime("run");
  int ncalls            = solver->rhs_ncalls;
  int ncalls_e		= solver->rhs_ncalls_e;
  int ncalls_i		= solver->rhs_ncalls_i;
  bool output_split     = solver->splitOperator();
  BoutReal wtime_rhs    = Timer::resetTime("rhs");
  BoutReal wtime_invert = Timer::resetTime("invert");
  BoutReal wtime_comms  = Timer::resetTime("comms");  // Time spent communicating (part of RHS)
  BoutReal wtime_io     = Timer::resetTime("io");      // Time spend on I/O

  output.print("\r"); // Only goes to screen

  if (first_time) {
    /// First time the monitor has been called

    /// Get some options
    Options *options = Options::getRoot();
    OPTION(options, wall_limit, -1.0); // Wall time limit. By default, no limit
    wall_limit *= 60.0*60.0;  // Convert from hours to seconds

    /// Record the starting time
    mpi_start_time = MPI_Wtime() - wtime;

    first_time = false;

    /// Print the column header for timing info
    if(!output_split){
	    output.write("Sim Time  |  RHS evals  | Wall Time |  Calc    Inv   Comm    I/O   SOLVER\n\n");
    }else{
	    output.write("Sim Time  |  RHS_e evals  | RHS_I evals  | Wall Time |  Calc    Inv   Comm    I/O   SOLVER\n\n");
    }
  }
  
 
  if(!output_split){
    output.write("%.3e      %5d       %.2e   %5.1f  %5.1f  %5.1f  %5.1f  %5.1f\n", 
               simtime, ncalls, wtime,
               100.0*(wtime_rhs - wtime_comms - wtime_invert)/wtime,
               100.*wtime_invert/wtime,  // Inversions
               100.0*wtime_comms/wtime,  // Communications
               100.* wtime_io / wtime,      // I/O
               100.*(wtime - wtime_io - wtime_rhs)/wtime); // Everything else
  }else{
    output.write("%.3e      %5d            %5d       %.2e   %5.1f  %5.1f  %5.1f  %5.1f  %5.1f\n",
               simtime, ncalls_e, ncalls_i, wtime,
               100.0*(wtime_rhs - wtime_comms - wtime_invert)/wtime,
               100.*wtime_invert/wtime,  // Inversions
               100.0*wtime_comms/wtime,  // Communications
               100.* wtime_io / wtime,      // I/O
               100.*(wtime - wtime_io - wtime_rhs)/wtime); // Everything else
  }
  
  // This bit only to screen, not log file

  BoutReal t_elapsed = MPI_Wtime() - mpi_start_time;
  output.print("%c  Step %d of %d. Elapsed %s", get_spin(), iteration+1, NOUT, (time_to_hms(t_elapsed)).c_str());
  output.print(" ETA %s", (time_to_hms(wtime * ((BoutReal) (NOUT - iteration - 1)))).c_str());

  if (wall_limit > 0.0) {
    // Check if enough time left

    BoutReal t_remain = mpi_start_time + wall_limit - MPI_Wtime();
    if (t_remain < wtime) {
      // Less than 1 time-step left
      output.write("Only %e seconds left. Quitting\n", t_remain);

      return 1; // Return an error code to quit
    } else {
      output.print(" Wall %s", (time_to_hms(t_remain)).c_str());
    }
  }

  return 0;
}

/**************************************************************************
 * Global error handling
 **************************************************************************/

/// Print an error message and exit
void bout_error(const char *str) {
  throw BoutException(str);
}

/// Signal handler - handles all signals
void bout_signal_handler(int sig) {
  /// Set signal handler back to default to prevent possible infinite loop
  signal(SIGSEGV, SIG_DFL);
  // print number of process to stderr, so the user knows which log to check
  int world_rank;
  MPI_Comm_rank(MPI_COMM_WORLD, &world_rank);
  fprintf(stderr,"\nSighandler called on process %d with sig %d\n"
          ,world_rank,sig);

  switch (sig){
  case SIGSEGV:
    throw BoutException("\n****** SEGMENTATION FAULT CAUGHT ******\n\n");
    break;
  case SIGFPE:
    throw BoutException("\n****** Floating Point Exception "
                        "(FPE) caught ******\n\n");
    break;
  case SIGINT:
    throw BoutException("\n****** SigInt caught ******\n\n");
    break;
  case SIGKILL:
    throw BoutException("\n****** SigKill caught ******\n\n");
    break;
  case SIGUSR1:
    user_requested_exit=1;
    break;
  default:
    throw BoutException("\n****** Signal %d  caught ******\n\n",sig);
    break;
  }
}

/**************************************************************************
 * Utilities
 **************************************************************************/

/// Write a time in h:mm:ss.s format
const string time_to_hms(BoutReal t) {
  int h, m;

  h = (int) (t / 3600); t -= 3600.*((BoutReal) h);
  m = (int) (t / 60);   t -= 60 * ((BoutReal) m);

  char buffer[256];
  sprintf(buffer,"%d:%02d:%04.1f", h, m, t);

  return string(buffer);
}

/// Produce a spinning bar character
char get_spin() {
  static int i = 0;
  char c = '|'; // Doesn't need to be assigned; squash warning

  switch(i) {
  case 0: 
    c = '|'; break;
  case 1:
    c = '/'; break;
  case 2:
    c = '-'; break;
  case 3:
    c = '\\'; break;
  }
  i = (i+1) % 4;
  return c;
}<|MERGE_RESOLUTION|>--- conflicted
+++ resolved
@@ -407,22 +407,12 @@
  **************************************************************************/
 
 int BoutMonitor::call(Solver *solver, BoutReal t, int iter, int NOUT) {
-<<<<<<< HEAD
-=======
   TRACE("BoutMonitor::call(%e, %d, %d)", t, iter, NOUT);
 
->>>>>>> d867478b
   // Data used for timing
   static bool first_time = true;
   static BoutReal wall_limit, mpi_start_time; // Keep track of remaining wall time
 
-<<<<<<< HEAD
-#ifdef CHECK
-  int msg_point = msg_stack.push("BoutMonitor::call(%e, %d, %d)", t, iter, NOUT);
-#endif
-
-=======
->>>>>>> d867478b
   // Set the global variables. This is done because they need to be
   // written to the output file before the first step (initial condition)
   simtime = t;
