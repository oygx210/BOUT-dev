/**************************************************************************
 *
 * Main BOUT++ functions
 * Adapted from the BOUT code by B.Dudson, University of York, Oct 2007
 *
 **************************************************************************
 * Copyright 2010 B.D.Dudson, S.Farley, M.V.Umansky, X.Q.Xu
 *
 * Contact Ben Dudson, bd512@york.ac.uk
 * 
 * This file is part of BOUT++.
 *
 * BOUT++ is free software: you can redistribute it and/or modify
 * it under the terms of the GNU Lesser General Public License as published by
 * the Free Software Foundation, either version 3 of the License, or
 * (at your option) any later version.
 *
 * BOUT++ is distributed in the hope that it will be useful,
 * but WITHOUT ANY WARRANTY; without even the implied warranty of
 * MERCHANTABILITY or FITNESS FOR A PARTICULAR PURPOSE.  See the
 * GNU Lesser General Public License for more details.
 *
 * You should have received a copy of the GNU Lesser General Public License
 * along with BOUT++.  If not, see <http://www.gnu.org/licenses/>.
 *
 **************************************************************************/

const char DEFAULT_DIR[] = "data";
const char DEFAULT_OPT[] = "BOUT.inp";
const char DEFAULT_SET[] = "BOUT.settings";

// MD5 Checksum passed at compile-time
#define CHECKSUM1_(x) #x
#define CHECKSUM_(x) CHECKSUM1_(x)
#define CHECKSUM CHECKSUM_(MD5SUM)

// Revision passed at compile time
#define REV1_(x) #x
#define REV_(x) REV1_(x)
#define REV REV_(REVISION)

#define GLOBALORIGIN

#include "mpi.h"

#include <boutcomm.hxx>
#include <bout.hxx>
#include <datafile.hxx>
#include <bout/solver.hxx>
#include <boutexception.hxx>
#include <optionsreader.hxx>
#include <msg_stack.hxx>

#include <bout/sys/timer.hxx>

#include <boundary_factory.hxx>

#include <invert_laplace.hxx>

#include <bout/slepclib.hxx>
#include <bout/petsclib.hxx>

#include <time.h>

#include <strings.h>
#include <string>
#include <list>
using std::string;
using std::list;
#include <sys/types.h>
#include <sys/stat.h>
#include <unistd.h>

#ifdef _OPENMP
#include <omp.h>
#endif

#include <signal.h>
void bout_signal_handler(int sig);  // Handles signals
#ifdef BOUT_FPE
#include <fenv.h>
#endif


#include <output.hxx>

BoutReal simtime;
int iteration;
<<<<<<< HEAD
int user_requested_exit=0;
=======
bool user_requested_exit=false;
>>>>>>> f546f3fe

const string time_to_hms(BoutReal t);   // Converts to h:mm:ss.s format
char get_spin();                    // Produces a spinning bar

/*!
  Initialise BOUT++

  Inputs
  ------

  The command-line arguments argc and argv are passed by
  reference, and pointers to these will be stored in various
  places in BOUT++.

  Outputs
  -------

  Any non-zero return value should halt the simulation. If the return value is
  less than zero, the exit status from BOUT++ is 0, otherwise it is the return
  value of BoutInitialise.

 */
int BoutInitialise(int &argc, char **&argv) {

  string dump_ext; ///< Extensions for restart and dump files

  const char *data_dir; ///< Directory for data input/output
  const char *opt_file; ///< Filename for the options file
  const char *set_file; ///< Filename for the options file

#ifdef SIGHANDLE
  /// Set a signal handler for segmentation faults
  signal(SIGSEGV, bout_signal_handler);
#endif
#ifdef BOUT_FPE
  signal(SIGFPE,  bout_signal_handler);
  feenableexcept(FE_DIVBYZERO | FE_INVALID | FE_OVERFLOW);
#endif

  /// Trap SIGUSR1 to allow a clean exit after next write
  signal(SIGUSR1, bout_signal_handler);

  // Set default data directory
  data_dir = DEFAULT_DIR;
  opt_file = DEFAULT_OPT;
  set_file = DEFAULT_SET;

  int verbosity=4;
  /// Check command-line arguments
  /// NB: "restart" and "append" are now caught by options
  /// Check for help flag separately
  for (int i=1;i<argc;i++) {
    if (string(argv[i]) == "-h" ||
    	string(argv[i]) == "--help") {
      // Print help message -- note this will be displayed once per processor as we've not started MPI yet.
      fprintf(stdout, "Usage: %s [-d <data directory>] [-f <options filename>] [restart [append]] [VAR=VALUE]\n", argv[0]);
      fprintf(stdout, "\n"
	      "  -d <data directory>\tLook in <data directory> for input/output files\n"
	      "  -f <options filename>\tUse OPTIONS given in <options filename>\n"
	      "  -o <settings filename>\tSave used OPTIONS given to <options filename>\n"
	      "  -v, --verbose\t\tIncrease verbosity\n"
	      "  -q, --quiet\t\tDecrease verbosity\n"
#ifdef LOGCOLOR
              "  -c, --color\t\tColor output using bout-log-color\n"
#endif
	      "  -h, --help\t\tThis message\n"
	      "  restart [append]\tRestart the simulation. If append is specified, append to the existing output files, otherwise overwrite them\n"
	      "  VAR=VALUE\t\tSpecify a VALUE for input parameter VAR\n"
	      "\nFor all possible input parameters, see the user manual and/or the physics model source (e.g. %s.cxx)\n", argv[0]);

      return -1;
    }
  }
  bool color_output = false; // Will be set true if -c is in the options
  for (int i=1;i<argc;i++) {
    if (string(argv[i]) == "-d") {
      // Set data directory
      if (i+1 >= argc) {
        fprintf(stderr, "Usage is %s -d <data directory>\n", argv[0]);
        return 1;
      }
      i++;
      data_dir = argv[i];
      
    } else if (string(argv[i]) == "-f") {
      // Set options file
      if (i+1 >= argc) {
        fprintf(stderr, "Usage is %s -f <options filename>\n", argv[0]);
        return 1;
      }
      i++;
      opt_file = argv[i];
      
    } else if (string(argv[i]) == "-o") {
      // Set options file
      if (i+1 >= argc) {
        fprintf(stderr, "Usage is %s -o <settings filename>\n", argv[0]);
        return 1;
      }
      i++;
      set_file = argv[i];
      
    } else if ( (string(argv[i]) == "-v") ||
                (string(argv[i]) == "--verbose") ){
      verbosity++;
      
    } else if ( (string(argv[i]) == "-q") ||
                (string(argv[i]) == "--quiet")) {
      verbosity--;
      
    } else if ( (string(argv[i]) == "-c") ||
                (string(argv[i]) == "--color") ) {
      // Add color to the output by piping through bout-log-color
      // This is done after checking all command-line inputs
      // in case -c is set multiple times
      color_output = true;
    }
  }
  
  if (std::string(set_file) == std::string(opt_file)){
    throw BoutException("Input and output file for settings must be different.\nProvide -o <settings file> to avoid this issue.\n");
  }

  // Check that data_dir exists. We do not check whether we can write, as it is
  // sufficient that the files we need are writeable ...
  struct stat test;
  if (stat(data_dir, &test) == 0){
    if (!S_ISDIR(test.st_mode)){
      throw BoutException("DataDir \"%s\" is not a directory\n",data_dir);
    }
  } else {
    throw BoutException("DataDir \"%s\" does not exist or is not accessible\n",data_dir);
  }
  
  // Set options
  Options::getRoot()->set("datadir", string(data_dir));
  Options::getRoot()->set("optionfile", string(opt_file));
  Options::getRoot()->set("settingsfile", string(set_file));

  // Set the command-line arguments
  SlepcLib::setArgs(argc, argv); // SLEPc initialisation
  PetscLib::setArgs(argc, argv); // PETSc initialisation
  Solver::setArgs(argc, argv);   // Solver initialisation
  BoutComm::setArgs(argc, argv); // MPI initialisation

  int NPES = BoutComm::size();
  int MYPE = BoutComm::rank();
  
#ifdef LOGCOLOR
  if (color_output && (MYPE == 0)) {
    // Color stdout by piping through bout-log-color script
    // Only done on processor 0, since this is the only processor which writes to stdout
    // This uses popen, fileno and dup2 functions, which are POSIX
    bool success = false;

    // Run bout-log-color through the shell. This should share stdout with BOUT++,
    // and read stdin from the pipe
    FILE *outpipe = popen("bout-log-color", "w");
    
    if (outpipe != NULL) {
      // Valid pipe
      // Get the integer file descriptor
      int fno = fileno(outpipe);
      if (fno != -1) {
        // Valid file descriptor

        // Note: We can get to here if bout-log-color failed to run
        // This seems to cause code to fail later
        
        // Replace stdout with the pipe.
        int status = dup2(fno, STDOUT_FILENO);
        if (status != -1) {
          success = true;
        }
      }
    }
    if (!success) {
      // Failed . Probably not important enough to stop the simulation
      fprintf(stderr, "Could not run bout-log-color. Make sure it is in your PATH\n");
    }
  }
#endif // LOGCOLOR
  
  /// Set up the output, accessing underlying Output object
  {
    Output &output = *Output::getInstance();
    if (MYPE == 0) output.enable(); // Enable writing to stdout
    else output.disable(); // No writing to stdout

    /// Open an output file to echo everything to
    /// On processor 0 anything written to output will go to stdout and the file
    if (output.open("%s/BOUT.log.%d", data_dir, MYPE)) {
      return 1;
    }
  }
  
  output_error.enable(verbosity>0);
  output_warn.enable(verbosity>1);
  output_progress.enable(verbosity>2);
  output_info.enable(verbosity>3);
  output_debug.enable(verbosity>4);
  
  // The backward-compatible output object same as output_progress
  output.enable(verbosity>2);

  // Save the PID of this process to file, so it can be shut down by user signal
  {
    std::string filename;
    std::stringstream(filename) << data_dir << "/.BOUT.pid." << MYPE;
    std::ofstream pid_file;
    pid_file.open(filename, std::ios::out);
    if (pid_file.is_open()) {
      pid_file << getpid() << "\n";
      pid_file.close();
    }
  }
  
  /// Print intro
  output_progress.write("BOUT++ version %s\n", BOUT_VERSION_STRING);
#ifdef REVISION
  output_progress.write("Revision: %s\n", REV);
#endif
#ifdef MD5SUM
  output_progress.write("MD5 checksum: %s\n", CHECKSUM);
#endif
  output_progress.write("Code compiled on %s at %s\n\n", __DATE__, __TIME__);
  output_info.write("B.Dudson (University of York), M.Umansky (LLNL) 2007\n");
  output_info.write("Based on BOUT by Xueqiao Xu, 1999\n\n");

  output_info.write("Processor number: %d of %d\n\n", MYPE, NPES);

  output_info.write("pid: %d\n\n",getpid());

  /// Print compile-time options

  output_info.write("Compile-time options:\n");

#if CHECK > 0
  output_info.write("\tChecking enabled, level %d\n", CHECK);
#else
  output_info.write("\tChecking disabled\n");
#endif

#ifdef SIGHANDLE
  output_info.write("\tSignal handling enabled\n");
#else
  output_info.write("\tSignal handling disabled\n");
#endif

#ifdef NCDF
  output_info.write("\tnetCDF support enabled\n");
#else
#ifdef NCDF4
  output_info.write("\tnetCDF4 support enabled\n");
#else
  output_info.write("\tnetCDF support disabled\n");
#endif
#endif

#ifdef PNCDF
  output_info.write("\tParallel NetCDF support enabled\n");
#else
  output_info.write("\tParallel NetCDF support disabled\n");
#endif

#ifdef _OPENMP
  output_info.write("\tOpenMP parallelisation enabled, using %d threads\n",omp_get_max_threads());
#else
  output_info.write("\tOpenMP parallelisation disabled\n");
#endif

#ifdef METRIC3D
  output_info.write("\tRUNNING IN 3D-METRIC MODE\n");
#endif

#ifdef BOUT_FPE
  output_info.write("\tFloatingPointExceptions enabled\n");
#endif

  /// Get the options tree
  Options *options = Options::getRoot();

  try {
    /// Load settings file
    OptionsReader *reader = OptionsReader::getInstance();
    reader->read(options, "%s/%s", data_dir, opt_file);

    // Get options override from command-line
    reader->parseCommandLine(options, argc, argv);

    // Save settings
    if (BoutComm::rank() == 0) {
      reader->write(options, "%s/%s", data_dir, set_file);
    }
  } catch (BoutException &e) {
    output << "Error encountered during initialisation\n";
    output << e.what() << endl;
    return 1;
  }

  try {
    /////////////////////////////////////////////
    
    mesh = Mesh::create();  ///< Create the mesh
    mesh->load();           ///< Load from sources. Required for Field initialisation
    mesh->setParallelTransform(); ///< Set the parallel transform from options
    /////////////////////////////////////////////
    /// Get some settings

    // Check if restarting
    bool append;
    OPTION(options, append, false);

    /// Get file extensions
    options->get("dump_format", dump_ext, "nc");
    
    ////////////////////////////////////////////

    // Set up the "dump" data output file
    output << "Setting up output (dump) file\n";

    dump = Datafile(options->getSection("output"));
    
    /// Open a file for the output
    if(append) {
      dump.opena("%s/BOUT.dmp.%s", data_dir, dump_ext.c_str());
    }else {
      dump.openw("%s/BOUT.dmp.%s", data_dir, dump_ext.c_str());
    }

    /// Add book-keeping variables to the output files
    dump.add(const_cast<BoutReal&>(BOUT_VERSION), "BOUT_VERSION", false);
    dump.add(simtime, "t_array", true); // Appends the time of dumps into an array
    dump.add(iteration, "iteration", false);

    ////////////////////////////////////////////

    mesh->outputVars(dump); ///< Save mesh configuration into output file
    
  }catch(BoutException &e) {
    output_error.write("Error encountered during initialisation: %s\n", e.what());
    BoutComm::cleanup();
    throw;
  }
  return 0;
}

int bout_run(Solver *solver, rhsfunc physics_run) {
  
  /// Set the RHS function
  solver->setRHS(physics_run);
  
  /// Add the monitor function
  Monitor * bout_monitor = new BoutMonitor();
  solver->addMonitor(bout_monitor, Solver::BACK);

  /// Run the simulation
  return solver->solve();
}

int BoutFinalise() {

  // Output the settings, showing which options were used
  // This overwrites the file written during initialisation
  try {
    if (BoutComm::rank() == 0) {
      string data_dir;
      Options::getRoot()->get("datadir", data_dir, "data");

      OptionsReader *reader = OptionsReader::getInstance();
      std::string settingsfile;
      OPTION(Options::getRoot(), settingsfile, "");
      reader->write(Options::getRoot(), "%s/%s", data_dir.c_str(), settingsfile.c_str());
    }
  } catch (BoutException &e) {
    output_error << "Error whilst writing settings" << endl;
    output_error << e.what() << endl;
  }

  // Delete the mesh
  delete mesh;

  // Close the output file
  dump.close();

  // Make sure all processes have finished writing before exit
  MPI_Barrier(BoutComm::get());

  // Laplacian inversion
  Laplacian::cleanup();

  // Delete field memory
  Array<BoutReal>::cleanup();
  Array<dcomplex>::cleanup();
  Array<fcmplx>::cleanup();
  Array<int>::cleanup();
  Array<unsigned long>::cleanup();
  
  // Cleanup boundary factory
  BoundaryFactory::cleanup();
  
  // Cleanup timer
  Timer::cleanup();

  // Options tree
  Options::cleanup();
  OptionsReader::cleanup();

  // Debugging message stack
  msg_stack.clear();

  // Call SlepcFinalize if not already called
  SlepcLib::cleanup();

  // Call PetscFinalize if not already called
  PetscLib::cleanup();

  // MPI communicator, including MPI_Finalize()
  BoutComm::cleanup();
  
  return 0;
}

/*!*************************************************************************
 * SOLUTION MONITOR FUNCTION
 *
 * Called each timestep by the solver
 **************************************************************************/

int BoutMonitor::call(Solver *solver, BoutReal t, int iter, int NOUT) {
  TRACE("BoutMonitor::call(%e, %d, %d)", t, iter, NOUT);

  // Data used for timing
  static bool first_time = true;
  static BoutReal wall_limit, mpi_start_time; // Keep track of remaining wall time
  
  static bool stopCheck;       // Check for file, exit if exists?
  static std::string stopCheckName; // File checked, whose existence triggers a stop
  
  // Set the global variables. This is done because they need to be
  // written to the output file before the first step (initial condition)
  simtime = t;
  iteration = iter;

  /// Write dump file
  dump.write();

  /// Collect timing information
  BoutReal wtime        = Timer::resetTime("run");
  int ncalls            = solver->rhs_ncalls;
  int ncalls_e		= solver->rhs_ncalls_e;
  int ncalls_i		= solver->rhs_ncalls_i;
  bool output_split     = solver->splitOperator();
  BoutReal wtime_rhs    = Timer::resetTime("rhs");
  BoutReal wtime_invert = Timer::resetTime("invert");
  BoutReal wtime_comms  = Timer::resetTime("comms");  // Time spent communicating (part of RHS)
  BoutReal wtime_io     = Timer::resetTime("io");      // Time spend on I/O

  output_progress.print("\r"); // Only goes to screen

  if (first_time) {
    /// First time the monitor has been called

    /// Get some options
    Options *options = Options::getRoot();
    OPTION(options, wall_limit, -1.0); // Wall time limit. By default, no limit
    wall_limit *= 60.0 * 60.0;         // Convert from hours to seconds

    OPTION(options, stopCheck, false);
    if (stopCheck) {
      // Get name of file whose existence triggers a stop
      OPTION(options, stopCheckName, "BOUT.stop");
      // Now add data directory to start of name to ensure we look in a run specific location
      std::string data_dir;
      Options::getRoot()->get("datadir", data_dir, string(DEFAULT_DIR));
      stopCheckName = data_dir + "/" + stopCheckName;
    }

    /// Record the starting time
    mpi_start_time = MPI_Wtime() - wtime;

    first_time = false;

    /// Print the column header for timing info
    if (!output_split) {
      output_progress.write("Sim Time  |  RHS evals  | Wall Time |  Calc    Inv   Comm    I/O   "
                            "SOLVER\n\n");
    } else {
      output_progress.write("Sim Time  |  RHS_e evals  | RHS_I evals  | Wall Time |  Calc    Inv  "
                            " Comm    I/O   SOLVER\n\n");
    }
  }

  if (!output_split) {
    output_progress.write("%.3e      %5d       %.2e   %5.1f  %5.1f  %5.1f  %5.1f  %5.1f\n", 
               simtime, ncalls, wtime,
               100.0*(wtime_rhs - wtime_comms - wtime_invert)/wtime,
               100.*wtime_invert/wtime,  // Inversions
               100.0*wtime_comms/wtime,  // Communications
               100.* wtime_io / wtime,      // I/O
               100.*(wtime - wtime_io - wtime_rhs)/wtime); // Everything else

  } else {
    output_progress.write("%.3e      %5d            %5d       %.2e   %5.1f  %5.1f  %5.1f  %5.1f  %5.1f\n",
               simtime, ncalls_e, ncalls_i, wtime,
               100.0*(wtime_rhs - wtime_comms - wtime_invert)/wtime,
               100.*wtime_invert/wtime,  // Inversions
               100.0*wtime_comms/wtime,  // Communications
               100.* wtime_io / wtime,      // I/O
               100.*(wtime - wtime_io - wtime_rhs)/wtime); // Everything else
  }
  
  // This bit only to screen, not log file

  BoutReal t_elapsed = MPI_Wtime() - mpi_start_time;
  output_progress.print("%c  Step %d of %d. Elapsed %s", get_spin(), iteration+1, NOUT, (time_to_hms(t_elapsed)).c_str());
  output_progress.print(" ETA %s", (time_to_hms(wtime * static_cast<BoutReal>(NOUT - iteration - 1))).c_str());

  if (wall_limit > 0.0) {
    // Check if enough time left

    BoutReal t_remain = mpi_start_time + wall_limit - MPI_Wtime();
    if (t_remain < wtime) {
      // Less than 1 time-step left
      output_warn.write("Only %e seconds left. Quitting\n", t_remain);

      return 1; // Return an error code to quit
    } else {
      output_progress.print(" Wall %s", (time_to_hms(t_remain)).c_str());
    }
  }

  // Check if the user has created the stop file and if so trigger an exit
  if (stopCheck) {
    std::ifstream f(stopCheckName);
    if (f.good()) {
      output << "\n" << "File " << stopCheckName
             << " exists -- triggering exit." << endl;
      return 1;
    }
  }

  return 0;
}

/**************************************************************************
 * Global error handling
 **************************************************************************/

/// Print an error message and exit
void bout_error(const char *str) {
  throw BoutException(str);
}

/// Signal handler - handles all signals
void bout_signal_handler(int sig) {
  /// Set signal handler back to default to prevent possible infinite loop
  signal(SIGSEGV, SIG_DFL);
  // print number of process to stderr, so the user knows which log to check
  int world_rank;
  MPI_Comm_rank(MPI_COMM_WORLD, &world_rank);
  fprintf(stderr,"\nSighandler called on process %d with sig %d\n"
          ,world_rank,sig);

  switch (sig){
  case SIGSEGV:
    throw BoutException("\n****** SEGMENTATION FAULT CAUGHT ******\n\n");
    break;
  case SIGFPE:
    throw BoutException("\n****** Floating Point Exception "
                        "(FPE) caught ******\n\n");
    break;
  case SIGINT:
    throw BoutException("\n****** SigInt caught ******\n\n");
    break;
  case SIGKILL:
    throw BoutException("\n****** SigKill caught ******\n\n");
    break;
  case SIGUSR1:
<<<<<<< HEAD
    user_requested_exit=1;
=======
    user_requested_exit=true;
>>>>>>> f546f3fe
    break;
  default:
    throw BoutException("\n****** Signal %d  caught ******\n\n",sig);
    break;
  }
}

/**************************************************************************
 * Utilities
 **************************************************************************/

/// Write a time in h:mm:ss.s format
const string time_to_hms(BoutReal t) {
  int h, m;

  h = static_cast<int>(t / 3600);
  t -= 3600. * static_cast<BoutReal>(h);
  m = static_cast<int>(t / 60);
  t -= 60 * static_cast<BoutReal>(m);

  char buffer[256];
  sprintf(buffer, "%d:%02d:%04.1f", h, m, t);

  return string(buffer);
}

/// Produce a spinning bar character
char get_spin() {
  static int i = 0;
  char c = '|'; // Doesn't need to be assigned; squash warning

  switch(i) {
  case 0: 
    c = '|'; break;
  case 1:
    c = '/'; break;
  case 2:
    c = '-'; break;
  case 3:
    c = '\\'; break;
  }
  i = (i+1) % 4;
  return c;
}<|MERGE_RESOLUTION|>--- conflicted
+++ resolved
@@ -86,11 +86,7 @@
 
 BoutReal simtime;
 int iteration;
-<<<<<<< HEAD
-int user_requested_exit=0;
-=======
 bool user_requested_exit=false;
->>>>>>> f546f3fe
 
 const string time_to_hms(BoutReal t);   // Converts to h:mm:ss.s format
 char get_spin();                    // Produces a spinning bar
@@ -670,11 +666,7 @@
     throw BoutException("\n****** SigKill caught ******\n\n");
     break;
   case SIGUSR1:
-<<<<<<< HEAD
-    user_requested_exit=1;
-=======
     user_requested_exit=true;
->>>>>>> f546f3fe
     break;
   default:
     throw BoutException("\n****** Signal %d  caught ******\n\n",sig);
