--- conflicted
+++ resolved
@@ -5,11 +5,7 @@
 		  msg_stack.cxx options.cxx output.cxx \
 		  utils.cxx optionsreader.cxx boutcomm.cxx \
 		  timer.cxx range.cxx petsclib.cxx expressionparser.cxx \
-<<<<<<< HEAD
-	          slepclib.cxx type_name.cxx
-=======
 	          slepclib.cxx type_name.cxx petsc_interface.cxx generator_context.cxx
->>>>>>> 3ba910a5
 
 SOURCEH		= $(SOURCEC:%.cxx=%.hxx) globals.hxx bout_types.hxx multiostream.hxx
 TARGET		= lib
