--- conflicted
+++ resolved
@@ -269,22 +269,17 @@
  *
  * ** Communicates and applies boundary in X.
  */
-<<<<<<< HEAD
 const Coordinates::metric_field_type D2DXDY(const Field2D& f, CELL_LOC outloc,
-                                            const std::string& method, REGION region) {
-  auto dfdy = DDY(f, outloc, method, RGN_NOY);
-=======
-const Field2D D2DXDY(const Field2D& f, CELL_LOC outloc, const std::string& method,
-    REGION region, const std::string& dfdy_boundary_condition) {
+                                            const std::string& method, REGION region,
+					    const std::string& dfdy_boundary_condition) {
 
   // If staggering in x, take y-derivative at f's location.
   const auto y_location =
     (outloc == CELL_XLOW or f.getLocation() == CELL_XLOW) ? CELL_DEFAULT : outloc;
 
-  Field2D dfdy = DDY(f, y_location, method, region);
+  auto dfdy = DDY(f, y_location, method, region);
 
   // Set x-guard cells and x-boundary cells before calculating DDX
->>>>>>> d6594cd5
   f.getMesh()->communicate(dfdy);
   dfdy.applyBoundary(dfdy_boundary_condition);
 
@@ -349,37 +344,6 @@
 #endif
 }
 
-<<<<<<< HEAD
-const Field3D D2DYDZ(const Field3D &f, CELL_LOC outloc, MAYBE_UNUSED(const std::string &method), REGION UNUSED(region)) {
-#ifndef COORDINATES_USE_3D
-  Coordinates *coords = f.getCoordinates(outloc);
-
-  Field3D result{emptyFrom(f)};
-  ASSERT1(outloc == CELL_DEFAULT || outloc == f.getLocation());
-  result.allocate();
-  result.setLocation(f.getLocation());
-  ASSERT1(method == "DEFAULT");
-  for(int i=f.getMesh()->xstart;i<=f.getMesh()->xend;i++)
-    for(int j=f.getMesh()->ystart;j<=f.getMesh()->yend;j++)
-      for(int k=0;k<f.getMesh()->LocalNz;k++) {
-        int kp = (k+1) % (f.getMesh()->LocalNz);
-        int km = (k-1+f.getMesh()->LocalNz) % (f.getMesh()->LocalNz);
-        result(i,j,k) = 0.25*( +(f(i,j+1,kp) - f(i,j-1,kp))
-                               -(f(i,j+1,km) - f(i,j-1,km)) )
-                    / (coords->dy(i,j) * coords->dz);
-      }
-  // TODO: use region aware implementation
-  // BOUT_FOR(i, f.getRegion(region)) {
-  // result[i] = 0.25*( +(f[i.offset(0,1, 1)] - f[i.offset(0,-1, 1)])
-  //                              / (coords->dy[i.yp()])
-  //                    -(f[i.offset(0,1,-1)] - f[i.offset(0,-1,-1)])
-  //                              / (coords->dy[i.ym()]))
-  //   / coords->dz; }
-  return result;
-#else
-  throw BoutException("D2DYDZ not yet implemented for 3D metrics.");
-#endif
-=======
 const Field3D D2DYDZ(const Field3D& f, CELL_LOC outloc, const std::string& method,
                      REGION region) {
   // If staggering in z, take y-derivative at f's location.
@@ -387,7 +351,6 @@
     (outloc == CELL_ZLOW or f.getLocation() == CELL_ZLOW) ? CELL_DEFAULT : outloc;
 
   return DDZ(DDY(f, y_location, method, region), outloc, method, region);
->>>>>>> d6594cd5
 }
 
 /*******************************************************************************
