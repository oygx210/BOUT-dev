--- conflicted
+++ resolved
@@ -58,82 +58,41 @@
 
 ////////////// X DERIVATIVE /////////////////
 
-<<<<<<< HEAD
-const Field3D DDX(const Field3D &f, CELL_LOC outloc, const std::string &method, REGION region) {
+Field3D DDX(const Field3D &f, CELL_LOC outloc, const std::string &method, const std::string& region) {
   return f.getCoordinates(outloc)->DDX(f, outloc, method, region);
 }
 
-const Coordinates::metric_field_type DDX(const Field2D& f, CELL_LOC outloc,
-                                         const std::string& method, REGION region) {
-=======
-Field3D DDX(const Field3D &f, CELL_LOC outloc, const std::string &method,
-    const std::string& region) {
-  Field3D result = bout::derivatives::index::DDX(f, outloc, method, region);
-  Coordinates *coords = f.getCoordinates(outloc);
-  result /= coords->dx;
-
-  if(f.getMesh()->IncIntShear) {
-    // Using BOUT-06 style shifting
-    result += coords->IntShiftTorsion * DDZ(f, outloc, method, region);
-  }
-
-  ASSERT2(((outloc == CELL_DEFAULT) && (result.getLocation() == f.getLocation())) ||
-          (result.getLocation() == outloc));
-
-  return result;
-}
-
-Field2D DDX(const Field2D &f, CELL_LOC outloc, const std::string &method,
-    const std::string& region) {
->>>>>>> 38fb7f18
+Coordinates::metric_field_type DDX(const Field2D& f, CELL_LOC outloc,
+                                   const std::string& method, const std::string& region) {
   return f.getCoordinates(outloc)->DDX(f, outloc, method, region);
 }
 
 ////////////// Y DERIVATIVE /////////////////
 
-<<<<<<< HEAD
-const Field3D DDY(const Field3D &f, CELL_LOC outloc, const std::string &method, REGION region) {
-  return f.getCoordinates(outloc)->DDY(f, outloc, method, region);
-}
-
-const Coordinates::metric_field_type DDY(const Field2D& f, CELL_LOC outloc,
-                                         const std::string& method, REGION region) {
-=======
 Field3D DDY(const Field3D &f, CELL_LOC outloc, const std::string &method,
     const std::string& region) {
   return bout::derivatives::index::DDY(f, outloc, method, region)
          / f.getCoordinates(outloc)->dy;
 }
 
-Field2D DDY(const Field2D &f, CELL_LOC outloc, const std::string &method,
-    const std::string& region) {
->>>>>>> 38fb7f18
+Coordinates::metric_field_type DDY(const Field2D &f, CELL_LOC outloc, const std::string &method,
+    const std::string& region) {
   return f.getCoordinates(outloc)->DDY(f, outloc, method, region);
 }
 
 ////////////// Z DERIVATIVE /////////////////
 
-<<<<<<< HEAD
-const Field3D DDZ(const Field3D &f, CELL_LOC outloc, const std::string &method, REGION region) {
-  return f.getCoordinates(outloc)->DDZ(f, outloc, method, region);
-}
-
-const Coordinates::metric_field_type DDZ(const Field2D& f, CELL_LOC outloc,
-                                         const std::string& method, REGION region) {
-  return f.getCoordinates(outloc)->DDZ(f, outloc, method, region);
-=======
 Field3D DDZ(const Field3D &f, CELL_LOC outloc, const std::string &method,
     const std::string& region) {
   return bout::derivatives::index::DDZ(f, outloc, method, region)
          / f.getCoordinates(outloc)->dz;
 }
 
-Field2D DDZ(const Field2D &f, CELL_LOC UNUSED(outloc), const std::string
+Coordinates::metric_field_type DDZ(const Field2D &f, CELL_LOC UNUSED(outloc), const std::string
     &UNUSED(method), const std::string& UNUSED(region)) {
   auto tmp = Field2D(0., f.getMesh());
   tmp.setLocation(f.getLocation());
   return tmp;
->>>>>>> 38fb7f18
 }
 
 Vector3D DDZ(const Vector3D &v, CELL_LOC outloc, const std::string &method,
@@ -206,13 +165,8 @@
   return result;
 }
 
-<<<<<<< HEAD
-const Coordinates::metric_field_type D2DX2(const Field2D& f, CELL_LOC outloc,
-                                           const std::string& method, REGION region) {
-=======
-Field2D D2DX2(const Field2D &f, CELL_LOC outloc, const std::string &method,
-    const std::string& region) {
->>>>>>> 38fb7f18
+Coordinates::metric_field_type D2DX2(const Field2D& f, CELL_LOC outloc,
+                                      const std::string& method, const std::string& region) {
   Coordinates *coords = f.getCoordinates(outloc);
 
   auto result =
@@ -248,13 +202,8 @@
   return result;
 }
 
-<<<<<<< HEAD
-const Coordinates::metric_field_type D2DY2(const Field2D& f, CELL_LOC outloc,
-                                           const std::string& method, REGION region) {
-=======
-Field2D D2DY2(const Field2D &f, CELL_LOC outloc, const std::string &method,
-    const std::string& region) {
->>>>>>> 38fb7f18
+Coordinates::metric_field_type D2DY2(const Field2D& f, CELL_LOC outloc,
+                                     const std::string& method, const std::string& region) {
   Coordinates *coords = f.getCoordinates(outloc);
 
   auto result =
@@ -276,19 +225,10 @@
          / SQ(f.getCoordinates(outloc)->dz);
 }
 
-<<<<<<< HEAD
-const Coordinates::metric_field_type D2DZ2(const Field2D& f, CELL_LOC outloc,
-                                           const std::string& method, REGION region) {
+Coordinates::metric_field_type D2DZ2(const Field2D& f, CELL_LOC outloc,
+    const std::string& method, const std::string& region) {
   return bout::derivatives::index::D2DZ2(f, outloc, method, region)
          / SQ(f.getCoordinates(outloc)->dz);
-=======
-Field2D D2DZ2(const Field2D &f, CELL_LOC outloc, const std::string &UNUSED(method),
-    const std::string& UNUSED(region)) {
-  if (outloc == CELL_DEFAULT) {
-    outloc = f.getLocation();
-  }
-  return zeroFrom(f).setLocation(outloc);
->>>>>>> 38fb7f18
 }
 
 /*******************************************************************************
@@ -301,13 +241,8 @@
          / SQ(SQ(f.getCoordinates(outloc)->dx));
 }
 
-<<<<<<< HEAD
-const Coordinates::metric_field_type D4DX4(const Field2D& f, CELL_LOC outloc,
-                                           const std::string& method, REGION region) {
-=======
-Field2D D4DX4(const Field2D &f, CELL_LOC outloc, const std::string &method,
-    const std::string& region) {
->>>>>>> 38fb7f18
+Coordinates::metric_field_type D4DX4(const Field2D& f, CELL_LOC outloc,
+                            const std::string& method, const std::string& region) {
   return bout::derivatives::index::D4DX4(f, outloc, method, region)
          / SQ(SQ(f.getCoordinates(outloc)->dx));
 }
@@ -318,13 +253,8 @@
          / SQ(SQ(f.getCoordinates(outloc)->dy));
 }
 
-<<<<<<< HEAD
-const Coordinates::metric_field_type D4DY4(const Field2D& f, CELL_LOC outloc,
-                                           const std::string& method, REGION region) {
-=======
-Field2D D4DY4(const Field2D &f, CELL_LOC outloc, const std::string &method,
-    const std::string& region) {
->>>>>>> 38fb7f18
+Coordinates::metric_field_type D4DY4(const Field2D& f, CELL_LOC outloc,
+                                     const std::string& method, const std::string& region) {
   return bout::derivatives::index::D4DY4(f, outloc, method, region)
          / SQ(SQ(f.getCoordinates(outloc)->dy));
 }
@@ -335,13 +265,8 @@
          / SQ(SQ(f.getCoordinates(outloc)->dz));
 }
 
-<<<<<<< HEAD
-const Coordinates::metric_field_type D4DZ4(const Field2D& f, CELL_LOC outloc,
-                                           const std::string& method, REGION region) {
-=======
-Field2D D4DZ4(const Field2D &f, CELL_LOC outloc, const std::string &method,
-    const std::string& region) {
->>>>>>> 38fb7f18
+Coordinates::metric_field_type D4DZ4(const Field2D& f, CELL_LOC outloc,
+                                     const std::string& method, const std::string& region) {
   return bout::derivatives::index::D4DZ4(f, outloc, method, region)
          / SQ(SQ(f.getCoordinates(outloc)->dz));
 }
@@ -357,14 +282,9 @@
  *
  * ** Communicates and applies boundary in X.
  */
-<<<<<<< HEAD
-const Coordinates::metric_field_type D2DXDY(const Field2D& f, CELL_LOC outloc,
-                                            const std::string& method, REGION region,
-					    const std::string& dfdy_boundary_condition) {
-=======
-Field2D D2DXDY(const Field2D& f, CELL_LOC outloc, const std::string& method,
-    const std::string& region, const std::string& dfdy_boundary_condition) {
->>>>>>> 38fb7f18
+Coordinates::metric_field_type D2DXDY(const Field2D& f, CELL_LOC outloc,
+                                      const std::string& method, const std::string& region,
+                                      const std::string& dfdy_boundary_condition) {
 
   // If staggering in x, take y-derivative at f's location.
   const auto y_location =
@@ -402,17 +322,12 @@
   return DDX(dfdy, outloc, method, region);
 }
 
-<<<<<<< HEAD
-const Coordinates::metric_field_type D2DXDZ(const Field2D& f, CELL_LOC outloc,
-                                            const std::string& method, REGION region) {
+Coordinates::metric_field_type D2DXDZ(const Field2D& f, CELL_LOC outloc,
+                                      const std::string& method, const std::string& region) {
 #ifdef COORDINATES_USE_3D
   Field3D tmp{f};
   return D2DXDZ(tmp, outloc, method, region);
 #else
-=======
-Field2D D2DXDZ(const Field2D &f, CELL_LOC outloc, const std::string &UNUSED(method),
-    const std::string& UNUSED(region)) {
->>>>>>> 38fb7f18
   if (outloc == CELL_DEFAULT) {
     outloc = f.getLocation();
   }
@@ -431,17 +346,12 @@
   return DDZ(DDX(f, x_location, method, region), outloc, method, region);
 }
 
-<<<<<<< HEAD
-const Coordinates::metric_field_type D2DYDZ(const Field2D& f, CELL_LOC outloc,
-                                            const std::string& method, REGION region) {
+Coordinates::metric_field_type D2DYDZ(const Field2D& f, CELL_LOC outloc,
+				      const std::string& method, const std::string& region) {
 #ifdef COORDINATES_USE_3D
   Field3D tmp{f};
   return D2DYDZ(tmp, outloc, method, region);
 #else
-=======
-Field2D D2DYDZ(const Field2D &f, CELL_LOC outloc, const std::string &UNUSED(method),
-    const std::string& UNUSED(region)) {
->>>>>>> 38fb7f18
   if (outloc == CELL_DEFAULT) {
     outloc = f.getLocation();
   }
@@ -467,14 +377,9 @@
 ////////////// X DERIVATIVE /////////////////
 
 /// Special case where both arguments are 2D. Output location ignored for now
-<<<<<<< HEAD
-const Coordinates::metric_field_type VDDX(const Field2D& v, const Field2D& f,
-                                          CELL_LOC outloc, const std::string& method,
-                                          REGION region) {
-=======
-Field2D VDDX(const Field2D &v, const Field2D &f, CELL_LOC outloc, const std::string &method,
-    const std::string& region) {
->>>>>>> 38fb7f18
+Coordinates::metric_field_type VDDX(const Field2D& v, const Field2D& f,
+                                    CELL_LOC outloc, const std::string& method,
+                                    const std::string& region) {
   return bout::derivatives::index::VDDX(v, f, outloc, method, region)
          / f.getCoordinates(outloc)->dx;
 }
@@ -489,14 +394,9 @@
 ////////////// Y DERIVATIVE /////////////////
 
 // special case where both are 2D
-<<<<<<< HEAD
-const Coordinates::metric_field_type VDDY(const Field2D& v, const Field2D& f,
-                                          CELL_LOC outloc, const std::string& method,
-                                          REGION region) {
-=======
-Field2D VDDY(const Field2D &v, const Field2D &f, CELL_LOC outloc, const std::string &method,
-    const std::string& region) {
->>>>>>> 38fb7f18
+Coordinates::metric_field_type VDDY(const Field2D& v, const Field2D& f,
+				    CELL_LOC outloc, const std::string& method,
+				    const std::string& region) {
   return bout::derivatives::index::VDDY(v, f, outloc, method, region)
          / f.getCoordinates(outloc)->dy;
 }
@@ -511,41 +411,27 @@
 ////////////// Z DERIVATIVE /////////////////
 
 // special case where both are 2D
-<<<<<<< HEAD
-const Coordinates::metric_field_type VDDZ(const Field2D &v, const Field2D &f,
-                                          CELL_LOC outloc, const std::string &method,
-                                          REGION region) {
+Coordinates::metric_field_type VDDZ(const Field2D &v, const Field2D &f,
+                                    CELL_LOC outloc, const std::string &method,
+                                    const std::string& region) {
   return bout::derivatives::index::VDDZ(v, f, outloc, method, region)
          / f.getCoordinates(outloc)->dz;
 }
 
 // Note that this is zero because no compression is included
-const Coordinates::metric_field_type VDDZ(const Field3D &v, const Field2D& f,
-                                          CELL_LOC outloc, const std::string& method,
-                                          REGION region) {
+Coordinates::metric_field_type VDDZ(const Field3D &v, const Field2D& f,
+                                    CELL_LOC outloc, const std::string& method,
+                                    const std::string& region) {
   // Should we take location from v or f?
 #ifdef COORDINATES_USE_3D
   Field3D tmp{f};
   return bout::derivatives::index::VDDZ(v, tmp, outloc, method, region)
          / f.getCoordinates(outloc)->dz;
 #else
-=======
-Field2D VDDZ(const Field2D &UNUSED(v), const Field2D &f, CELL_LOC outloc, const
-    std::string &UNUSED(method), const std::string& UNUSED(region)) {
   if (outloc == CELL_DEFAULT) {
     outloc = f.getLocation();
   }
   return zeroFrom(f).setLocation(outloc);
-}
-
-// Note that this is zero because no compression is included
-Field2D VDDZ(const Field3D &UNUSED(v), const Field2D &f, CELL_LOC outloc, const
-    std::string &UNUSED(method), const std::string& UNUSED(region)) {
->>>>>>> 38fb7f18
-  if (outloc == CELL_DEFAULT) {
-    outloc = f.getLocation();
-  }
-  return zeroFrom(f).setLocation(outloc);
 #endif
 }
 
@@ -559,14 +445,9 @@
 /*******************************************************************************
  * Flux conserving schemes
  *******************************************************************************/
-<<<<<<< HEAD
-const Coordinates::metric_field_type FDDX(const Field2D& v, const Field2D& f,
-                                          CELL_LOC outloc, const std::string& method,
-                                          REGION region) {
-=======
-Field2D FDDX(const Field2D &v, const Field2D &f, CELL_LOC outloc, const std::string &method,
-    const std::string& region) {
->>>>>>> 38fb7f18
+Coordinates::metric_field_type FDDX(const Field2D& v, const Field2D& f,
+                                    CELL_LOC outloc, const std::string& method,
+                                    const std::string& region) {
   return bout::derivatives::index::FDDX(v, f, outloc, method, region)
          / f.getCoordinates(outloc)->dx;
 }
@@ -579,14 +460,9 @@
 
 /////////////////////////////////////////////////////////////////////////
 
-<<<<<<< HEAD
-const Coordinates::metric_field_type FDDY(const Field2D& v, const Field2D& f,
-                                          CELL_LOC outloc, const std::string& method,
-                                          REGION region) {
-=======
-Field2D FDDY(const Field2D &v, const Field2D &f, CELL_LOC outloc, const std::string &method,
-    const std::string& region) {
->>>>>>> 38fb7f18
+Coordinates::metric_field_type FDDY(const Field2D& v, const Field2D& f,
+                                    CELL_LOC outloc, const std::string& method,
+                                    const std::string& region) {
   return bout::derivatives::index::FDDY(v, f, outloc, method, region)
          / f.getCoordinates(outloc)->dy;
 }
@@ -599,21 +475,12 @@
 
 /////////////////////////////////////////////////////////////////////////
 
-<<<<<<< HEAD
-const Coordinates::metric_field_type FDDZ(const Field2D &v, const Field2D &f,
-                                          CELL_LOC outloc, const std::string &method,
-                                          REGION region) {
+Coordinates::metric_field_type FDDZ(const Field2D &v, const Field2D &f,
+                                    CELL_LOC outloc, const std::string &method,
+                                    const std::string& region) {
   // Should we take location from v or f?
   return bout::derivatives::index::FDDZ(v, f, outloc, method, region)
          / f.getCoordinates(outloc)->dz;
-=======
-Field2D FDDZ(const Field2D &UNUSED(v), const Field2D &f, CELL_LOC outloc, const
-    std::string &UNUSED(method), const std::string& UNUSED(region)) {
-  if (outloc == CELL_DEFAULT) {
-    outloc = f.getLocation();
-  }
-  return zeroFrom(f).setLocation(outloc);
->>>>>>> 38fb7f18
 }
 
 Field3D FDDZ(const Field3D &v, const Field3D &f, CELL_LOC outloc, const std::string &method,
