--- conflicted
+++ resolved
@@ -336,12 +336,8 @@
   return tmp;
 }
 
-<<<<<<< HEAD
-const Field3D D2DYDZ(const Field3D &f, CELL_LOC outloc, const std::string &method, REGION UNUSED(region)) {
-=======
-const Field3D D2DYDZ(const Field3D &f, CELL_LOC outloc, MAYBE_UNUSED(DIFF_METHOD method),
-                     REGION UNUSED(region)) {
->>>>>>> 281909b8
+const Field3D D2DYDZ(const Field3D& f, CELL_LOC outloc,
+                     MAYBE_UNUSED(const std::string& method), REGION UNUSED(region)) {
   Coordinates *coords = f.getCoordinates(outloc);
 
   Field3D result(f.getMesh());
