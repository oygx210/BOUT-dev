/**************************************************************************
 * Basic derivative methods
 *
 *
 * Four kinds of differencing methods:
 *
 * 1. First derivative DD*
 *    Central differencing e.g. Div(f)
 *
 * 2. Second derivatives D2D*2
 *    Central differencing e.g. Delp2(f)
 *
 * 3. Upwinding VDD*
 *    Terms like v*Grad(f)
 *
 * 4. Flux methods FDD* (e.g. flux conserving, limiting)
 *    Div(v*f)
 *
 **************************************************************************
 * Copyright 2010 B.D.Dudson, S.Farley, M.V.Umansky, X.Q.Xu
 *
 * Contact: Ben Dudson, bd512@york.ac.uk
 *
 * This file is part of BOUT++.
 *
 * BOUT++ is free software: you can redistribute it and/or modify
 * it under the terms of the GNU Lesser General Public License as published by
 * the Free Software Foundation, either version 3 of the License, or
 * (at your option) any later version.
 *
 * BOUT++ is distributed in the hope that it will be useful,
 * but WITHOUT ANY WARRANTY; without even the implied warranty of
 * MERCHANTABILITY or FITNESS FOR A PARTICULAR PURPOSE.  See the
 * GNU Lesser General Public License for more details.
 *
 * You should have received a copy of the GNU Lesser General Public License
 * along with BOUT++.  If not, see <http://www.gnu.org/licenses/>.
 *
 **************************************************************************/

#include <globals.hxx>
#include <derivs.hxx>
#include <stencils.hxx>
#include <utils.hxx>
#include <fft.hxx>
#include <interpolation.hxx>
#include <bout/constants.hxx>
#include <msg_stack.hxx>

#include <cmath>

#include <output.hxx>
#include <unused.hxx>

/*******************************************************************************
 * First central derivatives
 *******************************************************************************/

////////////// X DERIVATIVE /////////////////

const Field3D DDX(const Field3D &f, CELL_LOC outloc, const std::string &method, REGION region) {
  return f.getCoordinates(outloc)->DDX(f, outloc, method, region);
}

const Coordinates::metric_field_type DDX(const Field2D& f, CELL_LOC outloc,
                                         const std::string& method, REGION region) {
  return f.getCoordinates(outloc)->DDX(f, outloc, method, region);
}

////////////// Y DERIVATIVE /////////////////

const Field3D DDY(const Field3D &f, CELL_LOC outloc, const std::string &method, REGION region) {
  return f.getCoordinates(outloc)->DDY(f, outloc, method, region);
}

const Coordinates::metric_field_type DDY(const Field2D& f, CELL_LOC outloc,
                                         const std::string& method, REGION region) {
  return f.getCoordinates(outloc)->DDY(f, outloc, method, region);
}

////////////// Z DERIVATIVE /////////////////

const Field3D DDZ(const Field3D &f, CELL_LOC outloc, const std::string &method, REGION region) {
  return f.getCoordinates(outloc)->DDZ(f, outloc, method, region);
}

const Coordinates::metric_field_type DDZ(const Field2D& f, CELL_LOC outloc,
                                         const std::string& method, REGION region) {
  return f.getCoordinates(outloc)->DDZ(f, outloc, method, region);
}

const Vector3D DDZ(const Vector3D &v, CELL_LOC outloc, const std::string &method, REGION region) {
  Vector3D result(v.x.getMesh());

  ASSERT2(v.x.getMesh()==v.y.getMesh());
  ASSERT2(v.x.getMesh()==v.z.getMesh());
  Coordinates *metric = v.x.getCoordinates(outloc);

  if(v.covariant){
    // From equation (2.6.32) in D'Haeseleer
    result.x = DDZ(v.x, outloc, method, region) - v.x*metric->G1_13 - v.y*metric->G2_13 - v.z*metric->G3_13;
    result.y = DDZ(v.y, outloc, method, region) - v.x*metric->G1_23 - v.y*metric->G2_23 - v.z*metric->G3_23;
    result.z = DDZ(v.z, outloc, method, region) - v.x*metric->G1_33 - v.y*metric->G2_33 - v.z*metric->G3_33;
    result.covariant = true;
  }
  else{
    // From equation (2.6.31) in D'Haeseleer
    result.x = DDZ(v.x, outloc, method, region) + v.x*metric->G1_13 + v.y*metric->G1_23 + v.z*metric->G1_33;
    result.y = DDZ(v.y, outloc, method, region) + v.x*metric->G2_13 + v.y*metric->G2_23 + v.z*metric->G2_33;
    result.z = DDZ(v.z, outloc, method, region) + v.x*metric->G3_13 + v.y*metric->G3_23 + v.z*metric->G3_33;
    result.covariant = false;
  }

  ASSERT2(((outloc == CELL_DEFAULT) && (result.getLocation() == v.getLocation())) ||
          (result.getLocation() == outloc));

  return result;
}

const Vector2D DDZ(const Vector2D &v, CELL_LOC UNUSED(outloc), const std::string &UNUSED(method),
                   REGION UNUSED(region)) {
  Vector2D result(v.x.getMesh());

  result.covariant = v.covariant;

  // Vector 2D is constant in the z direction
  // Gx_y3 contains z-derivatives (where G is the Christoffel symbol of the
  // second kind, and x and y in {1, 2, 3})
  result.x = 0.;
  result.y = 0.;
  result.z = 0.;

  return result;
}

/*******************************************************************************
 * 2nd derivative
 *******************************************************************************/

////////////// X DERIVATIVE /////////////////

const Field3D D2DX2(const Field3D &f, CELL_LOC outloc, const std::string &method, REGION region) {
  Coordinates *coords = f.getCoordinates(outloc);

  Field3D result =
      bout::derivatives::index::D2DX2(f, outloc, method, region) / SQ(coords->dx);

  if(coords->non_uniform) {
    // Correction for non-uniform f.getMesh()
    result += coords->d1_dx * bout::derivatives::index::DDX(f, outloc, "DEFAULT", region)
              / coords->dx;
  }

  ASSERT2(((outloc == CELL_DEFAULT) && (result.getLocation() == f.getLocation())) ||
          (result.getLocation() == outloc));

  return result;
}

const Coordinates::metric_field_type D2DX2(const Field2D& f, CELL_LOC outloc,
                                           const std::string& method, REGION region) {
  Coordinates *coords = f.getCoordinates(outloc);

  auto result =
      bout::derivatives::index::D2DX2(f, outloc, method, region) / SQ(coords->dx);

  if(coords->non_uniform) {
    // Correction for non-uniform f.getMesh()
    result += coords->d1_dx * bout::derivatives::index::DDX(f, outloc, "DEFAULT", region)
              / coords->dx;
  }

  return result;
}

////////////// Y DERIVATIVE /////////////////

const Field3D D2DY2(const Field3D &f, CELL_LOC outloc, const std::string &method, REGION region) {
  Coordinates *coords = f.getCoordinates(outloc);

  Field3D result =
      bout::derivatives::index::D2DY2(f, outloc, method, region) / SQ(coords->dy);

  if(coords->non_uniform) {
    // Correction for non-uniform f.getMesh()
    result += coords->d1_dy * bout::derivatives::index::DDY(f, outloc, "DEFAULT", region)
              / coords->dy;
  }

  ASSERT2(((outloc == CELL_DEFAULT) && (result.getLocation() == f.getLocation())) ||
          (result.getLocation() == outloc));

  return result;
}

const Coordinates::metric_field_type D2DY2(const Field2D& f, CELL_LOC outloc,
                                           const std::string& method, REGION region) {
  Coordinates *coords = f.getCoordinates(outloc);

  auto result =
      bout::derivatives::index::D2DY2(f, outloc, method, region) / SQ(coords->dy);
  if(coords->non_uniform) {
    // Correction for non-uniform f.getMesh()
    result += coords->d1_dy * bout::derivatives::index::DDY(f, outloc, "DEFAULT", region)
              / coords->dy;
  }
  
  return result;
}

////////////// Z DERIVATIVE /////////////////

const Field3D D2DZ2(const Field3D &f, CELL_LOC outloc, const std::string &method, REGION region) {
  return bout::derivatives::index::D2DZ2(f, outloc, method, region)
         / SQ(f.getCoordinates(outloc)->dz);
}

const Coordinates::metric_field_type D2DZ2(const Field2D& f, CELL_LOC outloc,
                                           const std::string& method, REGION region) {
  return bout::derivatives::index::D2DZ2(f, outloc, method, region)
         / SQ(f.getCoordinates(outloc)->dz);
}

/*******************************************************************************
 * Fourth derivatives
 *******************************************************************************/

const Field3D D4DX4(const Field3D &f, CELL_LOC outloc, const std::string &method, REGION region) {
  return bout::derivatives::index::D4DX4(f, outloc, method, region)
         / SQ(SQ(f.getCoordinates(outloc)->dx));
}

const Coordinates::metric_field_type D4DX4(const Field2D& f, CELL_LOC outloc,
                                           const std::string& method, REGION region) {
  return bout::derivatives::index::D4DX4(f, outloc, method, region)
         / SQ(SQ(f.getCoordinates(outloc)->dx));
}

const Field3D D4DY4(const Field3D &f, CELL_LOC outloc, const std::string &method, REGION region) {
  return bout::derivatives::index::D4DY4(f, outloc, method, region)
         / SQ(SQ(f.getCoordinates(outloc)->dy));
}

const Coordinates::metric_field_type D4DY4(const Field2D& f, CELL_LOC outloc,
                                           const std::string& method, REGION region) {
  return bout::derivatives::index::D4DY4(f, outloc, method, region)
         / SQ(SQ(f.getCoordinates(outloc)->dy));
}

const Field3D D4DZ4(const Field3D &f, CELL_LOC outloc, const std::string &method, REGION region) {
  return bout::derivatives::index::D4DZ4(f, outloc, method, region)
         / SQ(SQ(f.getCoordinates(outloc)->dz));
}

const Coordinates::metric_field_type D4DZ4(const Field2D& f, CELL_LOC outloc,
                                           const std::string& method, REGION region) {
  return bout::derivatives::index::D4DZ4(f, outloc, method, region)
         / SQ(SQ(f.getCoordinates(outloc)->dz));
}

/*******************************************************************************
 * Mixed derivatives
 *******************************************************************************/

/*!
 * Mixed derivative in X and Y
 *
 * This first takes derivatives in X, then in Y.
 *
 * ** Applies Neumann boundary in Y, communicates
 */
const Coordinates::metric_field_type D2DXDY(const Field2D& f, CELL_LOC outloc,
                                            const std::string& method, REGION region) {
  auto dfdy = DDY(f, outloc, method, RGN_NOY);
  f.getMesh()->communicate(dfdy);
  return DDX(dfdy, outloc, method, region);
}

/*!
 * Mixed derivative in X and Y
 *
 * This first takes derivatives in X, then in Y.
 *
 * ** Applies Neumann boundary in Y, communicates
 */
const Field3D D2DXDY(const Field3D &f, CELL_LOC outloc, const std::string &method, REGION region) {
  Field3D dfdy = DDY(f, outloc, method, RGN_NOY);
  f.getMesh()->communicate(dfdy);
  return DDX(dfdy, outloc, method, region);
}

const Coordinates::metric_field_type D2DXDZ(const Field2D& f, CELL_LOC outloc,
                                            const std::string& method, REGION region) {
#ifdef COORDINATES_USE_3D
  Field3D tmp{f};
  return D2DXDZ(tmp, outloc, method, region);
#else
  Field2D tmp{0., f.getMesh()};
  tmp.setLocation(f.getLocation());
  return tmp;
#endif
}

/// X-Z mixed derivative
const Field3D D2DXDZ(const Field3D &f, CELL_LOC outloc, const std::string &method, REGION region) {
  // Take derivative in Z, including in X boundaries. Then take derivative in X
  // Maybe should average results of DDX(DDZ) and DDZ(DDX)?
  ASSERT1(outloc == CELL_DEFAULT || outloc == f.getLocation());
  // region specifies what the combined derivative should return
  // Therefore we need to add the X boundary to the inner derivative
  // RGN_NOY and RGN_NOZ include the X boundary, therefore we need to
  // throw - or add communication code.
  REGION region_inner;
  switch (region){
  case RGN_NOBNDRY:
    region_inner = RGN_NOY;
    break;
  case RGN_NOX:
    region_inner = RGN_ALL;
    break;
  default:
    throw BoutException("Unhandled region case in D2DXDZ");
  }

  return DDX(DDZ(f, outloc,method, region_inner),outloc,method,region);;
}

const Coordinates::metric_field_type D2DYDZ(const Field2D& f, CELL_LOC outloc,
                                            const std::string& method, REGION region) {
#ifdef COORDINATES_USE_3D
  Field3D tmp{f};
  return D2DYDZ(tmp, outloc, method, region);
#else
  Field2D tmp{0, f.getMesh()};
  tmp.setLocation(f.getLocation());
  return tmp;
#endif
}

const Field3D D2DYDZ(const Field3D &f, CELL_LOC outloc, MAYBE_UNUSED(const std::string &method), REGION UNUSED(region)) {
#ifndef COORDINATES_USE_3D
  Coordinates *coords = f.getCoordinates(outloc);

  Field3D result(f.getMesh());
  ASSERT1(outloc == CELL_DEFAULT || outloc == f.getLocation());
  result.allocate();
  result.setLocation(f.getLocation());
  ASSERT1(method == "DEFAULT");
  for(int i=f.getMesh()->xstart;i<=f.getMesh()->xend;i++)
    for(int j=f.getMesh()->ystart;j<=f.getMesh()->yend;j++)
      for(int k=0;k<f.getMesh()->LocalNz;k++) {
        int kp = (k+1) % (f.getMesh()->LocalNz);
        int km = (k-1+f.getMesh()->LocalNz) % (f.getMesh()->LocalNz);
        result(i,j,k) = 0.25*( +(f(i,j+1,kp) - f(i,j-1,kp))
                               -(f(i,j+1,km) - f(i,j-1,km)) )
                    / (coords->dy(i,j) * coords->dz);
      }
  // TODO: use region aware implementation
  // BOUT_FOR(i, f.getRegion(region)) {
  // result[i] = 0.25*( +(f[i.offset(0,1, 1)] - f[i.offset(0,-1, 1)])
  //                              / (coords->dy[i.yp()])
  //                    -(f[i.offset(0,1,-1)] - f[i.offset(0,-1,-1)])
  //                              / (coords->dy[i.ym()]))
  //   / coords->dz; }
  return result;
#else
  throw BoutException("D2DYDZ not yet implemented for 3D metrics.");
#endif
}

/*******************************************************************************
 * Advection schemes
 *
 * Jan 2009  - Re-written to use Set*Stencil routines
 *******************************************************************************/

////////////// X DERIVATIVE /////////////////

/// Special case where both arguments are 2D. Output location ignored for now
const Coordinates::metric_field_type VDDX(const Field2D& v, const Field2D& f,
                                          CELL_LOC outloc, const std::string& method,
                                          REGION region) {
  return bout::derivatives::index::VDDX(v, f, outloc, method, region)
         / f.getCoordinates(outloc)->dx;
}

/// General version for 2 or 3-D objects
const Field3D VDDX(const Field3D &v, const Field3D &f, CELL_LOC outloc, const std::string &method, REGION region) {
  return bout::derivatives::index::VDDX(v, f, outloc, method, region)
         / f.getCoordinates(outloc)->dx;
}

////////////// Y DERIVATIVE /////////////////

// special case where both are 2D
const Coordinates::metric_field_type VDDY(const Field2D& v, const Field2D& f,
                                          CELL_LOC outloc, const std::string& method,
                                          REGION region) {
  return bout::derivatives::index::VDDY(v, f, outloc, method, region)
         / f.getCoordinates(outloc)->dy;
}

// general case
const Field3D VDDY(const Field3D &v, const Field3D &f, CELL_LOC outloc, const std::string &method, REGION region) {
  return bout::derivatives::index::VDDY(v, f, outloc, method, region)
         / f.getCoordinates(outloc)->dy;
}

////////////// Z DERIVATIVE /////////////////

// special case where both are 2D
<<<<<<< HEAD
const Coordinates::metric_field_type VDDZ(const Field2D& v, const Field2D& f,
                                          CELL_LOC outloc, const std::string& method,
                                          REGION region) {
  return bout::derivatives::index::VDDZ(v, f, outloc, method, region)
         / f.getCoordinates(outloc)->dz;
}

// Note that this is zero because no compression is included
const Coordinates::metric_field_type VDDZ(const Field3D& v, const Field2D& f,
                                          CELL_LOC outloc, const std::string& method,
                                          REGION region) {
  // Should we take location from v or f?
#ifdef COORDINATES_USE_3D
  Field3D tmp{f};
  return bout::derivatives::index::VDDZ(v, tmp, outloc, method, region)
         / f.getCoordinates(outloc)->dz;
#else
  Field2D tmp{0., f.getMesh()};
  tmp.setLocation(f.getLocation());
=======
const Field2D VDDZ(const Field2D &UNUSED(v), const Field2D &f, CELL_LOC outloc,
                   const std::string &UNUSED(method), REGION UNUSED(region)) {
  auto tmp = Field2D(0., f.getMesh());
  if (outloc == CELL_DEFAULT) {
    outloc = f.getLocation();
  }
  tmp.setLocation(outloc);
  return tmp;
}

// Note that this is zero because no compression is included
const Field2D VDDZ(const Field3D &UNUSED(v), const Field2D &f, CELL_LOC outloc,
                   const std::string &UNUSED(method), REGION UNUSED(region)) {
  auto tmp = Field2D(0., f.getMesh());
  if (outloc == CELL_DEFAULT) {
    outloc = f.getLocation();
  }
  tmp.setLocation(outloc);
>>>>>>> 1be7dc22
  return tmp;
#endif
}

// general case
const Field3D VDDZ(const Field3D &v, const Field3D &f, CELL_LOC outloc, const std::string &method, REGION region) {
  return bout::derivatives::index::VDDZ(v, f, outloc, method, region)
         / f.getCoordinates(outloc)->dz;
}

/*******************************************************************************
 * Flux conserving schemes
 *******************************************************************************/
const Coordinates::metric_field_type FDDX(const Field2D& v, const Field2D& f,
                                          CELL_LOC outloc, const std::string& method,
                                          REGION region) {
  return bout::derivatives::index::FDDX(v, f, outloc, method, region)
         / f.getCoordinates(outloc)->dx;
}

const Field3D FDDX(const Field3D &v, const Field3D &f, CELL_LOC outloc, const std::string &method, REGION region) {
  return bout::derivatives::index::FDDX(v, f, outloc, method, region)
         / f.getCoordinates(outloc)->dx;
}

/////////////////////////////////////////////////////////////////////////

const Coordinates::metric_field_type FDDY(const Field2D& v, const Field2D& f,
                                          CELL_LOC outloc, const std::string& method,
                                          REGION region) {
  return bout::derivatives::index::FDDY(v, f, outloc, method, region)
         / f.getCoordinates(outloc)->dy;
}

const Field3D FDDY(const Field3D &v, const Field3D &f, CELL_LOC outloc, const std::string &method, REGION region) {
  return bout::derivatives::index::FDDY(v, f, outloc, method, region)
         / f.getCoordinates(outloc)->dy;
}

/////////////////////////////////////////////////////////////////////////

<<<<<<< HEAD
const Coordinates::metric_field_type FDDZ(const Field2D& v, const Field2D& f,
                                          CELL_LOC outloc, const std::string& method,
                                          REGION region) {
  // Should we take location from v or f?
  return bout::derivatives::index::FDDZ(v, f, outloc, method, region)
         / f.getCoordinates(outloc)->dz;
=======
const Field2D FDDZ(const Field2D &UNUSED(v), const Field2D &f, CELL_LOC outloc,
                   const std::string &UNUSED(method), REGION UNUSED(region)) {
  auto tmp = Field2D(0., f.getMesh());
  if (outloc == CELL_DEFAULT) {
    outloc = f.getLocation();
  }
  tmp.setLocation(outloc);
  return tmp;
>>>>>>> 1be7dc22
}

const Field3D FDDZ(const Field3D &v, const Field3D &f, CELL_LOC outloc, const std::string &method, REGION region) {
  return bout::derivatives::index::FDDZ(v, f, outloc, method, region)
         / f.getCoordinates(outloc)->dz;
}<|MERGE_RESOLUTION|>--- conflicted
+++ resolved
@@ -409,16 +409,15 @@
 ////////////// Z DERIVATIVE /////////////////
 
 // special case where both are 2D
-<<<<<<< HEAD
-const Coordinates::metric_field_type VDDZ(const Field2D& v, const Field2D& f,
-                                          CELL_LOC outloc, const std::string& method,
-                                          REGION region) {
+const Coordinates::metric_field_type VDDZ(const Field2D &v, const Field2D &f,
+                                          CELL_LOC outloc, const std::string &method,
+                                          REGION UNUSED(region)) {
   return bout::derivatives::index::VDDZ(v, f, outloc, method, region)
          / f.getCoordinates(outloc)->dz;
 }
 
 // Note that this is zero because no compression is included
-const Coordinates::metric_field_type VDDZ(const Field3D& v, const Field2D& f,
+const Coordinates::metric_field_type VDDZ(const Field3D &v, const Field2D& f,
                                           CELL_LOC outloc, const std::string& method,
                                           REGION region) {
   // Should we take location from v or f?
@@ -429,26 +428,6 @@
 #else
   Field2D tmp{0., f.getMesh()};
   tmp.setLocation(f.getLocation());
-=======
-const Field2D VDDZ(const Field2D &UNUSED(v), const Field2D &f, CELL_LOC outloc,
-                   const std::string &UNUSED(method), REGION UNUSED(region)) {
-  auto tmp = Field2D(0., f.getMesh());
-  if (outloc == CELL_DEFAULT) {
-    outloc = f.getLocation();
-  }
-  tmp.setLocation(outloc);
-  return tmp;
-}
-
-// Note that this is zero because no compression is included
-const Field2D VDDZ(const Field3D &UNUSED(v), const Field2D &f, CELL_LOC outloc,
-                   const std::string &UNUSED(method), REGION UNUSED(region)) {
-  auto tmp = Field2D(0., f.getMesh());
-  if (outloc == CELL_DEFAULT) {
-    outloc = f.getLocation();
-  }
-  tmp.setLocation(outloc);
->>>>>>> 1be7dc22
   return tmp;
 #endif
 }
@@ -490,23 +469,12 @@
 
 /////////////////////////////////////////////////////////////////////////
 
-<<<<<<< HEAD
-const Coordinates::metric_field_type FDDZ(const Field2D& v, const Field2D& f,
-                                          CELL_LOC outloc, const std::string& method,
+const Coordinates::metric_field_type FDDZ(const Field2D &v, const Field2D &f,
+                                          CELL_LOC outloc, const std::string &method,
                                           REGION region) {
   // Should we take location from v or f?
   return bout::derivatives::index::FDDZ(v, f, outloc, method, region)
          / f.getCoordinates(outloc)->dz;
-=======
-const Field2D FDDZ(const Field2D &UNUSED(v), const Field2D &f, CELL_LOC outloc,
-                   const std::string &UNUSED(method), REGION UNUSED(region)) {
-  auto tmp = Field2D(0., f.getMesh());
-  if (outloc == CELL_DEFAULT) {
-    outloc = f.getLocation();
-  }
-  tmp.setLocation(outloc);
-  return tmp;
->>>>>>> 1be7dc22
 }
 
 const Field3D FDDZ(const Field3D &v, const Field3D &f, CELL_LOC outloc, const std::string &method, REGION region) {
