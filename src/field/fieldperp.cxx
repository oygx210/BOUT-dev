/**************************************************************************
 * Class for 2D X-Z slices
 *
 **************************************************************************
 * Copyright 2010 B.D.Dudson, S.Farley, M.V.Umansky, X.Q.Xu
 *
 * Contact: Ben Dudson, bd512@york.ac.uk
 * 
 * This file is part of BOUT++.
 *
 * BOUT++ is free software: you can redistribute it and/or modify
 * it under the terms of the GNU Lesser General Public License as published by
 * the Free Software Foundation, either version 3 of the License, or
 * (at your option) any later version.
 *
 * BOUT++ is distributed in the hope that it will be useful,
 * but WITHOUT ANY WARRANTY; without even the implied warranty of
 * MERCHANTABILITY or FITNESS FOR A PARTICULAR PURPOSE.  See the
 * GNU Lesser General Public License for more details.
 *
 * You should have received a copy of the GNU Lesser General Public License
 * along with BOUT++.  If not, see <http://www.gnu.org/licenses/>.
 *
 **************************************************************************/

#include <globals.hxx>

#include <stdlib.h>
#include <math.h>

#include <fieldperp.hxx>
#include <utils.hxx>
#include <boutexception.hxx>
#include <msg_stack.hxx>

<<<<<<< HEAD
FieldPerp::FieldPerp(Mesh * msh) {
  // Get mesh size
  fieldmesh=msh;
  if(msh) {
    nx = msh->LocalNx;
    nz = msh->LocalNz;
=======
FieldPerp::FieldPerp(Mesh *localmesh) {
  // Get mesh size
  fieldmesh = localmesh;
  if (localmesh) {
    nx = localmesh->LocalNx;
    nz = localmesh->LocalNz;
>>>>>>> 492a11d1
  }
  
#if CHECK > 0
  else {
    nx=-1;
    nz=-1;
  }
#endif

  yindex = -1;
}

/***************************************************************
 *                         ASSIGNMENT 
 ***************************************************************/

FieldPerp & FieldPerp::operator=(const FieldPerp &rhs) {
  nx = rhs.nx;
  nz = rhs.nz;
  yindex = rhs.yindex;
  data = rhs.data;
  return *this;
}

FieldPerp & FieldPerp::operator=(const BoutReal rhs) {
  allocate();

  for(auto&& d : data) {
    d = rhs;
  }
  
  return *this;
}

/***************************************************************
 *                         ITERATORS
 ***************************************************************/

const DataIterator FieldPerp::begin() const {
  return DataIterator( 0, nx-1,
                      yindex, yindex,
                      0, nz-1);
}

const DataIterator FieldPerp::end() const {
  return DataIterator( 0, nx-1,
                      yindex, yindex,
		       0, nz-1,DI_GET_END);
}


/***************************************************************
 *                         OPERATORS 
 ***************************************************************/

#define FPERP_OP_FIELD(op, bop, ftype)			\
  FieldPerp& FieldPerp::operator op(const ftype &rhs) { \
    if(data.unique()) {                                 \
      /* Only reference to the data */			\
      for(int i=0;i<nx;i++)                             \
        for(int k=0;k<nz;k++)                           \
          (*this)(i,k) op rhs(i, yindex, k);            \
    }else {  			                        \
      /* Shared with another FieldPerp */		\
      (*this) = (*this) bop rhs;                        \
    }                                                   \
    return *this;                                       \
  }

FPERP_OP_FIELD(+=, +, FieldPerp);
FPERP_OP_FIELD(+=, +, Field3D);
FPERP_OP_FIELD(+=, +, Field2D);

FPERP_OP_FIELD(-=, -, FieldPerp);
FPERP_OP_FIELD(-=, -, Field3D);
FPERP_OP_FIELD(-=, -, Field2D);

FPERP_OP_FIELD(*=, *, FieldPerp);
FPERP_OP_FIELD(*=, *, Field3D);
FPERP_OP_FIELD(*=, *, Field2D);

FPERP_OP_FIELD(/=, /, FieldPerp);
FPERP_OP_FIELD(/=, /, Field3D);
FPERP_OP_FIELD(/=, /, Field2D);

#define FPERP_OP_REAL(op, bop)  			\
  FieldPerp& FieldPerp::operator op(BoutReal rhs) { \
    if(data.unique()) {                                 \
      /* Only reference to the data */           	\
      for(int i=0;i<nx;i++)                             \
        for(int k=0;k<nz;k++)                           \
          (*this)(i,k) op rhs;				\
    }else {  			                        \
      /* Shared with another FieldPerp */		\
      (*this) = (*this) bop rhs;                        \
    }                                                   \
    return *this;                                       \
  }

FPERP_OP_REAL(+=, +);
FPERP_OP_REAL(-=, -);
FPERP_OP_REAL(*=, *);
FPERP_OP_REAL(/=, /);

////////////////////// STENCILS //////////////////////////

void FieldPerp::setXStencil(stencil &fval, const bindex &bx, CELL_LOC UNUSED(loc)) const {
  fval.p = (*this)(bx.jxp,bx.jz);
  fval.m = (*this)(bx.jxm,bx.jz);
  fval.pp = (*this)(bx.jx2p,bx.jz);
  fval.mm = (*this)(bx.jx2m,bx.jz);
}

void FieldPerp::setYStencil(stencil &fval, const bindex &bx, CELL_LOC UNUSED(loc)) const {
  fval = (*this)(bx.jx,bx.jz);
}

void FieldPerp::setZStencil(stencil &fval, const bindex &bx, CELL_LOC UNUSED(loc)) const {
  fval.p = (*this)(bx.jx,bx.jzp);
  fval.m = (*this)(bx.jx,bx.jzm);
  fval.pp = (*this)(bx.jx,bx.jz2p);
  fval.mm = (*this)(bx.jx,bx.jz2m);
}

////////////// NON-MEMBER OVERLOADED OPERATORS //////////////

// Operator on FieldPerp and another field
<<<<<<< HEAD
#define FPERP_FPERP_OP_FIELD(op, ftype)                     	          \
  const FieldPerp operator op(const FieldPerp &lhs, const ftype &rhs) {   \
    FieldPerp result(lhs.getMesh());					\
    result.allocate();                                                    \
                                                                          \
    int y = lhs.getIndex();            		                          \
    result.setIndex(y);                                                   \
                                                                          \
    for(auto i : result)                                                  \
      result[i] = lhs[i] op rhs[i];                                       \
                                                                          \
    return result;                                                        \
=======
#define FPERP_FPERP_OP_FIELD(op, ftype)                                                  \
  const FieldPerp operator op(const FieldPerp &lhs, const ftype &rhs) {                  \
    FieldPerp result(lhs.getMesh());                                                     \
    result.allocate();                                                                   \
                                                                                         \
    int y = lhs.getIndex();                                                              \
    result.setIndex(y);                                                                  \
                                                                                         \
    for (auto i : result)                                                                \
      result[i] = lhs[i] op rhs[i];                                                      \
                                                                                         \
    return result;                                                                       \
>>>>>>> 492a11d1
  }

FPERP_FPERP_OP_FIELD(+, FieldPerp);
FPERP_FPERP_OP_FIELD(+, Field3D);
FPERP_FPERP_OP_FIELD(+, Field2D);

FPERP_FPERP_OP_FIELD(-, FieldPerp);
FPERP_FPERP_OP_FIELD(-, Field3D);
FPERP_FPERP_OP_FIELD(-, Field2D);

FPERP_FPERP_OP_FIELD(*, FieldPerp);
FPERP_FPERP_OP_FIELD(*, Field3D);
FPERP_FPERP_OP_FIELD(*, Field2D);

FPERP_FPERP_OP_FIELD(/, FieldPerp);
FPERP_FPERP_OP_FIELD(/, Field3D);
FPERP_FPERP_OP_FIELD(/, Field2D);

// Operator on FieldPerp and BoutReal
<<<<<<< HEAD
#define FPERP_FPERP_OP_REAL(op)                     	                   \
  const FieldPerp operator op(const FieldPerp &lhs, BoutReal rhs) { \
    FieldPerp result(lhs.getMesh());					\
    result.allocate();                                                    \
                                                                          \
    int y = lhs.getIndex();                                               \
    result.setIndex(y);                                                   \
                                                                          \
    for(auto i : result)                                                  \
      result[i] = lhs[i] op rhs;                                          \
                                                                          \
    return result;                                                        \
=======
#define FPERP_FPERP_OP_REAL(op)                                                          \
  const FieldPerp operator op(const FieldPerp &lhs, BoutReal rhs) {                      \
    FieldPerp result(lhs.getMesh());                                                     \
    result.allocate();                                                                   \
                                                                                         \
    int y = lhs.getIndex();                                                              \
    result.setIndex(y);                                                                  \
                                                                                         \
    for (auto i : result)                                                                \
      result[i] = lhs[i] op rhs;                                                         \
                                                                                         \
    return result;                                                                       \
>>>>>>> 492a11d1
  }

FPERP_FPERP_OP_REAL(+);
FPERP_FPERP_OP_REAL(-);
FPERP_FPERP_OP_REAL(*);
FPERP_FPERP_OP_REAL(/);

<<<<<<< HEAD
#define FPERP_REAL_OP_FPERP(op)                     	                   \
  const FieldPerp operator op(BoutReal lhs, const FieldPerp &rhs) {	\
    FieldPerp result(rhs.getMesh());					\
    result.allocate();                                                    \
                                                                          \
    int y = rhs.getIndex();                                               \
    result.setIndex(y);                                                   \
                                                                          \
    for(auto i : result)                                                  \
      result[i] = lhs op rhs[i];                                          \
                                                                          \
    return result;                                                        \
=======
#define FPERP_REAL_OP_FPERP(op)                                                          \
  const FieldPerp operator op(BoutReal lhs, const FieldPerp &rhs) {                      \
    FieldPerp result(rhs.getMesh());                                                     \
    result.allocate();                                                                   \
                                                                                         \
    int y = rhs.getIndex();                                                              \
    result.setIndex(y);                                                                  \
                                                                                         \
    for (auto i : result)                                                                \
      result[i] = lhs op rhs[i];                                                         \
                                                                                         \
    return result;                                                                       \
>>>>>>> 492a11d1
  }

// Only need the asymmetric operators
FPERP_REAL_OP_FPERP(-);
FPERP_REAL_OP_FPERP(/);

const FieldPerp copy(const FieldPerp &f) {
  FieldPerp fcopy = f;
  fcopy.allocate();
  return fcopy;
}

const FieldPerp sliceXZ(const Field3D& f, int y) {
  // Source field should be valid
  ASSERT1(f.isAllocated());
<<<<<<< HEAD
  
=======

>>>>>>> 492a11d1
  FieldPerp result(f.getMesh());

  // Allocate memory
  result.allocate();
  result.setIndex(y);

  for(auto i : result)
    result[i] = f[i];
  
  return result;
}

const IndexRange FieldPerp::region(REGION rgn) const {
  switch(rgn) {
  case RGN_ALL: {
      return IndexRange{0, nx-1,
	  0, 0,
	  0, nz-1};
      break;
    }
    case RGN_NOX: {
#warning FieldPerp doesn`t have its own mesh
      return IndexRange{mesh->xstart, mesh->xend,
        0, 0,
        0, nz-1};
    break;
  }
  };
  throw BoutException("Field3D::region() : Requested region not implemented");
}

FieldPerp sqrt(const FieldPerp & f){
  FieldPerp res;
  res.allocate();
  for (auto i:f){
    res[i]=sqrt(f[i]);
  }
  //checkData(res);
  return res;
}<|MERGE_RESOLUTION|>--- conflicted
+++ resolved
@@ -33,21 +33,12 @@
 #include <boutexception.hxx>
 #include <msg_stack.hxx>
 
-<<<<<<< HEAD
-FieldPerp::FieldPerp(Mesh * msh) {
-  // Get mesh size
-  fieldmesh=msh;
-  if(msh) {
-    nx = msh->LocalNx;
-    nz = msh->LocalNz;
-=======
 FieldPerp::FieldPerp(Mesh *localmesh) {
   // Get mesh size
   fieldmesh = localmesh;
   if (localmesh) {
     nx = localmesh->LocalNx;
     nz = localmesh->LocalNz;
->>>>>>> 492a11d1
   }
   
 #if CHECK > 0
@@ -175,20 +166,6 @@
 ////////////// NON-MEMBER OVERLOADED OPERATORS //////////////
 
 // Operator on FieldPerp and another field
-<<<<<<< HEAD
-#define FPERP_FPERP_OP_FIELD(op, ftype)                     	          \
-  const FieldPerp operator op(const FieldPerp &lhs, const ftype &rhs) {   \
-    FieldPerp result(lhs.getMesh());					\
-    result.allocate();                                                    \
-                                                                          \
-    int y = lhs.getIndex();            		                          \
-    result.setIndex(y);                                                   \
-                                                                          \
-    for(auto i : result)                                                  \
-      result[i] = lhs[i] op rhs[i];                                       \
-                                                                          \
-    return result;                                                        \
-=======
 #define FPERP_FPERP_OP_FIELD(op, ftype)                                                  \
   const FieldPerp operator op(const FieldPerp &lhs, const ftype &rhs) {                  \
     FieldPerp result(lhs.getMesh());                                                     \
@@ -201,7 +178,6 @@
       result[i] = lhs[i] op rhs[i];                                                      \
                                                                                          \
     return result;                                                                       \
->>>>>>> 492a11d1
   }
 
 FPERP_FPERP_OP_FIELD(+, FieldPerp);
@@ -221,20 +197,6 @@
 FPERP_FPERP_OP_FIELD(/, Field2D);
 
 // Operator on FieldPerp and BoutReal
-<<<<<<< HEAD
-#define FPERP_FPERP_OP_REAL(op)                     	                   \
-  const FieldPerp operator op(const FieldPerp &lhs, BoutReal rhs) { \
-    FieldPerp result(lhs.getMesh());					\
-    result.allocate();                                                    \
-                                                                          \
-    int y = lhs.getIndex();                                               \
-    result.setIndex(y);                                                   \
-                                                                          \
-    for(auto i : result)                                                  \
-      result[i] = lhs[i] op rhs;                                          \
-                                                                          \
-    return result;                                                        \
-=======
 #define FPERP_FPERP_OP_REAL(op)                                                          \
   const FieldPerp operator op(const FieldPerp &lhs, BoutReal rhs) {                      \
     FieldPerp result(lhs.getMesh());                                                     \
@@ -247,7 +209,6 @@
       result[i] = lhs[i] op rhs;                                                         \
                                                                                          \
     return result;                                                                       \
->>>>>>> 492a11d1
   }
 
 FPERP_FPERP_OP_REAL(+);
@@ -255,20 +216,6 @@
 FPERP_FPERP_OP_REAL(*);
 FPERP_FPERP_OP_REAL(/);
 
-<<<<<<< HEAD
-#define FPERP_REAL_OP_FPERP(op)                     	                   \
-  const FieldPerp operator op(BoutReal lhs, const FieldPerp &rhs) {	\
-    FieldPerp result(rhs.getMesh());					\
-    result.allocate();                                                    \
-                                                                          \
-    int y = rhs.getIndex();                                               \
-    result.setIndex(y);                                                   \
-                                                                          \
-    for(auto i : result)                                                  \
-      result[i] = lhs op rhs[i];                                          \
-                                                                          \
-    return result;                                                        \
-=======
 #define FPERP_REAL_OP_FPERP(op)                                                          \
   const FieldPerp operator op(BoutReal lhs, const FieldPerp &rhs) {                      \
     FieldPerp result(rhs.getMesh());                                                     \
@@ -281,7 +228,6 @@
       result[i] = lhs op rhs[i];                                                         \
                                                                                          \
     return result;                                                                       \
->>>>>>> 492a11d1
   }
 
 // Only need the asymmetric operators
@@ -297,11 +243,7 @@
 const FieldPerp sliceXZ(const Field3D& f, int y) {
   // Source field should be valid
   ASSERT1(f.isAllocated());
-<<<<<<< HEAD
-  
-=======
-
->>>>>>> 492a11d1
+
   FieldPerp result(f.getMesh());
 
   // Allocate memory
