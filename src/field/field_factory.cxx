--- conflicted
+++ resolved
@@ -96,20 +96,9 @@
 
 }
 
-<<<<<<< HEAD
-const Field2D FieldFactory::create2D(const string &value, Options *opt, Mesh *m, CELL_LOC loc, BoutReal t) {
-
-  if(m == NULL)
-    m = fieldmesh;
-  if(m == NULL)
-    throw BoutException("Not a valid mesh");
-
-  Field2D result(0.,m);
-=======
 const Field2D FieldFactory::create2D(const string &value, Options *opt,
                                      Mesh *localmesh, CELL_LOC loc,
                                      BoutReal t) {
->>>>>>> e7263343
 
   if(localmesh == nullptr)
     localmesh = fieldmesh;
@@ -235,17 +224,10 @@
 
   // Don't delete generator
   
-<<<<<<< HEAD
-  if (m->canToFromFieldAligned()){ // Ask wheter it is possible
-    // Transform from field aligned coordinates, to be compatible with
-    // older BOUT++ inputs. This is not a particularly "nice" solution.
-    result = m->fromFieldAligned(result);
-=======
   if (localmesh->canToFromFieldAligned()){ // Ask wheter it is possible
     // Transform from field aligned coordinates, to be compatible with
     // older BOUT++ inputs. This is not a particularly "nice" solution.
     result = localmesh->fromFieldAligned(result);
->>>>>>> e7263343
   }
 
   return result;
