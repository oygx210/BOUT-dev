--- conflicted
+++ resolved
@@ -592,11 +592,7 @@
   
   ASSERT2(f.isAllocated());
 
-<<<<<<< HEAD
-  BoutReal result = f[f.region(rgn).begin()];
-=======
   BoutReal result = f(mesh->xstart,mesh->ystart);
->>>>>>> 1c667235
 
   for(auto i : f.region(rgn))
     if(f[i] < result)
