/*!*************************************************************************
 * \file field2d.cxx
 *
 * Class for 2D X-Y profiles
 *
 **************************************************************************
 * Copyright 2010 B.D.Dudson, S.Farley, M.V.Umansky, X.Q.Xu
 *
 * Contact: Ben Dudson, bd512@york.ac.uk
 *
 * This file is part of BOUT++.
 *
 * BOUT++ is free software: you can redistribute it and/or modify
 * it under the terms of the GNU Lesser General Public License as published by
 * the Free Software Foundation, either version 3 of the License, or
 * (at your option) any later version.
 *
 * BOUT++ is distributed in the hope that it will be useful,
 * but WITHOUT ANY WARRANTY; without even the implied warranty of
 * MERCHANTABILITY or FITNESS FOR A PARTICULAR PURPOSE.  See the
 * GNU Lesser General Public License for more details.
 *
 * You should have received a copy of the GNU Lesser General Public License
 * along with BOUT++.  If not, see <http://www.gnu.org/licenses/>.
 *
 **************************************************************************/

#include <boutcomm.hxx>
#include <bout/rvec.hxx>

#include <globals.hxx> // for mesh

#include <field2d.hxx>

#include <utils.hxx>

#include <boundary_op.hxx>
#include <boundary_factory.hxx>

#include <boutexception.hxx>
#include <msg_stack.hxx>

#include <cmath>
#include <output.hxx>

#include <bout/assert.hxx>

Field2D::Field2D(Mesh *msh) : Field(msh), deriv(nullptr) {

  boundaryIsSet = false;

  if(fieldmesh) {
    nx = fieldmesh->LocalNx;
    ny = fieldmesh->LocalNy;
  }
#if CHECK > 0
  else {
    nx=-1;
    ny=-1;
  }
#endif

#ifdef TRACK
  name = "<F2D>";
#endif
}

Field2D::Field2D(const Field2D& f) : Field(f.fieldmesh), // The mesh containing array sizes
                                     data(f.data), // This handles references to the data array
                                     deriv(nullptr) {
  TRACE("Field2D(Field2D&)");

#if CHECK > 2
  checkData(f);
#endif

  if(fieldmesh) {
    nx = fieldmesh->LocalNx;
    ny = fieldmesh->LocalNy;
  }
#if CHECK > 0
  else {
    nx=-1;
    ny=-1;
  }
#endif

  boundaryIsSet = false;
  *this = f; //This line is probably not required as we init data from f.data above.
}

Field2D::Field2D(BoutReal val) : Field(nullptr), deriv(nullptr) {
  boundaryIsSet = false;

  fieldmesh = mesh;
  nx = fieldmesh->LocalNx;
  ny = fieldmesh->LocalNy;

  *this = val;
}

Field2D::~Field2D() {
  if(deriv)
    delete deriv;
}

void Field2D::allocate() {
  if(data.empty()) {
    if(!fieldmesh) {
      /// If no mesh, use the global
      fieldmesh = mesh;
      nx = fieldmesh->LocalNx;
      ny = fieldmesh->LocalNy;
    }
    data = Array<BoutReal>(nx*ny);
  }else
    data.ensureUnique();
}

Field2D* Field2D::timeDeriv() {
  if(deriv == nullptr)
    deriv = new Field2D(fieldmesh);
  return deriv;
}

////////////// Indexing ///////////////////

const DataIterator Field2D::iterator() const {
  return DataIterator(0, nx-1,
                      0, ny-1,
                      0, 0);
}

const DataIterator Field2D::begin() const {
  return Field2D::iterator();
}

const DataIterator Field2D::end() const {
  return DataIterator(0, nx-1,
                      0, ny-1,
                      0, 0, DI_GET_END);
}

const IndexRange Field2D::region(REGION rgn) const {
  switch(rgn) {
  case RGN_ALL: {
    return IndexRange{0, nx-1,
        0, ny-1,
        0, 0};
  }
  case RGN_NOBNDRY: {
    return IndexRange{fieldmesh->xstart, fieldmesh->xend,
        fieldmesh->ystart, fieldmesh->yend,
        0, 0};
  }
  case RGN_NOX: {
    return IndexRange{fieldmesh->xstart, fieldmesh->xend,
        0, ny-1,
        0, 0};
  }
  case RGN_NOY: {
    return IndexRange{0, nx-1,
        fieldmesh->ystart, fieldmesh->yend,
        0, 0};
  }
  default: {
    throw BoutException("Field2D::region() : Requested region not implemented");
  }
  };
}

///////////// OPERATORS ////////////////

Field2D & Field2D::operator=(const Field2D &rhs) {
  // Check for self-assignment
  if(this == &rhs)
    return(*this); // skip this assignment

  TRACE("Field2D: Assignment from Field2D");

  checkData(rhs);

#ifdef TRACK
  name = rhs.name;
#endif

  // Copy the data and data sizes
  fieldmesh = rhs.fieldmesh;
  nx = rhs.nx; ny = rhs.ny;

  // Copy reference to data
  data = rhs.data;

  return *this;
}

Field2D & Field2D::operator=(const BoutReal rhs) {
#ifdef TRACK
  name = "<r2D>";
#endif

  TRACE("Field2D = BoutReal");
  allocate();

#if CHECK > 0
  if(!finite(rhs))
    throw BoutException("Field2D: Assignment from non-finite BoutReal\n");
#endif
  for(const auto& i : (*this))
    (*this)[i] = rhs;

  return *this;
}

/////////////////////////////////////////////////////////////////////

#define F2D_UPDATE_FIELD(op,bop,ftype)                       \
  Field2D & Field2D::operator op(const ftype &rhs) {         \
    TRACE("Field2D: %s %s", #op, #ftype);           \
    checkData(rhs) ;                                         \
    checkData(*this);                                        \
    if(data.unique()) {                                      \
      /* This is the only reference to this data */          \
      for(const auto& i : (*this))                                  \
        (*this)[i] op rhs[i];                                \
    }else {                                                  \
      /* Shared data */                                      \
      (*this) = (*this) bop rhs;                             \
    }                                                        \
    return *this;                                            \
  }

F2D_UPDATE_FIELD(+=, +, Field2D); // operator+=(const Field2D &rhs)
F2D_UPDATE_FIELD(-=, -, Field2D); // operator-=(const Field2D &rhs)
F2D_UPDATE_FIELD(*=, *, Field2D); // operator*=(const Field2D &rhs)
F2D_UPDATE_FIELD(/=, /, Field2D); // operator/=(const Field2D &rhs)

#define F2D_UPDATE_REAL(op,bop)                              \
  Field2D & Field2D::operator op(const BoutReal rhs) {       \
    TRACE("Field2D: %s Field2D", #op);              \
    if(!finite(rhs))                                         \
      throw BoutException("Field2D: %s operator passed non-finite BoutReal number", #op); \
    checkData(*this);                                        \
                                                             \
    if(data.unique()) {                                      \
      /* This is the only reference to this data */          \
      for(const auto& i : (*this))                                  \
        (*this)[i] op rhs;                                   \
    }else {                                                  \
      /* Need to put result in a new block */                \
      (*this) = (*this) bop rhs;                             \
    }                                                        \
    return *this;                                            \
  }

F2D_UPDATE_REAL(+=,+);    // operator+= BoutReal
F2D_UPDATE_REAL(-=,-);    // operator-= BoutReal
F2D_UPDATE_REAL(*=,*);    // operator*= BoutReal
F2D_UPDATE_REAL(/=,/);    // operator/= BoutReal

////////////////////// STENCILS //////////////////////////

void Field2D::getXArray(int y, int UNUSED(z), rvec &xv) const {
  ASSERT1(isAllocated());

  xv.resize(nx);

  for(int x=0;x<nx;x++)
    xv[x] = operator()(x,y);
}

void Field2D::getYArray(int x, int UNUSED(z), rvec &yv) const {
  ASSERT1(isAllocated());

  yv.resize(ny);

  for(int y=0;y<ny;y++)
    yv[y] = operator()(x,y);
}

void Field2D::getZArray(int x, int y, rvec &zv) const {
  ASSERT1(isAllocated());

  zv.resize(fieldmesh->LocalNz);

  for(int z=0;z<fieldmesh->LocalNz;z++)
    zv[z] = operator()(x,y);
}

void Field2D::setXArray(int y, int UNUSED(z), const rvec &xv) {
  allocate();

  ASSERT0(xv.capacity() == static_cast<unsigned int>(nx));

  for(int x=0;x<nx;x++)
    operator()(x,y) = xv[x];
}

void Field2D::setYArray(int x, int UNUSED(z), const rvec &yv) {
  allocate();

<<<<<<< HEAD
  ASSERT0(yv.capacity() == (unsigned int) fieldmesh->LocalNy);
=======
  ASSERT0(yv.capacity() == static_cast<unsigned int>(fieldmesh->LocalNy));
>>>>>>> ac011388

  for(int y=0;y<fieldmesh->LocalNy;y++)
    operator()(x,y) = yv[y];
}

void Field2D::setXStencil(stencil &fval, const bindex &bx, CELL_LOC UNUSED(loc)) const {
  fval.jx = bx.jx;
  fval.jy = bx.jy;
  fval.jz = bx.jz;

  ASSERT1(isAllocated());

  fval.mm = operator()(bx.jx2m,bx.jy);
  fval.m  = operator()(bx.jxm,bx.jy);
  fval.c  = operator()(bx.jx,bx.jy);
  fval.p  = operator()(bx.jxp,bx.jy);
  fval.pp = operator()(bx.jx2p,bx.jy);
}

<<<<<<< HEAD
void Field2D::setXStencil(forward_stencil &fval, const bindex &bx, CELL_LOC UNUSED(loc)) const {
  fval.jx = bx.jx;
  fval.jy = bx.jy;
  fval.jz = bx.jz;

  ASSERT1(isAllocated());

  fval.m  = operator()(bx.jxm,bx.jy);
  fval.c  = operator()(bx.jx,bx.jy);
  fval.p  = operator()(bx.jxp,bx.jy);
  fval.p2 = operator()(bx.jx2p,bx.jy);
  fval.p3 = operator()(bx.jx+3,bx.jy);
  fval.p4 = operator()(bx.jx+4,bx.jy);
}

void Field2D::setXStencil(backward_stencil &fval, const bindex &bx, CELL_LOC UNUSED(loc)) const {
  fval.jx = bx.jx;
  fval.jy = bx.jy;
  fval.jz = bx.jz;

  ASSERT1(isAllocated());

  fval.m4 = operator()(bx.jx-4,bx.jy);
  fval.m3 = operator()(bx.jx-3,bx.jy);
  fval.m2 = operator()(bx.jx2m,bx.jy);
  fval.m  = operator()(bx.jxm,bx.jy);
  fval.c  = operator()(bx.jx,bx.jy);
  fval.p  = operator()(bx.jxp,bx.jy);
}

void Field2D::setYStencil(stencil &fval, const bindex &bx, CELL_LOC UNUSED(loc)) const {
  fval.jx = bx.jx;
  fval.jy = bx.jy;
  fval.jz = bx.jz;

  ASSERT1(isAllocated());

=======
void Field2D::setYStencil(stencil &fval, const bindex &bx, CELL_LOC UNUSED(loc)) const {
  fval.jx = bx.jx;
  fval.jy = bx.jy;
  fval.jz = bx.jz;

  ASSERT1(isAllocated());

>>>>>>> ac011388
  fval.mm = operator()(bx.jx,bx.jy2m);
  fval.m  = operator()(bx.jx,bx.jym);
  fval.c  = operator()(bx.jx,bx.jy);
  fval.p  = operator()(bx.jx,bx.jyp);
  fval.pp = operator()(bx.jx,bx.jy2p);
}

<<<<<<< HEAD
void Field2D::setYStencil(forward_stencil &fval, const bindex &bx, CELL_LOC UNUSED(loc)) const {
  fval.jx = bx.jx;
  fval.jy = bx.jy;
  fval.jz = bx.jz;

  ASSERT1(isAllocated());

  fval.m  = operator()(bx.jx,bx.jym);
  fval.c  = operator()(bx.jx,bx.jy);
  fval.p  = operator()(bx.jx,bx.jyp);
  fval.p2 = operator()(bx.jx,bx.jy2p);
  fval.p3 = operator()(bx.jx,bx.jy+3);
  fval.p4 = operator()(bx.jx,bx.jy+4);
}

void Field2D::setYStencil(backward_stencil &fval, const bindex &bx, CELL_LOC UNUSED(loc)) const {
  fval.jx = bx.jx;
  fval.jy = bx.jy;
  fval.jz = bx.jz;

  ASSERT1(isAllocated());

  fval.m4 = operator()(bx.jx,bx.jy-4);
  fval.m3 = operator()(bx.jx,bx.jy-3);
  fval.m2 = operator()(bx.jx,bx.jy2m);
  fval.m  = operator()(bx.jx,bx.jym);
  fval.c  = operator()(bx.jx,bx.jy);
  fval.p  = operator()(bx.jx,bx.jyp);
}

=======
>>>>>>> ac011388
void Field2D::setZStencil(stencil &fval, const bindex &bx, CELL_LOC UNUSED(loc)) const {
  fval.jx = bx.jx;
  fval.jy = bx.jy;
  fval.jz = bx.jz;
<<<<<<< HEAD

  ASSERT1(isAllocated());

  fval = operator()(bx.jx,bx.jy);
}

///////////////////// FieldData VIRTUAL FUNCTIONS //////////

int Field2D::getData(int x, int y, int z, void *vptr) const {
  ASSERT1(isAllocated()); // Check data set

#if CHECK > 2
  // check ranges
  if((x < 0) || (x >= nx) || (y < 0) || (y >= ny)) {
    throw BoutException("Field2D: getData (%d,%d,%d) out of bounds\n", x, y, z);
  }
#endif
  BoutReal *ptr = (BoutReal*) vptr;
  *ptr = operator()(x,y);

  return sizeof(BoutReal);
}

int Field2D::getData(int x, int y, int z, BoutReal *rptr) const {
  ASSERT1(isAllocated()); // Check data set

#if CHECK > 2
  // check ranges
  if((x < 0) || (x >= nx) || (y < 0) || (y >= ny)) {
    throw BoutException("Field2D: getData (%d,%d,%d) out of bounds\n", x, y, z);
  }
#endif

  *rptr = operator()(x,y);
  return 1;
}

int Field2D::setData(int x, int y, int z, void *vptr) {
  allocate();

#if CHECK > 2
  // check ranges
  if((x < 0) || (x >= nx) || (y < 0) || (y >= ny)) {
    throw BoutException("Field2D: setData (%d,%d,%d) out of bounds\n", x, y, z);
  }
#endif
  BoutReal *ptr = (BoutReal*) vptr;
  operator()(x,y) = *ptr;

  return sizeof(BoutReal);
}
=======
>>>>>>> ac011388

  ASSERT1(isAllocated());

  fval = operator()(bx.jx,bx.jy);
}

///////////////////// BOUNDARY CONDITIONS //////////////////

void Field2D::applyBoundary(bool init) {
  TRACE("Field2D::applyBoundary()");

#if CHECK > 0
  if (init) {

    if(!boundaryIsSet)
      output_warn << "WARNING: Call to Field2D::applyBoundary(), but no boundary set" << endl;
  }
#endif

  ASSERT1(isAllocated());

  for(const auto& bndry : bndry_op)
    if ( !bndry->apply_to_ddt || init) // Always apply to the values when initialising fields, otherwise apply only if wanted
      bndry->apply(*this);
}

void Field2D::applyBoundary(const string &condition) {
  TRACE("Field2D::applyBoundary(condition)");

  ASSERT1(isAllocated());

  /// Get the boundary factory (singleton)
  BoundaryFactory *bfact = BoundaryFactory::getInstance();

  /// Loop over the mesh boundary regions
  for(const auto& reg : fieldmesh->getBoundaries()) {
    BoundaryOp* op = static_cast<BoundaryOp*>(bfact->create(condition, reg));
    op->apply(*this);
    delete op;
  }

  // Set the corners to zero
  for(int jx=0;jx<fieldmesh->xstart;jx++) {
    for(int jy=0;jy<fieldmesh->ystart;jy++) {
      operator()(jx,jy) = 0.;
    }
    for(int jy=fieldmesh->yend+1;jy<fieldmesh->LocalNy;jy++) {
      operator()(jx,jy) = 0.;
    }
  }
  for(int jx=fieldmesh->xend+1;jx<fieldmesh->LocalNx;jx++) {
    for(int jy=0;jy<fieldmesh->ystart;jy++) {
      operator()(jx,jy) = 0.;
    }
    for(int jy=fieldmesh->yend+1;jy<fieldmesh->LocalNy;jy++) {
      operator()(jx,jy) = 0.;
    }
  }
}

void Field2D::applyBoundary(const string &region, const string &condition) {
  ASSERT1(isAllocated());

  /// Get the boundary factory (singleton)
  BoundaryFactory *bfact = BoundaryFactory::getInstance();

  /// Loop over the mesh boundary regions
  for(const auto& reg : fieldmesh->getBoundaries()) {
    if(reg->label.compare(region) == 0) {
      BoundaryOp* op = static_cast<BoundaryOp*>(bfact->create(condition, reg));
      op->apply(*this);
      delete op;
      break;
    }
  }

  // Set the corners to zero
  for(int jx=0;jx<fieldmesh->xstart;jx++) {
    for(int jy=0;jy<fieldmesh->ystart;jy++) {
      operator()(jx,jy) = 0.;
    }
    for(int jy=fieldmesh->yend+1;jy<fieldmesh->LocalNy;jy++) {
      operator()(jx,jy) = 0.;
    }
  }
  for(int jx=fieldmesh->xend+1;jx<fieldmesh->LocalNx;jx++) {
    for(int jy=0;jy<fieldmesh->ystart;jy++) {
      operator()(jx,jy) = 0.;
    }
    for(int jy=fieldmesh->yend+1;jy<fieldmesh->LocalNy;jy++) {
      operator()(jx,jy) = 0.;
    }
  }
}

void Field2D::applyTDerivBoundary() {
  TRACE("Field2D::applyTDerivBoundary()");

  ASSERT1(isAllocated());
  ASSERT1(deriv != NULL);
  ASSERT1(deriv->isAllocated());

  for(const auto& bndry : bndry_op)
    bndry->apply_ddt(*this);
}

void Field2D::setBoundaryTo(const Field2D &f2d) {
  TRACE("Field2D::setBoundary(const Field2D&)");
  allocate(); // Make sure data allocated

  ASSERT0(f2d.isAllocated());

  /// Loop over boundary regions
  for(const auto& reg : fieldmesh->getBoundaries()) {
    /// Loop within each region
    for(reg->first(); !reg->isDone(); reg->next()) {
      // Get value half-way between cells
      BoutReal val = 0.5*(f2d(reg->x,reg->y) + f2d(reg->x-reg->bx, reg->y-reg->by));
      // Set to this value
      (*this)(reg->x,reg->y) = 2.*val - (*this)(reg->x-reg->bx, reg->y-reg->by);
    }
  }
}

////////////// NON-MEMBER OVERLOADED OPERATORS //////////////

#define F2D_OP_F2D(op)                                     \
  const Field2D operator op(const Field2D &lhs, const Field2D &rhs) { \
    Field2D result;                                                 \
    result.allocate();                                              \
    for(const auto& i : result)                                            \
      result[i] = lhs[i] op rhs[i];                                 \
    return result;                                                  \
  }

F2D_OP_F2D(+);  // Field2D + Field2D
F2D_OP_F2D(-);  // Field2D - Field2D
F2D_OP_F2D(*);  // Field2D * Field2D
F2D_OP_F2D(/);  // Field2D / Field2D

#define F2D_OP_F3D(op)                                     \
  const Field3D operator op(const Field2D &lhs, const Field3D &rhs) { \
    Field3D result;                                                 \
    result.allocate();                                              \
    for(const auto& i : result)                                            \
      result[i] = lhs[i] op rhs[i];                                 \
    return result;                                                  \
  }

F2D_OP_F3D(+);  // Field2D + Field3D
F2D_OP_F3D(-);  // Field2D - Field3D
F2D_OP_F3D(*);  // Field2D * Field3D
F2D_OP_F3D(/);  // Field2D / Field3D

#define F2D_OP_REAL(op)                                     \
  const Field2D operator op(const Field2D &lhs, BoutReal rhs) {     \
    Field2D result;                                                 \
    result.allocate();                                              \
    for(const auto& i : result)                                            \
      result[i] = lhs[i] op rhs;                                    \
    return result;                                                  \
  }

F2D_OP_REAL(+);  // Field2D + BoutReal
F2D_OP_REAL(-);  // Field2D - BoutReal
F2D_OP_REAL(*);  // Field2D * BoutReal
F2D_OP_REAL(/);  // Field2D / BoutReal

#define REAL_OP_F2D(op)                                     \
  const Field2D operator op(BoutReal lhs, const Field2D &rhs) {     \
    Field2D result;                                                 \
    result.allocate();                                              \
    for(const auto& i : result)                                            \
      result[i] = lhs op rhs[i];                                    \
    return result;                                                  \
  }

REAL_OP_F2D(+);  // BoutReal + Field2D
REAL_OP_F2D(-);  // BoutReal - Field2D
REAL_OP_F2D(*);  // BoutReal * Field2D
REAL_OP_F2D(/);  // BoutReal / Field2D

// Unary minus
const Field2D operator-(const Field2D &f) {
  return -1.0*f;
}

//////////////// NON-MEMBER FUNCTIONS //////////////////

<<<<<<< HEAD
BoutReal min(const Field2D &f, bool allpe, REGION rgn) {
=======
BoutReal min(const Field2D &f, bool allpe) {
>>>>>>> ac011388
  TRACE("Field2D::Min() %s",allpe? "over all PEs" : "");

  ASSERT2(f.isAllocated());

  BoutReal result = f[f.region(RGN_NOBNDRY).begin()];

<<<<<<< HEAD
  for(const auto& i : f.region(rgn))
=======
  for(const auto& i : f.region(RGN_NOBNDRY))
>>>>>>> ac011388
    if(f[i] < result)
      result = f[i];

  if(allpe) {
    // MPI reduce
    BoutReal localresult = result;
    MPI_Allreduce(&localresult, &result, 1, MPI_DOUBLE, MPI_MIN, BoutComm::get());
  }

  return result;
}

<<<<<<< HEAD
BoutReal max(const Field2D &f, bool allpe,REGION rgn) {
=======
BoutReal max(const Field2D &f, bool allpe) {
>>>>>>> ac011388
  TRACE("Field2D::Max() %s",allpe? "over all PEs" : "");

  ASSERT2(f.isAllocated());

<<<<<<< HEAD
  BoutReal result = f[f.region(rgn).begin()];
=======
  BoutReal result = f[f.region(RGN_NOBNDRY).begin()];
>>>>>>> ac011388

  for(const auto& i : f.region(RGN_NOBNDRY))
    if(f[i] > result)
      result = f[i];

  if(allpe) {
    // MPI reduce
    BoutReal localresult = result;
    MPI_Allreduce(&localresult, &result, 1, MPI_DOUBLE, MPI_MAX, BoutComm::get());
  }

  return result;
}

bool finite(const Field2D &f) {
  TRACE("finite(Field2D)");

  if (!f.isAllocated()) {
    return false;
  }

  for (const auto &i : f) {
    if (!::finite(f[i])) {
      return false;
    }
  }

  return true;
}

/////////////////////////////////////////////////
// functions

/*!
 * This macro takes a function \p func, which is
 * assumed to operate on a single BoutReal and return
 * a single BoutReal, and wraps it up into a function
 * of a Field2D called \p name.
 *
 * @param name  The name of the function to define
 * @param func  The function to apply to each value
 *
 * If CHECK >= 1, checks if the Field2D is allocated
 *
 * Loops over the entire domain, applies function,
 * and if CHECK >= 3 then checks result for non-finite numbers
 *
 */
#define F2D_FUNC(name, func)                               \
  const Field2D name(const Field2D &f) {                   \
    TRACE(#name "(Field2D)");                     \
    /* Check if the input is allocated */                  \
    ASSERT1(f.isAllocated());                              \
    /* Define and allocate the output result */            \
    Field2D result;                                        \
    result.allocate();                                     \
    /* Loop over domain */                                 \
    for(const auto& d : result) {                                 \
      result[d] = func(f[d]);                              \
      /* If checking is set to 3 or higher, test result */ \
      ASSERT3(finite(result[d]));                          \
    }                                                      \
    return result;                                         \
  }

F2D_FUNC(abs, ::fabs);

F2D_FUNC(sqrt, ::sqrt);

F2D_FUNC(exp, ::exp);
F2D_FUNC(log, ::log);

F2D_FUNC(sin, ::sin);
F2D_FUNC(cos, ::cos);
F2D_FUNC(tan, ::tan);

F2D_FUNC(sinh, ::sinh);
F2D_FUNC(cosh, ::cosh);
F2D_FUNC(tanh, ::tanh);

const Field2D copy(const Field2D &f) {
  Field2D result = f;
  result.allocate();
  return result;
}

const Field2D floor(const Field2D &var, BoutReal f) {
  Field2D result = copy(var);

  for(const auto& d : result)
    if(result[d] < f)
      result[d] = f;

  return result;
}

Field2D pow(const Field2D &lhs, const Field2D &rhs) {
  TRACE("pow(Field2D, Field2D)");
  // Check if the inputs are allocated
  ASSERT1(lhs.isAllocated());
  ASSERT1(rhs.isAllocated());

  // Define and allocate the output result
  Field2D result;
  result.allocate();

  // Loop over domain
  for(const auto& i: result) {
    result[i] = ::pow(lhs[i], rhs[i]);
    ASSERT3(finite(result[i]));
  }
  return result;
}

Field2D pow(const Field2D &lhs, BoutReal rhs) {
  TRACE("pow(Field2D, BoutReal)");
  // Check if the inputs are allocated
  ASSERT1(lhs.isAllocated());

  // Define and allocate the output result
  Field2D result;
  result.allocate();

  // Loop over domain
  for(const auto& i: result) {
    result[i] = ::pow(lhs[i], rhs);
    ASSERT3(finite(result[i]));
  }
  return result;
}

Field2D pow(BoutReal lhs, const Field2D &rhs) {
  TRACE("pow(lhs, Field2D)");
  // Check if the inputs are allocated
  ASSERT1(rhs.isAllocated());

  // Define and allocate the output result
  Field2D result;
  result.allocate();

  // Loop over domain
  for(const auto& i: result) {
    result[i] = ::pow(lhs, rhs[i]);
    ASSERT3(finite(result[i]));
  }
  return result;
}

#if CHECK > 0
/// Check if the data is valid
void checkData(const Field2D &f) {
  if(!f.isAllocated()) {
    throw BoutException("Field2D: Operation on empty data\n");
  }

#if CHECK > 2
  // Do full checks
  for(const auto& i : f.region(RGN_NOBNDRY)){
    if(!::finite(f[i])) {
      throw BoutException("Field2D: Operation on non-finite data at [%d][%d]\n", i.x, i.y);
    }
  }
#endif
}
#endif<|MERGE_RESOLUTION|>--- conflicted
+++ resolved
@@ -299,11 +299,7 @@
 void Field2D::setYArray(int x, int UNUSED(z), const rvec &yv) {
   allocate();
 
-<<<<<<< HEAD
-  ASSERT0(yv.capacity() == (unsigned int) fieldmesh->LocalNy);
-=======
   ASSERT0(yv.capacity() == static_cast<unsigned int>(fieldmesh->LocalNy));
->>>>>>> ac011388
 
   for(int y=0;y<fieldmesh->LocalNy;y++)
     operator()(x,y) = yv[y];
@@ -323,37 +319,6 @@
   fval.pp = operator()(bx.jx2p,bx.jy);
 }
 
-<<<<<<< HEAD
-void Field2D::setXStencil(forward_stencil &fval, const bindex &bx, CELL_LOC UNUSED(loc)) const {
-  fval.jx = bx.jx;
-  fval.jy = bx.jy;
-  fval.jz = bx.jz;
-
-  ASSERT1(isAllocated());
-
-  fval.m  = operator()(bx.jxm,bx.jy);
-  fval.c  = operator()(bx.jx,bx.jy);
-  fval.p  = operator()(bx.jxp,bx.jy);
-  fval.p2 = operator()(bx.jx2p,bx.jy);
-  fval.p3 = operator()(bx.jx+3,bx.jy);
-  fval.p4 = operator()(bx.jx+4,bx.jy);
-}
-
-void Field2D::setXStencil(backward_stencil &fval, const bindex &bx, CELL_LOC UNUSED(loc)) const {
-  fval.jx = bx.jx;
-  fval.jy = bx.jy;
-  fval.jz = bx.jz;
-
-  ASSERT1(isAllocated());
-
-  fval.m4 = operator()(bx.jx-4,bx.jy);
-  fval.m3 = operator()(bx.jx-3,bx.jy);
-  fval.m2 = operator()(bx.jx2m,bx.jy);
-  fval.m  = operator()(bx.jxm,bx.jy);
-  fval.c  = operator()(bx.jx,bx.jy);
-  fval.p  = operator()(bx.jxp,bx.jy);
-}
-
 void Field2D::setYStencil(stencil &fval, const bindex &bx, CELL_LOC UNUSED(loc)) const {
   fval.jx = bx.jx;
   fval.jy = bx.jy;
@@ -361,15 +326,6 @@
 
   ASSERT1(isAllocated());
 
-=======
-void Field2D::setYStencil(stencil &fval, const bindex &bx, CELL_LOC UNUSED(loc)) const {
-  fval.jx = bx.jx;
-  fval.jy = bx.jy;
-  fval.jz = bx.jz;
-
-  ASSERT1(isAllocated());
-
->>>>>>> ac011388
   fval.mm = operator()(bx.jx,bx.jy2m);
   fval.m  = operator()(bx.jx,bx.jym);
   fval.c  = operator()(bx.jx,bx.jy);
@@ -377,97 +333,10 @@
   fval.pp = operator()(bx.jx,bx.jy2p);
 }
 
-<<<<<<< HEAD
-void Field2D::setYStencil(forward_stencil &fval, const bindex &bx, CELL_LOC UNUSED(loc)) const {
-  fval.jx = bx.jx;
-  fval.jy = bx.jy;
-  fval.jz = bx.jz;
-
-  ASSERT1(isAllocated());
-
-  fval.m  = operator()(bx.jx,bx.jym);
-  fval.c  = operator()(bx.jx,bx.jy);
-  fval.p  = operator()(bx.jx,bx.jyp);
-  fval.p2 = operator()(bx.jx,bx.jy2p);
-  fval.p3 = operator()(bx.jx,bx.jy+3);
-  fval.p4 = operator()(bx.jx,bx.jy+4);
-}
-
-void Field2D::setYStencil(backward_stencil &fval, const bindex &bx, CELL_LOC UNUSED(loc)) const {
-  fval.jx = bx.jx;
-  fval.jy = bx.jy;
-  fval.jz = bx.jz;
-
-  ASSERT1(isAllocated());
-
-  fval.m4 = operator()(bx.jx,bx.jy-4);
-  fval.m3 = operator()(bx.jx,bx.jy-3);
-  fval.m2 = operator()(bx.jx,bx.jy2m);
-  fval.m  = operator()(bx.jx,bx.jym);
-  fval.c  = operator()(bx.jx,bx.jy);
-  fval.p  = operator()(bx.jx,bx.jyp);
-}
-
-=======
->>>>>>> ac011388
 void Field2D::setZStencil(stencil &fval, const bindex &bx, CELL_LOC UNUSED(loc)) const {
   fval.jx = bx.jx;
   fval.jy = bx.jy;
   fval.jz = bx.jz;
-<<<<<<< HEAD
-
-  ASSERT1(isAllocated());
-
-  fval = operator()(bx.jx,bx.jy);
-}
-
-///////////////////// FieldData VIRTUAL FUNCTIONS //////////
-
-int Field2D::getData(int x, int y, int z, void *vptr) const {
-  ASSERT1(isAllocated()); // Check data set
-
-#if CHECK > 2
-  // check ranges
-  if((x < 0) || (x >= nx) || (y < 0) || (y >= ny)) {
-    throw BoutException("Field2D: getData (%d,%d,%d) out of bounds\n", x, y, z);
-  }
-#endif
-  BoutReal *ptr = (BoutReal*) vptr;
-  *ptr = operator()(x,y);
-
-  return sizeof(BoutReal);
-}
-
-int Field2D::getData(int x, int y, int z, BoutReal *rptr) const {
-  ASSERT1(isAllocated()); // Check data set
-
-#if CHECK > 2
-  // check ranges
-  if((x < 0) || (x >= nx) || (y < 0) || (y >= ny)) {
-    throw BoutException("Field2D: getData (%d,%d,%d) out of bounds\n", x, y, z);
-  }
-#endif
-
-  *rptr = operator()(x,y);
-  return 1;
-}
-
-int Field2D::setData(int x, int y, int z, void *vptr) {
-  allocate();
-
-#if CHECK > 2
-  // check ranges
-  if((x < 0) || (x >= nx) || (y < 0) || (y >= ny)) {
-    throw BoutException("Field2D: setData (%d,%d,%d) out of bounds\n", x, y, z);
-  }
-#endif
-  BoutReal *ptr = (BoutReal*) vptr;
-  operator()(x,y) = *ptr;
-
-  return sizeof(BoutReal);
-}
-=======
->>>>>>> ac011388
 
   ASSERT1(isAllocated());
 
@@ -657,22 +526,14 @@
 
 //////////////// NON-MEMBER FUNCTIONS //////////////////
 
-<<<<<<< HEAD
 BoutReal min(const Field2D &f, bool allpe, REGION rgn) {
-=======
-BoutReal min(const Field2D &f, bool allpe) {
->>>>>>> ac011388
   TRACE("Field2D::Min() %s",allpe? "over all PEs" : "");
 
   ASSERT2(f.isAllocated());
 
   BoutReal result = f[f.region(RGN_NOBNDRY).begin()];
 
-<<<<<<< HEAD
   for(const auto& i : f.region(rgn))
-=======
-  for(const auto& i : f.region(RGN_NOBNDRY))
->>>>>>> ac011388
     if(f[i] < result)
       result = f[i];
 
@@ -685,20 +546,12 @@
   return result;
 }
 
-<<<<<<< HEAD
 BoutReal max(const Field2D &f, bool allpe,REGION rgn) {
-=======
-BoutReal max(const Field2D &f, bool allpe) {
->>>>>>> ac011388
   TRACE("Field2D::Max() %s",allpe? "over all PEs" : "");
 
   ASSERT2(f.isAllocated());
 
-<<<<<<< HEAD
   BoutReal result = f[f.region(rgn).begin()];
-=======
-  BoutReal result = f[f.region(RGN_NOBNDRY).begin()];
->>>>>>> ac011388
 
   for(const auto& i : f.region(RGN_NOBNDRY))
     if(f[i] > result)
