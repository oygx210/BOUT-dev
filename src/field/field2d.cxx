--- conflicted
+++ resolved
@@ -129,16 +129,6 @@
     if (new_location == CELL_DEFAULT) {
       new_location = CELL_CENTRE;
     }
-<<<<<<< HEAD
-=======
-
-    // Invalidate the coordinates pointer
-    if (new_location != location) {
-      fieldCoordinates = nullptr;
-    }
-
-    location = new_location;
->>>>>>> b74472f3
 
     location = new_location;
   } else {
@@ -151,12 +141,9 @@
 #endif
     location = CELL_CENTRE;
   }
-<<<<<<< HEAD
 
   // Ensures Coordinates object is initialized for this Field's location
   getCoordinates();
-=======
->>>>>>> b74472f3
 }
 
 CELL_LOC Field2D::getLocation() const {
@@ -542,20 +529,6 @@
   // Internal routine to avoid ugliness with interactions between CHECK
   // levels and UNUSED parameters
 #if CHECK > 2
-<<<<<<< HEAD
-  void checkDataIsFiniteOnRegion(const Field2D &f, REGION region) {
-    // Do full checks
-    BOUT_FOR_SERIAL(i, f.getRegion(region)) {
-      if (!::finite(f[i])) {
-	throw BoutException("Field2D: Operation on non-finite data at [%d][%d]\n", i.x(),
-			    i.y());
-      }
-    }
-  }
-#elif CHECK > 1
-  // No-op for no checking
-  void checkDataIsFiniteOnRegion(const Field2D &UNUSED(f), REGION UNUSED(region)) {}
-=======
 void checkDataIsFiniteOnRegion(const Field2D& f, REGION region) {
   // Do full checks
   BOUT_FOR_SERIAL(i, f.getRegion(region)) {
@@ -568,7 +541,6 @@
 #elif CHECK > 0
 // No-op for no checking
 void checkDataIsFiniteOnRegion(const Field2D &UNUSED(f), REGION UNUSED(region)) {}
->>>>>>> b74472f3
 #endif
 }
 
