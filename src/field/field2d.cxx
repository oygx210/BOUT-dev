--- conflicted
+++ resolved
@@ -89,11 +89,7 @@
   *this = f; //This line is probably not required as we init data from f.data above.
 }
 
-<<<<<<< HEAD
-Field2D::Field2D(BoutReal val) : Field(nullptr), deriv(nullptr) {
-=======
-Field2D::Field2D(BoutReal val, Mesh * msh) : fieldmesh(msh), deriv(nullptr) {
->>>>>>> 75e4df32
+Field2D::Field2D(BoutReal val, Mesh * msh) : Field(msh), deriv(nullptr) {
   boundaryIsSet = false;
 
   fieldmesh = mesh;
@@ -177,7 +173,6 @@
   };
 }
 
-<<<<<<< HEAD
 ///////////// OPERATORS ////////////////
 
 Field2D & Field2D::operator=(const Field2D &rhs) {
@@ -223,8 +218,6 @@
 
 /////////////////////////////////////////////////////////////////////
 
-=======
->>>>>>> 75e4df32
 
 ////////////////////// STENCILS //////////////////////////
 
