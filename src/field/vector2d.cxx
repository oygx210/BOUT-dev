/**************************************************************************
 * Class for 2D vectors. Built on the Field2D class,
 * all operators relating to vectors are here (none in Field classes)
 *
 * As with Field2D, Vector2D are constant in z (toroidal angle) 
 *
 * B.Dudson, October 2007
 *
 **************************************************************************
 * Copyright 2010 B.D.Dudson, S.Farley, M.V.Umansky, X.Q.Xu
 *
 * Contact: Ben Dudson, bd512@york.ac.uk
 * 
 * This file is part of BOUT++.
 *
 * BOUT++ is free software: you can redistribute it and/or modify
 * it under the terms of the GNU Lesser General Public License as published by
 * the Free Software Foundation, either version 3 of the License, or
 * (at your option) any later version.
 *
 * BOUT++ is distributed in the hope that it will be useful,
 * but WITHOUT ANY WARRANTY; without even the implied warranty of
 * MERCHANTABILITY or FITNESS FOR A PARTICULAR PURPOSE.  See the
 * GNU Lesser General Public License for more details.
 *
 * You should have received a copy of the GNU Lesser General Public License
 * along with BOUT++.  If not, see <http://www.gnu.org/licenses/>.
 *
 **************************************************************************/

#include <globals.hxx>

#include <vector2d.hxx>
#include <boundary_op.hxx>
#include <boutexception.hxx>
#include <bout/scorepwrapper.hxx>
#include <interpolation.hxx>

Vector2D::Vector2D(Mesh *localmesh)
    : x(localmesh), y(localmesh), z(localmesh), covariant(true), deriv(nullptr), location(CELL_CENTRE) {}

Vector2D::Vector2D(const Vector2D &f)
    : x(f.x), y(f.y), z(f.z), covariant(f.covariant), deriv(nullptr),
      location(f.getLocation()) {}

Vector2D::~Vector2D() {
  if (deriv != nullptr) {
    // The ddt of the components (x.ddt) point to the same place as ddt.x
    // only delete once
    x.deriv = nullptr;
    y.deriv = nullptr;
    z.deriv = nullptr;

    // Now delete them as part of the ddt vector
    delete deriv;
  }
}

void Vector2D::toCovariant() {
  SCOREP0();  
  if(!covariant) {
    Mesh *localmesh = x.getMesh();

    if (location == CELL_VSHIFT) {
      Coordinates *metric_x, *metric_y, *metric_z;
      metric_x = localmesh->getCoordinates(CELL_XLOW);
      metric_y = localmesh->getCoordinates(CELL_YLOW);
      metric_z = localmesh->getCoordinates(CELL_ZLOW);

      // Fields at different locations so we need to interpolate
      // Note : Could reduce peak memory requirement here by just
      // dealing with the three components seperately. This would
      // require the use of temporary fields to hold the intermediate
      // result so would likely only reduce memory usage by one field
      const auto y_at_x = interp_to(y, x.getLocation());
      const auto z_at_x = interp_to(z, x.getLocation());
      const auto x_at_y = interp_to(x, y.getLocation());
      const auto z_at_y = interp_to(z, y.getLocation());
      const auto x_at_z = interp_to(x, z.getLocation());
      const auto y_at_z = interp_to(y, z.getLocation());

      // multiply by g_{ij}
      BOUT_FOR(i, x.getRegion("RGN_ALL")){
        x[i] = metric_x->g_11[i]*x[i] + metric_x->g_12[i]*y_at_x[i] + metric_x->g_13[i]*z_at_x[i];
        y[i] = metric_y->g_22[i]*y[i] + metric_y->g_12[i]*x_at_y[i] + metric_y->g_23[i]*z_at_y[i];
        z[i] = metric_z->g_33[i]*z[i] + metric_z->g_13[i]*x_at_z[i] + metric_z->g_23[i]*y_at_z[i];
      };
    } else {
      const auto metric = localmesh->getCoordinates(location);

      // Need to use temporary arrays to store result
      Coordinates::metric_field_type gx{emptyFrom(x)}, gy{emptyFrom(y)}, gz{emptyFrom(z)};

      BOUT_FOR(i, x.getRegion("RGN_ALL")){
        gx[i] = metric->g_11[i]*x[i] + metric->g_12[i]*y[i] + metric->g_13[i]*z[i];
        gy[i] = metric->g_22[i]*y[i] + metric->g_12[i]*x[i] + metric->g_23[i]*z[i];
        gz[i] = metric->g_33[i]*z[i] + metric->g_13[i]*x[i] + metric->g_23[i]*y[i];
      };

      x = gx;
      y = gy;
      z = gz;
    }

    covariant = true;
  }
}
void Vector2D::toContravariant() {  
  SCOREP0();
  if(covariant) {
    // multiply by g^{ij}
    Mesh *localmesh = x.getMesh();

    if (location == CELL_VSHIFT) {
      Coordinates *metric_x, *metric_y, *metric_z;
    
      metric_x = localmesh->getCoordinates(CELL_XLOW);
      metric_y = localmesh->getCoordinates(CELL_YLOW);
      metric_z = localmesh->getCoordinates(CELL_ZLOW);

      // Fields at different locations so we need to interpolate
      // Note : Could reduce peak memory requirement here by just
      // dealing with the three components seperately. This would
      // require the use of temporary fields to hold the intermediate
      // result so would likely only reduce memory usage by one field
      const auto y_at_x = interp_to(y, x.getLocation());
      const auto z_at_x = interp_to(z, x.getLocation());
      const auto x_at_y = interp_to(x, y.getLocation());
      const auto z_at_y = interp_to(z, y.getLocation());
      const auto x_at_z = interp_to(x, z.getLocation());
      const auto y_at_z = interp_to(y, z.getLocation());

      // multiply by g_{ij}
      BOUT_FOR(i, x.getRegion("RGN_ALL")){
        x[i] = metric_x->g11[i]*x[i] + metric_x->g12[i]*y_at_x[i] + metric_x->g13[i]*z_at_x[i];
        y[i] = metric_y->g22[i]*y[i] + metric_y->g12[i]*x_at_y[i] + metric_y->g23[i]*z_at_y[i];
        z[i] = metric_z->g33[i]*z[i] + metric_z->g13[i]*x_at_z[i] + metric_z->g23[i]*y_at_z[i];
      };

    } else {
      const auto metric = localmesh->getCoordinates(location);

      // Need to use temporary arrays to store result
      Coordinates::metric_field_type gx{emptyFrom(x)}, gy{emptyFrom(y)}, gz{emptyFrom(z)};

      BOUT_FOR(i, x.getRegion("RGN_ALL")){
        gx[i] = metric->g11[i]*x[i] + metric->g12[i]*y[i] + metric->g13[i]*z[i];
        gy[i] = metric->g22[i]*y[i] + metric->g12[i]*x[i] + metric->g23[i]*z[i];
        gz[i] = metric->g33[i]*z[i] + metric->g13[i]*x[i] + metric->g23[i]*y[i];
      };

      x = gx;
      y = gy;
      z = gz;
    }
    
    covariant = false;
  }
}

Vector2D* Vector2D::timeDeriv() {
  if (deriv == nullptr) {
    deriv = new Vector2D(x.getMesh());

    // Check if the components have a time-derivative
    // Need to make sure that ddt(v.x) = ddt(v).x

    if (x.deriv != nullptr) {
      // already set. Copy across then delete
      deriv->x = *(x.deriv);
      delete x.deriv;
    }
    if (y.deriv != nullptr) {
      deriv->y = *(y.deriv);
      delete y.deriv;
    }
    if (z.deriv != nullptr) {
      deriv->z = *(z.deriv);
      delete z.deriv;
    }
    x.deriv = &(deriv->x);
    y.deriv = &(deriv->y);
    z.deriv = &(deriv->z);
  }
  return deriv;
}

/***************************************************************
 *                         OPERATORS 
 ***************************************************************/

/////////////////// ASSIGNMENT ////////////////////

Vector2D & Vector2D::operator=(const Vector2D &rhs) {
  SCOREP0();
  x = rhs.x;
  y = rhs.y;
  z = rhs.z;

  setLocation(rhs.getLocation());

  covariant = rhs.covariant;

  return *this;
}

Vector2D & Vector2D::operator=(const BoutReal val) {
  SCOREP0();
  x = val;
  y = val;
  z = val;

  return *this;
}

////////////////// ADDITION //////////////////////

Vector2D & Vector2D::operator+=(const Vector2D &rhs) {
  if(rhs.covariant) {
    toCovariant();
  }else {
    toContravariant();
  }
  
  x += rhs.x;
  y += rhs.y;
  z += rhs.z;

  return *this;
}

///////////////// SUBTRACTION ////////////////////

const Vector2D Vector2D::operator-() const {
  Vector2D result = *this;

  result.x *= -1.0;
  result.y *= -1.0;
  result.z *= -1.0;

  return result;
}

Vector2D & Vector2D::operator-=(const Vector2D &rhs) {
  if(rhs.covariant) {
    toCovariant();
  }else {
    toContravariant();
  }
  
  x -= rhs.x;
  y -= rhs.y;
  z -= rhs.z;

  return *this;
}

//////////////// MULTIPLICATION //////////////////

Vector2D & Vector2D::operator*=(const BoutReal rhs) {
  x *= rhs;
  y *= rhs;
  z *= rhs;
  
  return *this;
}

Vector2D & Vector2D::operator*=(const Field2D &rhs) {
  x *= rhs;
  y *= rhs;
  z *= rhs;
  
  return *this;
}

/////////////////// DIVISION /////////////////////

Vector2D & Vector2D::operator/=(const BoutReal rhs) {
  x /= rhs;
  y /= rhs;
  z /= rhs;
  
  return *this;
}

Vector2D & Vector2D::operator/=(const Field2D &rhs) {
  x /= rhs;
  y /= rhs;
  z /= rhs;

  return *this;
}

/***************************************************************
 *                      BINARY OPERATORS 
 ***************************************************************/

////////////////// ADDITION //////////////////////

const Vector2D Vector2D::operator+(const Vector2D &rhs) const {
  Vector2D result = *this;
  result += rhs;
  return result;
}

const Vector3D Vector2D::operator+(const Vector3D &rhs) const {
  return rhs+(*this);
}

///////////////// SUBTRACTION ////////////////////

const Vector2D Vector2D::operator-(const Vector2D &rhs) const {
  Vector2D result = *this;
  result -= rhs;
  return result;
}

const Vector3D Vector2D::operator-(const Vector3D &rhs) const {
  Vector3D result(x.getMesh());
  result = *this;
  result -= rhs;
  return result;
}

/////////////// MULTIPLICATION //////////////////

const Vector2D Vector2D::operator*(const BoutReal rhs) const {
  Vector2D result = *this;
  result *= rhs;
  return result;
}

const Vector2D Vector2D::operator*(const Field2D &rhs) const {
  Vector2D result = *this;
  result *= rhs;
  return result;
}

const Vector3D Vector2D::operator*(const Field3D &rhs) const {
  Vector3D result(x.getMesh());
  result = *this;
  result *= rhs;
  return result;
}

/////////////////// DIVISION /////////////////////

const Vector2D Vector2D::operator/(const BoutReal rhs) const {
  Vector2D result = *this;
  result /= rhs;
  return result;
}

const Vector2D Vector2D::operator/(const Field2D &rhs) const {
  Vector2D result = *this;
  result /= rhs;
  return result;
}

const Vector3D Vector2D::operator/(const Field3D &rhs) const {
  Vector3D result(x.getMesh());
  result = *this;
  result /= rhs;
  return result;
}

////////////////// DOT PRODUCT ///////////////////

const Coordinates::metric_field_type Vector2D::operator*(const Vector2D &rhs) const {
  ASSERT2(location == rhs.getLocation());

  Mesh *localmesh = x.getMesh();
  Coordinates::metric_field_type result{emptyFrom(x)};

  if(rhs.covariant ^ covariant) {
    // Both different - just multiply components
    result = x*rhs.x + y*rhs.y + z*rhs.z;
  }else {
    // Both are covariant or contravariant
    Coordinates *metric = localmesh->getCoordinates(location);

    if(covariant) {
      // Both covariant
      result = x*rhs.x*metric->g11 + y*rhs.y*metric->g22 + z*rhs.z*metric->g33;
      result += (x*rhs.y + y*rhs.x)*metric->g12
        + (x*rhs.z + z*rhs.x)*metric->g13
        + (y*rhs.z + z*rhs.y)*metric->g23;
    }else {
      // Both contravariant
      result = x*rhs.x*metric->g_11 + y*rhs.y*metric->g_22 + z*rhs.z*metric->g_33;
      result += (x*rhs.y + y*rhs.x)*metric->g_12
        + (x*rhs.z + z*rhs.x)*metric->g_13
        + (y*rhs.z + z*rhs.y)*metric->g_23;
    }
  }

  return result;
}

const Field3D Vector2D::operator*(const Vector3D &rhs) const {
  return rhs*(*this);
}

/***************************************************************
 *       Get/set variable location for staggered meshes
 ***************************************************************/

CELL_LOC Vector2D::getLocation() const {

  if (location == CELL_VSHIFT) {
    ASSERT1((x.getLocation() == CELL_XLOW) && (y.getLocation() == CELL_YLOW) &&
            (z.getLocation() == CELL_ZLOW));
  } else {
    ASSERT1((location == x.getLocation()) && (location == y.getLocation()) &&
            (location == z.getLocation()));
  }

  return location;
}

void Vector2D::setLocation(CELL_LOC loc) {
  SCOREP0();  
  TRACE("Vector2D::setLocation");
  if (loc == CELL_DEFAULT) {
    loc = CELL_CENTRE;
  }

  if (x.getMesh()->StaggerGrids) {
    if (loc == CELL_VSHIFT) {
      x.setLocation(CELL_XLOW);
      y.setLocation(CELL_YLOW);
      z.setLocation(CELL_ZLOW);
    } else {
      x.setLocation(loc);
      y.setLocation(loc);
      z.setLocation(loc);
    }
  } else {
#if CHECK > 0
    if (loc != CELL_CENTRE) {
      throw BoutException("Vector2D: Trying to set off-centre location on "
                          "non-staggered grid\n"
                          "         Did you mean to enable staggered grids?");
    }
#endif
  }

  location = loc;
}

/***************************************************************
 *               NON-MEMBER OVERLOADED OPERATORS
 ***************************************************************/

const Vector2D operator*(const BoutReal lhs, const Vector2D &rhs) {
  return rhs*lhs;
}

const Vector2D operator*(const Field2D &lhs, const Vector2D &rhs) {
  return rhs*lhs;
}

const Vector3D operator*(const Field3D &lhs, const Vector2D &rhs) {
  return rhs*lhs;
}

/***************************************************************
 *               NON-MEMBER FUNCTIONS
 ***************************************************************/

// Return the magnitude of a vector
<<<<<<< HEAD
const Coordinates::metric_field_type abs(const Vector2D &v, REGION region) {
=======
const Field2D abs(const Vector2D &v, const std::string& region) {
>>>>>>> 38fb7f18
  return sqrt(v*v, region);
}

/***************************************************************
 *               FieldData VIRTUAL FUNCTIONS
 ***************************************************************/

////////////////////////////////////////////////////////////
// Visitor pattern support

void Vector2D::accept(FieldVisitor &v) {
  v.accept(*this);
}

///////////////////// BOUNDARY CONDITIONS //////////////////

void Vector2D::applyBoundary(bool init)
{
  for(const auto& bndry : bndry_op)
    if ( !bndry->apply_to_ddt || init) // Always apply to the values when initialising fields, otherwise apply only if wanted
      bndry->apply(*this);
}

void Vector2D::applyTDerivBoundary()
{
  for(const auto& bndry : bndry_op)
    bndry->apply_ddt(*this);
}
<|MERGE_RESOLUTION|>--- conflicted
+++ resolved
@@ -469,11 +469,8 @@
  ***************************************************************/
 
 // Return the magnitude of a vector
-<<<<<<< HEAD
-const Coordinates::metric_field_type abs(const Vector2D &v, REGION region) {
-=======
-const Field2D abs(const Vector2D &v, const std::string& region) {
->>>>>>> 38fb7f18
+const Coordinates::metric_field_type
+abs(const Vector2D &v, const std::string& region) {
   return sqrt(v*v, region);
 }
 
