/**************************************************************************
 * Class for 2D vectors. Built on the Field2D class,
 * all operators relating to vectors are here (none in Field classes)
 *
 * As with Field2D, Vector2D are constant in z (toroidal angle) 
 *
 * B.Dudson, October 2007
 *
 **************************************************************************
 * Copyright 2010 B.D.Dudson, S.Farley, M.V.Umansky, X.Q.Xu
 *
 * Contact: Ben Dudson, bd512@york.ac.uk
 * 
 * This file is part of BOUT++.
 *
 * BOUT++ is free software: you can redistribute it and/or modify
 * it under the terms of the GNU Lesser General Public License as published by
 * the Free Software Foundation, either version 3 of the License, or
 * (at your option) any later version.
 *
 * BOUT++ is distributed in the hope that it will be useful,
 * but WITHOUT ANY WARRANTY; without even the implied warranty of
 * MERCHANTABILITY or FITNESS FOR A PARTICULAR PURPOSE.  See the
 * GNU Lesser General Public License for more details.
 *
 * You should have received a copy of the GNU Lesser General Public License
 * along with BOUT++.  If not, see <http://www.gnu.org/licenses/>.
 *
 **************************************************************************/

#include <globals.hxx>

#include <vector2d.hxx>
#include <boundary_op.hxx>
#include <boutexception.hxx>
#include <bout/scorepwrapper.hxx>
#include <interpolation.hxx>

Vector2D::Vector2D(Mesh *localmesh)
    : x(localmesh), y(localmesh), z(localmesh), covariant(true), deriv(nullptr), location(CELL_CENTRE) {}

Vector2D::Vector2D(const Vector2D &f)
    : x(f.x), y(f.y), z(f.z), covariant(f.covariant), deriv(nullptr),
      location(f.getLocation()) {}

Vector2D::~Vector2D() {
  if (deriv != nullptr) {
    // The ddt of the components (x.ddt) point to the same place as ddt.x
    // only delete once
    x.deriv = nullptr;
    y.deriv = nullptr;
    z.deriv = nullptr;

    // Now delete them as part of the ddt vector
    delete deriv;
  }
}

void Vector2D::toCovariant() {
  SCOREP0();  
  if(!covariant) {
    Mesh *localmesh = x.getMesh();

    if (location == CELL_VSHIFT) {
      Coordinates *metric_x, *metric_y, *metric_z;
      metric_x = localmesh->getCoordinates(CELL_XLOW);
      metric_y = localmesh->getCoordinates(CELL_YLOW);
      metric_z = localmesh->getCoordinates(CELL_ZLOW);

      // Fields at different locations so we need to interpolate
      // Note : Could reduce peak memory requirement here by just
      // dealing with the three components seperately. This would
      // require the use of temporary fields to hold the intermediate
      // result so would likely only reduce memory usage by one field
      const auto y_at_x = interp_to(y, x.getLocation());
      const auto z_at_x = interp_to(z, x.getLocation());
      const auto x_at_y = interp_to(x, y.getLocation());
      const auto z_at_y = interp_to(z, y.getLocation());
      const auto x_at_z = interp_to(x, z.getLocation());
      const auto y_at_z = interp_to(y, z.getLocation());

      // multiply by g_{ij}
      BOUT_FOR(i, x.getRegion("RGN_ALL")){
        x[i] = metric_x->g_11[i]*x[i] + metric_x->g_12[i]*y_at_x[i] + metric_x->g_13[i]*z_at_x[i];
        y[i] = metric_y->g_22[i]*y[i] + metric_y->g_12[i]*x_at_y[i] + metric_y->g_23[i]*z_at_y[i];
        z[i] = metric_z->g_33[i]*z[i] + metric_z->g_13[i]*x_at_z[i] + metric_z->g_23[i]*y_at_z[i];
      };
    } else {
      const auto metric = localmesh->getCoordinates(location);

      // Need to use temporary arrays to store result
<<<<<<< HEAD
      Coordinates::metric_field_type gx(localmesh), gy(localmesh), gz(localmesh);
      gx.allocate(); gy.allocate(); gz.allocate();
=======
      Field2D gx{emptyFrom(x)}, gy{emptyFrom(y)}, gz{emptyFrom(z)};
>>>>>>> 47c0e350

      BOUT_FOR(i, x.getRegion("RGN_ALL")){
        gx[i] = metric->g_11[i]*x[i] + metric->g_12[i]*y[i] + metric->g_13[i]*z[i];
        gy[i] = metric->g_22[i]*y[i] + metric->g_12[i]*x[i] + metric->g_23[i]*z[i];
        gz[i] = metric->g_33[i]*z[i] + metric->g_13[i]*x[i] + metric->g_23[i]*y[i];
      };

      x = gx;
      y = gy;
      z = gz;
    }

    covariant = true;
  }
}
void Vector2D::toContravariant() {  
  SCOREP0();
  if(covariant) {
    // multiply by g^{ij}
    Mesh *localmesh = x.getMesh();
<<<<<<< HEAD
    Coordinates::metric_field_type gx(localmesh), gy(localmesh), gz(localmesh);
=======
>>>>>>> 47c0e350

    if (location == CELL_VSHIFT) {
      Coordinates *metric_x, *metric_y, *metric_z;
    
      metric_x = localmesh->getCoordinates(CELL_XLOW);
      metric_y = localmesh->getCoordinates(CELL_YLOW);
      metric_z = localmesh->getCoordinates(CELL_ZLOW);

      // Fields at different locations so we need to interpolate
      // Note : Could reduce peak memory requirement here by just
      // dealing with the three components seperately. This would
      // require the use of temporary fields to hold the intermediate
      // result so would likely only reduce memory usage by one field
      const auto y_at_x = interp_to(y, x.getLocation());
      const auto z_at_x = interp_to(z, x.getLocation());
      const auto x_at_y = interp_to(x, y.getLocation());
      const auto z_at_y = interp_to(z, y.getLocation());
      const auto x_at_z = interp_to(x, z.getLocation());
      const auto y_at_z = interp_to(y, z.getLocation());

      // multiply by g_{ij}
      BOUT_FOR(i, x.getRegion("RGN_ALL")){
        x[i] = metric_x->g11[i]*x[i] + metric_x->g12[i]*y_at_x[i] + metric_x->g13[i]*z_at_x[i];
        y[i] = metric_y->g22[i]*y[i] + metric_y->g12[i]*x_at_y[i] + metric_y->g23[i]*z_at_y[i];
        z[i] = metric_z->g33[i]*z[i] + metric_z->g13[i]*x_at_z[i] + metric_z->g23[i]*y_at_z[i];
      };

    } else {
      const auto metric = localmesh->getCoordinates(location);

      // Need to use temporary arrays to store result
<<<<<<< HEAD
      Coordinates::metric_field_type gx(localmesh), gy(localmesh), gz(localmesh);
      gx.allocate(); gy.allocate(); gz.allocate();
=======
      Field2D gx{emptyFrom(x)}, gy{emptyFrom(y)}, gz{emptyFrom(z)};
>>>>>>> 47c0e350

      BOUT_FOR(i, x.getRegion("RGN_ALL")){
        gx[i] = metric->g11[i]*x[i] + metric->g12[i]*y[i] + metric->g13[i]*z[i];
        gy[i] = metric->g22[i]*y[i] + metric->g12[i]*x[i] + metric->g23[i]*z[i];
        gz[i] = metric->g33[i]*z[i] + metric->g13[i]*x[i] + metric->g23[i]*y[i];
      };

      x = gx;
      y = gy;
      z = gz;
    }
    
    covariant = false;
  }
}

Vector2D* Vector2D::timeDeriv() {
  if (deriv == nullptr) {
    deriv = new Vector2D(x.getMesh());

    // Check if the components have a time-derivative
    // Need to make sure that ddt(v.x) = ddt(v).x

    if (x.deriv != nullptr) {
      // already set. Copy across then delete
      deriv->x = *(x.deriv);
      delete x.deriv;
    }
    if (y.deriv != nullptr) {
      deriv->y = *(y.deriv);
      delete y.deriv;
    }
    if (z.deriv != nullptr) {
      deriv->z = *(z.deriv);
      delete z.deriv;
    }
    x.deriv = &(deriv->x);
    y.deriv = &(deriv->y);
    z.deriv = &(deriv->z);
  }
  return deriv;
}

/***************************************************************
 *                         OPERATORS 
 ***************************************************************/

/////////////////// ASSIGNMENT ////////////////////

Vector2D & Vector2D::operator=(const Vector2D &rhs) {
  SCOREP0();
  x = rhs.x;
  y = rhs.y;
  z = rhs.z;

  setLocation(rhs.getLocation());

  covariant = rhs.covariant;

  return *this;
}

Vector2D & Vector2D::operator=(const BoutReal val) {
  SCOREP0();
  x = val;
  y = val;
  z = val;

  return *this;
}

////////////////// ADDITION //////////////////////

Vector2D & Vector2D::operator+=(const Vector2D &rhs) {
  if(rhs.covariant) {
    toCovariant();
  }else {
    toContravariant();
  }
  
  x += rhs.x;
  y += rhs.y;
  z += rhs.z;

  return *this;
}

///////////////// SUBTRACTION ////////////////////

const Vector2D Vector2D::operator-() const {
  Vector2D result = *this;

  result.x *= -1.0;
  result.y *= -1.0;
  result.z *= -1.0;

  return result;
}

Vector2D & Vector2D::operator-=(const Vector2D &rhs) {
  if(rhs.covariant) {
    toCovariant();
  }else {
    toContravariant();
  }
  
  x -= rhs.x;
  y -= rhs.y;
  z -= rhs.z;

  return *this;
}

//////////////// MULTIPLICATION //////////////////

Vector2D & Vector2D::operator*=(const BoutReal rhs) {
  x *= rhs;
  y *= rhs;
  z *= rhs;
  
  return *this;
}

Vector2D & Vector2D::operator*=(const Field2D &rhs) {
  x *= rhs;
  y *= rhs;
  z *= rhs;
  
  return *this;
}

/////////////////// DIVISION /////////////////////

Vector2D & Vector2D::operator/=(const BoutReal rhs) {
  x /= rhs;
  y /= rhs;
  z /= rhs;
  
  return *this;
}

Vector2D & Vector2D::operator/=(const Field2D &rhs) {
  x /= rhs;
  y /= rhs;
  z /= rhs;

  return *this;
}

/***************************************************************
 *                      BINARY OPERATORS 
 ***************************************************************/

////////////////// ADDITION //////////////////////

const Vector2D Vector2D::operator+(const Vector2D &rhs) const {
  Vector2D result = *this;
  result += rhs;
  return result;
}

const Vector3D Vector2D::operator+(const Vector3D &rhs) const {
  return rhs+(*this);
}

///////////////// SUBTRACTION ////////////////////

const Vector2D Vector2D::operator-(const Vector2D &rhs) const {
  Vector2D result = *this;
  result -= rhs;
  return result;
}

const Vector3D Vector2D::operator-(const Vector3D &rhs) const {
  Vector3D result(x.getMesh());
  result = *this;
  result -= rhs;
  return result;
}

/////////////// MULTIPLICATION //////////////////

const Vector2D Vector2D::operator*(const BoutReal rhs) const {
  Vector2D result = *this;
  result *= rhs;
  return result;
}

const Vector2D Vector2D::operator*(const Field2D &rhs) const {
  Vector2D result = *this;
  result *= rhs;
  return result;
}

const Vector3D Vector2D::operator*(const Field3D &rhs) const {
  Vector3D result(x.getMesh());
  result = *this;
  result *= rhs;
  return result;
}

/////////////////// DIVISION /////////////////////

const Vector2D Vector2D::operator/(const BoutReal rhs) const {
  Vector2D result = *this;
  result /= rhs;
  return result;
}

const Vector2D Vector2D::operator/(const Field2D &rhs) const {
  Vector2D result = *this;
  result /= rhs;
  return result;
}

const Vector3D Vector2D::operator/(const Field3D &rhs) const {
  Vector3D result(x.getMesh());
  result = *this;
  result /= rhs;
  return result;
}

////////////////// DOT PRODUCT ///////////////////

const Coordinates::metric_field_type Vector2D::operator*(const Vector2D &rhs) const {
  ASSERT2(location == rhs.getLocation());

  Mesh *localmesh = x.getMesh();
<<<<<<< HEAD
  Coordinates::metric_field_type result(localmesh);
=======
  Field2D result{emptyFrom(x)};
>>>>>>> 47c0e350

  if(rhs.covariant ^ covariant) {
    // Both different - just multiply components
    result = x*rhs.x + y*rhs.y + z*rhs.z;
  }else {
    // Both are covariant or contravariant
    Coordinates *metric = localmesh->getCoordinates(location);

    if(covariant) {
      // Both covariant
      result = x*rhs.x*metric->g11 + y*rhs.y*metric->g22 + z*rhs.z*metric->g33;
      result += (x*rhs.y + y*rhs.x)*metric->g12
        + (x*rhs.z + z*rhs.x)*metric->g13
        + (y*rhs.z + z*rhs.y)*metric->g23;
    }else {
      // Both contravariant
      result = x*rhs.x*metric->g_11 + y*rhs.y*metric->g_22 + z*rhs.z*metric->g_33;
      result += (x*rhs.y + y*rhs.x)*metric->g_12
        + (x*rhs.z + z*rhs.x)*metric->g_13
        + (y*rhs.z + z*rhs.y)*metric->g_23;
    }
  }

  return result;
}

const Field3D Vector2D::operator*(const Vector3D &rhs) const {
  return rhs*(*this);
}

/***************************************************************
 *       Get/set variable location for staggered meshes
 ***************************************************************/

CELL_LOC Vector2D::getLocation() const {

  if (location == CELL_VSHIFT) {
    ASSERT1((x.getLocation() == CELL_XLOW) && (y.getLocation() == CELL_YLOW) &&
            (z.getLocation() == CELL_ZLOW));
  } else {
    ASSERT1((location == x.getLocation()) && (location == y.getLocation()) &&
            (location == z.getLocation()));
  }

  return location;
}

void Vector2D::setLocation(CELL_LOC loc) {
  SCOREP0();  
  TRACE("Vector2D::setLocation");
  if (loc == CELL_DEFAULT) {
    loc = CELL_CENTRE;
  }

  if (x.getMesh()->StaggerGrids) {
    if (loc == CELL_VSHIFT) {
      x.setLocation(CELL_XLOW);
      y.setLocation(CELL_YLOW);
      z.setLocation(CELL_ZLOW);
    } else {
      x.setLocation(loc);
      y.setLocation(loc);
      z.setLocation(loc);
    }
  } else {
#if CHECK > 0
    if (loc != CELL_CENTRE) {
      throw BoutException("Vector2D: Trying to set off-centre location on "
                          "non-staggered grid\n"
                          "         Did you mean to enable staggered grids?");
    }
#endif
  }

  location = loc;
}

/***************************************************************
 *               NON-MEMBER OVERLOADED OPERATORS
 ***************************************************************/

const Vector2D operator*(const BoutReal lhs, const Vector2D &rhs) {
  return rhs*lhs;
}

const Vector2D operator*(const Field2D &lhs, const Vector2D &rhs) {
  return rhs*lhs;
}

const Vector3D operator*(const Field3D &lhs, const Vector2D &rhs) {
  return rhs*lhs;
}

/***************************************************************
 *               NON-MEMBER FUNCTIONS
 ***************************************************************/

// Return the magnitude of a vector
const Coordinates::metric_field_type abs(const Vector2D &v, REGION region) {
  return sqrt(v*v, region);
}

/***************************************************************
 *               FieldData VIRTUAL FUNCTIONS
 ***************************************************************/

////////////////////////////////////////////////////////////
// Visitor pattern support

void Vector2D::accept(FieldVisitor &v) {
  v.accept(*this);
}

///////////////////// BOUNDARY CONDITIONS //////////////////

void Vector2D::applyBoundary(bool init)
{
  for(const auto& bndry : bndry_op)
    if ( !bndry->apply_to_ddt || init) // Always apply to the values when initialising fields, otherwise apply only if wanted
      bndry->apply(*this);
}

void Vector2D::applyTDerivBoundary()
{
  for(const auto& bndry : bndry_op)
    bndry->apply_ddt(*this);
}
<|MERGE_RESOLUTION|>--- conflicted
+++ resolved
@@ -89,12 +89,7 @@
       const auto metric = localmesh->getCoordinates(location);
 
       // Need to use temporary arrays to store result
-<<<<<<< HEAD
-      Coordinates::metric_field_type gx(localmesh), gy(localmesh), gz(localmesh);
-      gx.allocate(); gy.allocate(); gz.allocate();
-=======
-      Field2D gx{emptyFrom(x)}, gy{emptyFrom(y)}, gz{emptyFrom(z)};
->>>>>>> 47c0e350
+      Coordinates::metric_field_type gx{emptyFrom(x)}, gy{emptyFrom(y)}, gz{emptyFrom(z)};
 
       BOUT_FOR(i, x.getRegion("RGN_ALL")){
         gx[i] = metric->g_11[i]*x[i] + metric->g_12[i]*y[i] + metric->g_13[i]*z[i];
@@ -115,10 +110,6 @@
   if(covariant) {
     // multiply by g^{ij}
     Mesh *localmesh = x.getMesh();
-<<<<<<< HEAD
-    Coordinates::metric_field_type gx(localmesh), gy(localmesh), gz(localmesh);
-=======
->>>>>>> 47c0e350
 
     if (location == CELL_VSHIFT) {
       Coordinates *metric_x, *metric_y, *metric_z;
@@ -150,12 +141,7 @@
       const auto metric = localmesh->getCoordinates(location);
 
       // Need to use temporary arrays to store result
-<<<<<<< HEAD
-      Coordinates::metric_field_type gx(localmesh), gy(localmesh), gz(localmesh);
-      gx.allocate(); gy.allocate(); gz.allocate();
-=======
-      Field2D gx{emptyFrom(x)}, gy{emptyFrom(y)}, gz{emptyFrom(z)};
->>>>>>> 47c0e350
+      Coordinates::metric_field_type gx{emptyFrom(x)}, gy{emptyFrom(y)}, gz{emptyFrom(z)};
 
       BOUT_FOR(i, x.getRegion("RGN_ALL")){
         gx[i] = metric->g11[i]*x[i] + metric->g12[i]*y[i] + metric->g13[i]*z[i];
@@ -384,11 +370,7 @@
   ASSERT2(location == rhs.getLocation());
 
   Mesh *localmesh = x.getMesh();
-<<<<<<< HEAD
-  Coordinates::metric_field_type result(localmesh);
-=======
-  Field2D result{emptyFrom(x)};
->>>>>>> 47c0e350
+  Coordinates::metric_field_type result{emptyFrom(x)};
 
   if(rhs.covariant ^ covariant) {
     // Both different - just multiply components
