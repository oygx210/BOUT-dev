--- conflicted
+++ resolved
@@ -648,23 +648,7 @@
  *               NON-MEMBER OVERLOADED OPERATORS
  ***************************************************************/
 
-<<<<<<< HEAD
-Field3D operator-(const Field3D &f) {
-  return -1.0*f;
-}
-=======
 Field3D operator-(const Field3D &f) { return -1.0 * f; }
-
-#define F3D_OP_FPERP(op)                                                                 \
-  FieldPerp operator op(const Field3D &lhs, const FieldPerp &rhs) {                      \
-    FieldPerp result;                                                                    \
-    result.allocate();                                                                   \
-    result.setIndex(rhs.getIndex());                                                     \
-    for (const auto &i : rhs)                                                            \
-      result[i] = lhs[i] op rhs[i];                                                      \
-    return result;                                                                       \
-  }
->>>>>>> 11ff4f1a
 
 //////////////// NON-MEMBER FUNCTIONS //////////////////
 
