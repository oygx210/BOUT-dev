/**************************************************************************
 * Copyright 2010 B.D.Dudson, S.Farley, M.V.Umansky, X.Q.Xu
 *
 * Contact: Ben Dudson, bd512@york.ac.uk
 * 
 * This file is part of BOUT++.
 *
 * BOUT++ is free software: you can redistribute it and/or modify
 * it under the terms of the GNU Lesser General Public License as published by
 * the Free Software Foundation, either version 3 of the License, or
 * (at your option) any later version.
 *
 * BOUT++ is distributed in the hope that it will be useful,
 * but WITHOUT ANY WARRANTY; without even the implied warranty of
 * MERCHANTABILITY or FITNESS FOR A PARTICULAR PURPOSE.  See the
 * GNU Lesser General Public License for more details.
 *
 * You should have received a copy of the GNU Lesser General Public License
 * along with BOUT++.  If not, see <http://www.gnu.org/licenses/>.
 *
 **************************************************************************/

#include <boutcomm.hxx>
#include <globals.hxx>

#include <cmath>

#include <field3d.hxx>
#include <utils.hxx>
#include <fft.hxx>
#include <dcomplex.hxx>
#include <interpolation.hxx>
#include <boundary_op.hxx>
#include <boundary_factory.hxx>
#include <boutexception.hxx>
#include <output.hxx>
#include <msg_stack.hxx>
#include <bout/constants.hxx>
#include <bout/assert.hxx>

/// Constructor
Field3D::Field3D(Mesh *msh) : background(nullptr), fieldmesh(msh), deriv(nullptr), yup_field(nullptr), ydown_field(nullptr) {
#ifdef TRACK
  name = "<F3D>";
#endif

  if(fieldmesh) {
    nx = fieldmesh->LocalNx;
    ny = fieldmesh->LocalNy;
    nz = fieldmesh->LocalNz;
  }
#ifdef CHECK
  else {
    nx=-1;
    ny=-1;
    nz=-1;
  }
#endif
  
  location = CELL_CENTRE; // Cell centred variable by default

  boundaryIsSet = false;
}

/// Doesn't copy any data, just create a new reference to the same data (copy on change later)
Field3D::Field3D(const Field3D& f) : background(nullptr),
				     fieldmesh(f.fieldmesh), // The mesh containing array sizes
				     data(f.data),   // This handles references to the data array
				     deriv(nullptr),
				     yup_field(nullptr), ydown_field(nullptr) {

  TRACE("Field3D(Field3D&)");
  
#if CHECK > 2
  checkData(f);
#endif

  if(fieldmesh) {
    nx = fieldmesh->LocalNx;
    ny = fieldmesh->LocalNy;
    nz = fieldmesh->LocalNz;
  }
#ifdef CHECK
  else {
    nx=-1;
    ny=-1;
    nz=-1;
  }
#endif

  location = f.location;
 
  boundaryIsSet = false;
}

Field3D::Field3D(const Field2D& f) : background(nullptr), fieldmesh(nullptr), deriv(nullptr), yup_field(nullptr), ydown_field(nullptr) {
  
  TRACE("Field3D: Copy constructor from Field2D");
  
  location = CELL_CENTRE; // Cell centred variable by default
  
  boundaryIsSet = false;

  fieldmesh = mesh;
  nx = fieldmesh->LocalNx;
  ny = fieldmesh->LocalNy;
  nz = fieldmesh->LocalNz;
  
  *this = f;
}

Field3D::Field3D(const BoutReal val) : background(nullptr), fieldmesh(nullptr), deriv(nullptr), yup_field(nullptr), ydown_field(nullptr) {
  
  TRACE("Field3D: Copy constructor from value");

  location = CELL_CENTRE; // Cell centred variable by default
  
  boundaryIsSet = false;

  fieldmesh = mesh;
  nx = fieldmesh->LocalNx;
  ny = fieldmesh->LocalNy;
  nz = fieldmesh->LocalNz;
  
  *this = val;
}

Field3D::~Field3D() {
  /// Delete the time derivative variable if allocated
  if(deriv != NULL) {
    // The ddt of the yup/ydown_fields point to the same place as ddt.yup_field
    // only delete once
    // Also need to check that separate yup_field exists
    if ((yup_field != this) && (yup_field != nullptr))
      yup_field->deriv = nullptr;
    if ((ydown_field != this) && (ydown_field != nullptr))
      ydown_field->deriv = nullptr;

    // Now delete them as part of the deriv vector
    delete deriv;
  }
  
  if((yup_field != this) && (yup_field != nullptr))
    delete yup_field;
  
  if((ydown_field != this) && (ydown_field != nullptr))
    delete ydown_field;
}

void Field3D::allocate() {
  if(data.empty()) {
    if(!fieldmesh) {
      /// If no mesh, use the global
      fieldmesh = mesh;
      nx = fieldmesh->LocalNx;
      ny = fieldmesh->LocalNy;
      nz = fieldmesh->LocalNz;
    }
    data = Array<BoutReal>(nx*ny*nz);
  }else
    data.ensureUnique();
}

Field3D* Field3D::timeDeriv() {
  if(deriv == nullptr) {
    deriv = new Field3D(fieldmesh);
  }
  return deriv;
}

void Field3D::splitYupYdown() {
  TRACE("Field3D::splitYupYdown");
  
  if((yup_field != this) && (yup_field != nullptr))
    return;

  // yup_field and ydown_field null
  yup_field = new Field3D(fieldmesh);
  ydown_field = new Field3D(fieldmesh);
}

void Field3D::mergeYupYdown() {
  TRACE("Field3D::mergeYupYdown");
  
  if(yup_field == this && ydown_field == this)
    return;

  if(yup_field != nullptr){
    delete yup_field;
  }

  if(ydown_field != nullptr) {
    delete ydown_field;
  }

  yup_field = this;
  ydown_field = this;
}

Field3D& Field3D::ynext(int dir) {
  switch(dir) {
  case +1:
    return yup();
  case -1:
    return ydown();
  default:
    throw BoutException("Field3D: Call to ynext with strange direction %d. Only +/-1 currently supported", dir);
  }
}

const Field3D& Field3D::ynext(int dir) const {
  switch(dir) {
  case +1:
    return yup();
  case -1:
    return ydown();
  default:
    throw BoutException("Field3D: Call to ynext with strange direction %d. Only +/-1 currently supported", dir);
  }
}

void Field3D::setLocation(CELL_LOC loc) {
  if(loc == CELL_VSHIFT)
    throw BoutException("Field3D: CELL_VSHIFT cell location only makes sense for vectors");
  
  if(loc == CELL_DEFAULT)
    loc = CELL_CENTRE;
  
  location = loc;
}

CELL_LOC Field3D::getLocation() const {
  return location;
}

/***************************************************************
 *                         OPERATORS 
 ***************************************************************/

const DataIterator Field3D::iterator() const {
  return DataIterator(0, nx-1, 
                      0, ny-1,
                      0, nz-1);
}

const DataIterator Field3D::begin() const {
  return DataIterator(0, nx-1, 
                      0, ny-1,
                      0, nz-1);
}

const DataIterator Field3D::end() const {
  // end() iterator should be one past the last element
  return DataIterator(0, nx-1, 
                      0, ny-1,
                      0, nz-1,DI_GET_END);
}

const IndexRange Field3D::region(REGION rgn) const {
  switch(rgn) {
  case RGN_ALL: {
    return IndexRange{0, nx-1,
        0, ny-1,
        0, nz-1};
    break;
  }
  case RGN_NOBNDRY: {
    return IndexRange{fieldmesh->xstart, fieldmesh->xend,
        fieldmesh->ystart, fieldmesh->yend,
        0, nz-1};
    break;
  }
  case RGN_NOX: {
    return IndexRange{fieldmesh->xstart, fieldmesh->xend,
        0, ny-1,
        0, nz-1};
    break;
  }
  case RGN_NOY: {
    return IndexRange{0, nx-1,
        fieldmesh->ystart, fieldmesh->yend,
        0, nz-1};
    break;
  }
  default: {
    throw BoutException("Field3D::region() : Requested region not implemented");
  }
  };
}

/////////////////// ASSIGNMENT ////////////////////

Field3D & Field3D::operator=(const Field3D &rhs) {
  /// Check for self-assignment
  if(this == &rhs)
    return(*this); // skip this assignment

  TRACE("Field3D: Assignment from Field3D");
  
  /// Check that the data is valid
  checkData(rhs);
  
  // Copy the data and data sizes
  fieldmesh = rhs.fieldmesh;
  nx = rhs.nx; ny = rhs.ny; nz = rhs.nz; 
  
  data = rhs.data;
  
  location = rhs.location;
  
  return *this;
}

Field3D & Field3D::operator=(const Field2D &rhs) {
  TRACE("Field3D = Field2D");
  
  ASSERT1(rhs.isAllocated());
  
  /// Check that the data is valid
  checkData(rhs);
 
  /// Make sure there's a unique array to copy data into
  allocate();

  /// Copy data
  for(auto i : (*this))
    (*this)[i] = rhs[i];
  
  /// Only 3D fields have locations for now
  //location = CELL_CENTRE;
  
  return *this;
}

void Field3D::operator=(const FieldPerp &rhs) {
  ASSERT1(rhs.isAllocated());
  
  /// Make sure there's a unique array to copy data into
  allocate();

  /// Copy data
  for(auto i : rhs) {
    (*this)[i] = rhs[i];
  }
}

void Field3D::operator=(const bvalue &bv) {
  TRACE("Field3D = bvalue");
  
  allocate();

#ifdef CHECK
  if(!finite(bv.val))
    throw BoutException("Field3D: assignment from non-finite value at (%d,%d,%d)\n", 
			bv.jx, bv.jy,bv.jz);
#endif

  operator()(bv.jx, bv.jy,bv.jz) = bv.val;
}

Field3D & Field3D::operator=(const BoutReal val) {
  TRACE("Field3D = BoutReal");
  allocate();

#ifdef CHECK
  if(!finite(val))
    throw BoutException("Field3D: Assignment from non-finite BoutReal\n");
#endif
  for(auto i : (*this))
    (*this)[i] = val;

  // Only 3D fields have locations
  //location = CELL_CENTRE;
  // DON'T RE-SET LOCATION

  return *this;
}

/////////////////////////////////////////////////////////////////////

#define F3D_UPDATE_FIELD(op,bop,ftype)                       \
  Field3D & Field3D::operator op(const ftype &rhs) {         \
    msg_stack.push("Field3D: %s %s", #op, #ftype);           \
    checkData(rhs) ;                                         \
    checkData(*this);                                        \
    if(data.unique()) {                                      \
      /* This is the only reference to this data */          \
      for(auto i : (*this))                                  \
        (*this)[i] op rhs[i];                                \
    }else {                                                  \
      /* Shared data */                                      \
      (*this) = (*this) bop rhs;                             \
    }                                                        \
    msg_stack.pop();                                         \
    return *this;                                            \
  }

F3D_UPDATE_FIELD(+=, +, Field3D);    // operator+= Field3D
F3D_UPDATE_FIELD(-=, -, Field3D);    // operator-= Field3D
F3D_UPDATE_FIELD(*=, *, Field3D);    // operator*= Field3D
F3D_UPDATE_FIELD(/=, /, Field3D);    // operator/= Field3D

F3D_UPDATE_FIELD(+=, +, Field2D);    // operator+= Field2D
F3D_UPDATE_FIELD(-=, -, Field2D);    // operator-= Field2D
F3D_UPDATE_FIELD(*=, *, Field2D);    // operator*= Field2D
F3D_UPDATE_FIELD(/=, /, Field2D);    // operator/= Field2D

#define F3D_UPDATE_REAL(op,bop)                              \
  Field3D & Field3D::operator op(BoutReal rhs) {      \
    msg_stack.push("Field3D: %s Field3D", #op);              \
    if(!finite(rhs))                                         \
      throw BoutException("Field3D: %s operator passed non-finite BoutReal number", #op); \
    checkData(*this);                                        \
                                                             \
    if(data.unique()) {                                      \
      /* This is the only reference to this data */          \
      for(auto i : (*this))                                  \
        (*this)[i] op rhs;                                   \
    }else {                                                  \
      /* Need to put result in a new block */                \
      (*this) = (*this) bop rhs;                             \
    }                                                        \
    msg_stack.pop();                                         \
    return *this;                                            \
  }

F3D_UPDATE_REAL(+=,+);    // operator+= BoutReal
F3D_UPDATE_REAL(-=,-);    // operator-= BoutReal
F3D_UPDATE_REAL(*=,*);    // operator*= BoutReal
F3D_UPDATE_REAL(/=,/);    // operator/= BoutReal

/***************************************************************
 *                         STENCILS
 ***************************************************************/

void Field3D::setXStencil(stencil &fval, const bindex &bx, CELL_LOC loc) const {
  fval.jx = bx.jx;
  fval.jy = bx.jy;
  fval.jz = bx.jz;
  
#ifdef CHECK
  // Check data set
  if(data.empty())
    throw BoutException("Field3D: Setting X stencil for empty data\n");
#endif
  
  fval.c  = operator()(bx.jx,  bx.jy, bx.jz);
  fval.p  = operator()(bx.jxp, bx.jy, bx.jz);
  fval.m  = operator()(bx.jxm, bx.jy, bx.jz);
  fval.pp = operator()(bx.jx2p, bx.jy, bx.jz);
  fval.mm = operator()(bx.jx2m, bx.jy, bx.jz);

  if(mesh->StaggerGrids && (loc != CELL_DEFAULT) && (loc != location)) {
    // Non-centred stencil

    if((location == CELL_CENTRE) && (loc == CELL_XLOW)) {
      // Producing a stencil centred around a lower X value
      fval.pp = fval.p;
      fval.p  = fval.c;
      
    }else if(location == CELL_XLOW) {
      // Stencil centred around a cell centre
      
      fval.mm = fval.m;
      fval.m  = fval.c;
    }
    // Shifted in one direction -> shift in another
    // Could produce warning
  }
}

void Field3D::setXStencil(forward_stencil &fval, const bindex &bx, CELL_LOC loc) const
{
  fval.jx = bx.jx;
  fval.jy = bx.jy;
  fval.jz = bx.jz;
  
#ifdef CHECK
  // Check data set
  if(data.empty())
    throw BoutException("Field3D: Setting X stencil for empty data\n");
#endif
  
  if(mesh->StaggerGrids && (loc != CELL_DEFAULT) && (loc != location)) {
    // Non-centred stencil

    if((location == CELL_CENTRE) && (loc == CELL_XLOW)) {
      // Producing a stencil centred around a lower X value
      fval.m = operator()(bx.jxm,bx.jy,bx.jz);
      fval.c = operator()(bx.jx,bx.jy,bx.jz);
      fval.p = operator()(bx.jxp,bx.jy,bx.jz);
      fval.p2 = operator()(bx.jx2p,bx.jy,bx.jz);
      fval.p3 = operator()(bx.jx+3,bx.jy,bx.jz);
      fval.p4 = operator()(bx.jx+4,bx.jy,bx.jz);
      
    }else if(location == CELL_XLOW) {
      // Stencil centred around a cell centre
      fval.m = operator()(bx.jx,bx.jy,bx.jz);
      fval.c = operator()(bx.jxp,bx.jy,bx.jz);
      fval.p = operator()(bx.jx2p,bx.jy,bx.jz);
      fval.p2 = operator()(bx.jx+3,bx.jy,bx.jz);
      fval.p3 = operator()(bx.jx+4,bx.jy,bx.jz);
      fval.p4 = operator()(bx.jx+5,bx.jy,bx.jz);
    }
    // Shifted in one direction -> shift in another
    // Could produce warning
  }
  else {
    // No shift in the z direction
    fval.m = operator()(bx.jxm,bx.jy,bx.jz);
    fval.c = operator()(bx.jx,bx.jy,bx.jz);
    fval.p = operator()(bx.jxp,bx.jy,bx.jz);
    fval.p2 = operator()(bx.jx2p,bx.jy,bx.jz);
    fval.p3 = operator()(bx.jx+3,bx.jy,bx.jz);
    fval.p4 = operator()(bx.jx+4,bx.jy,bx.jz);
  }
}

void Field3D::setXStencil(backward_stencil &fval, const bindex &bx, CELL_LOC loc) const
{
  fval.jx = bx.jx;
  fval.jy = bx.jy;
  fval.jz = bx.jz;

  ASSERT1(isAllocated());

  if(mesh->StaggerGrids && (loc != CELL_DEFAULT) && (loc != location)) {
    // Non-centred stencil

    if((location == CELL_CENTRE) && (loc == CELL_XLOW)) {
      // Producing a stencil centred around a lower X value
      fval.p = operator()(bx.jx,bx.jy,bx.jz);
      fval.c = operator()(bx.jxm,bx.jy,bx.jz);
      fval.m = operator()(bx.jx2m,bx.jy,bx.jz);
      fval.m2 = operator()(bx.jx-3,bx.jy,bx.jz);
      fval.m3 = operator()(bx.jx-4,bx.jy,bx.jz);
      fval.m4 = operator()(bx.jx-5,bx.jy,bx.jz);
      
    }else if(location == CELL_XLOW) {
      // Stencil centred around a cell centre
      fval.p = operator()(bx.jxp,bx.jy,bx.jz);
      fval.c = operator()(bx.jx,bx.jy,bx.jz);
      fval.m = operator()(bx.jxm,bx.jy,bx.jz);
      fval.m2 = operator()(bx.jx2m,bx.jy,bx.jz);
      fval.m3 = operator()(bx.jx-3,bx.jy,bx.jz);
      fval.m4 = operator()(bx.jx-4,bx.jy,bx.jz);
    }
    // Shifted in one direction -> shift in another
    // Could produce warning
  }
  else {
    // No shift in the z direction
    fval.p = operator()(bx.jxp,bx.jy,bx.jz);
    fval.c = operator()(bx.jx,bx.jy,bx.jz);
    fval.m = operator()(bx.jxm,bx.jy,bx.jz);
    fval.m2 = operator()(bx.jx2m,bx.jy,bx.jz);
    fval.m3 = operator()(bx.jx-3,bx.jy,bx.jz);
    fval.m4 = operator()(bx.jx-4,bx.jy,bx.jz);
  }
}

void Field3D::setYStencil(stencil &fval, const bindex &bx, CELL_LOC loc) const
{
  fval.jx = bx.jx;
  fval.jy = bx.jy;
  fval.jz = bx.jz;

  ASSERT0(isAllocated());
  
  fval.c = (*this)(bx.jx,bx.jy,bx.jz);
  fval.p = yup()(bx.jx,bx.jyp,bx.jz);
  fval.m = ydown()(bx.jx,bx.jym,bx.jz);
  if (yup_field == this && ydown_field == this){
    fval.pp = (*this)(bx.jx,bx.jy2p,bx.jz);
<<<<<<< HEAD
    fval.pp = (*this)(bx.jx,bx.jy2m,bx.jz);
=======
    fval.mm = (*this)(bx.jx,bx.jy2m,bx.jz);
>>>>>>> 67651e1f
  } else {
    fval.pp = nan("");
    fval.mm = nan("");
  }

  if(mesh->StaggerGrids && (loc != CELL_DEFAULT) && (loc != location)) {
    // Non-centred stencil

    if((location == CELL_CENTRE) && (loc == CELL_YLOW)) {
      // Producing a stencil centred around a lower Y value
      fval.pp = fval.p;
      fval.p  = fval.c;
    }else if(location == CELL_YLOW) {
      // Stencil centred around a cell centre
      
      fval.mm = fval.m;
      fval.m  = fval.c;
    }
    // Shifted in one direction -> shift in another
    // Could produce warning
  }
}

void Field3D::setYStencil(forward_stencil &fval, const bindex &bx, CELL_LOC loc) const
{
  fval.jx = bx.jx;
  fval.jy = bx.jy;
  fval.jz = bx.jz;

  ASSERT0(isAllocated());
  
  if(mesh->StaggerGrids && (loc != CELL_DEFAULT) && (loc != location)) {
    // Non-centred stencil

    if((location == CELL_CENTRE) && (loc == CELL_YLOW)) {
      // Producing a stencil centred around a lower Y value
      fval.m = operator()(bx.jx,bx.jym,bx.jz);
      fval.c = operator()(bx.jx,bx.jy,bx.jz);
      fval.p = operator()(bx.jx,bx.jyp,bx.jz);
      fval.p2 = operator()(bx.jx,bx.jy2p,bx.jz);
      fval.p3 = operator()(bx.jx,bx.jy+3,bx.jz);
      fval.p4 = operator()(bx.jx,bx.jy+4,bx.jz);
    }else if(location == CELL_YLOW) {
      // Stencil centred around a cell centre
      fval.m = operator()(bx.jx,bx.jy,bx.jz);
      fval.c = operator()(bx.jx,bx.jyp,bx.jz);
      fval.p = operator()(bx.jx,bx.jy2p,bx.jz);
      fval.p2 = operator()(bx.jx,bx.jy+3,bx.jz);
      fval.p3 = operator()(bx.jx,bx.jy+4,bx.jz);
      fval.p4 = operator()(bx.jx,bx.jy+5,bx.jz);
    }
    // Shifted in one direction -> shift in another
    // Could produce warning
  }
  else {
    fval.m = operator()(bx.jx,bx.jym,bx.jz);
    fval.c = operator()(bx.jx,bx.jy,bx.jz);
    fval.p = operator()(bx.jx,bx.jyp,bx.jz);
    fval.p2 = operator()(bx.jx,bx.jy2p,bx.jz);
    fval.p3 = operator()(bx.jx,bx.jy+3,bx.jz);
    fval.p4 = operator()(bx.jx,bx.jy+4,bx.jz);
  }
}

void Field3D::setYStencil(backward_stencil &fval, const bindex &bx, CELL_LOC loc) const {
  fval.jx = bx.jx;
  fval.jy = bx.jy;
  fval.jz = bx.jz;

  ASSERT0(isAllocated());

  if(mesh->StaggerGrids && (loc != CELL_DEFAULT) && (loc != location)) {
    // Non-centred stencil

    if((location == CELL_CENTRE) && (loc == CELL_YLOW)) {
      // Producing a stencil centred around a lower Y value
      fval.p = operator()(bx.jx,bx.jy,bx.jz);
      fval.c = operator()(bx.jx,bx.jym,bx.jz);
      fval.m = operator()(bx.jx,bx.jy2m,bx.jz);
      fval.m2 = operator()(bx.jx,bx.jy+3,bx.jz);
      fval.m3 = operator()(bx.jx,bx.jy+4,bx.jz);
      fval.m4 = operator()(bx.jx,bx.jy+5,bx.jz);
    }else if(location == CELL_YLOW) {
      // Stencil centred around a cell centre
      fval.p = operator()(bx.jx,bx.jyp,bx.jz);
      fval.c = operator()(bx.jx,bx.jy,bx.jz);
      fval.m = operator()(bx.jx,bx.jym,bx.jz);
      fval.m2 = operator()(bx.jx,bx.jy2m,bx.jz);
      fval.m3 = operator()(bx.jx,bx.jy+3,bx.jz);
      fval.m4 = operator()(bx.jx,bx.jy+4,bx.jz);
    }
    // Shifted in one direction -> shift in another
    // Could produce warning
  }
  else {
    fval.p = operator()(bx.jx,bx.jyp,bx.jz);
    fval.c = operator()(bx.jx,bx.jy,bx.jz);
    fval.m = operator()(bx.jx,bx.jym,bx.jz);
    fval.m2 = operator()(bx.jx,bx.jy2m,bx.jz);
    fval.m3 = operator()(bx.jx,bx.jy+3,bx.jz);
    fval.m4 = operator()(bx.jx,bx.jy+4,bx.jz);
  }
}

void Field3D::setZStencil(stencil &fval, const bindex &bx, CELL_LOC loc) const {
  fval.jx = bx.jx;
  fval.jy = bx.jy;
  fval.jz = bx.jz;

  ASSERT0(isAllocated());

  fval.c = operator()(bx.jx,bx.jy,bx.jz);

  fval.p = operator()(bx.jx,bx.jy,bx.jzp);
  fval.m = operator()(bx.jx,bx.jy,bx.jzm);
  fval.pp = operator()(bx.jx,bx.jy,bx.jz2p);
  fval.mm = operator()(bx.jx,bx.jy,bx.jz2m);

  if(mesh->StaggerGrids && (loc != CELL_DEFAULT) && (loc != location)) {
    // Non-centred stencil

    if((location == CELL_CENTRE) && (loc == CELL_ZLOW)) {
      // Producing a stencil centred around a lower Z value
      fval.pp = fval.p;
      fval.p  = fval.c;
      
    }else if(location == CELL_ZLOW) {
      // Stencil centred around a cell centre
      
      fval.mm = fval.m;
      fval.m  = fval.c;
    }
    // Shifted in one direction -> shift in another
    // Could produce warning
  }
}

///////////////////// FieldData VIRTUAL FUNCTIONS //////////

int Field3D::getData(int x, int y, int z, void *vptr) const {

  // Check data set
  ASSERT0(isAllocated());

#if CHECK > 2
  // check ranges
  if((x < 0) || (x >= nx) || (y < 0) || (y >= ny) || (z < 0) || (z >= nz))
    throw BoutException("Field3D: getData (%d,%d,%d) out of bounds\n", x, y, z);
#endif
  
  BoutReal *ptr = (BoutReal*) vptr;
  *ptr = operator()(x,y,z);
  
  return sizeof(BoutReal);
}

int Field3D::getData(int x, int y, int z, BoutReal *rptr) const {
  ASSERT0(isAllocated());
  
#if CHECK > 2
  // check ranges
  if((x < 0) || (x >= nx) || (y < 0) || (y >= ny) || (z < 0) || (z >= nz))
    throw BoutException("Field3D: getData (%d,%d,%d) out of bounds\n", x, y, z);
#endif

  *rptr = operator()(x,y,z);
  return 1;
}

int Field3D::setData(int x, int y, int z, void *vptr) {
  allocate();
  
#if CHECK > 2
  // check ranges
  if((x < 0) || (x >= nx) || (y < 0) || (y >= ny) || (z < 0) || (z >= nz))
    throw BoutException("Field3D: setData (%d,%d,%d) out of bounds\n", x, y, z);
#endif
  BoutReal *ptr = (BoutReal*) vptr;
  operator()(x,y,z) = *ptr;
  
  return sizeof(BoutReal);
}

int Field3D::setData(int x, int y, int z, BoutReal *rptr) {
  allocate();
  
#if CHECK > 2
  // check ranges
  if((x < 0) || (x >= nx) || (y < 0) || (y >= ny) || (z < 0) || (z >= nz))
    throw BoutException("Field3D: setData (%d,%d,%d) out of bounds\n", x, y, z);
#endif

  operator()(x,y,z) = *rptr;
  return 1;
}

///////////////////// BOUNDARY CONDITIONS //////////////////

void Field3D::setBackground(const Field2D &f2d) {
  background = &f2d;
}

void Field3D::applyBoundary(bool init) {
  TRACE("Field3D::applyBoundary()");

  ASSERT1(isAllocated());
  
  if(background != NULL) {
    // Apply boundary to the total of this and background
    
    Field3D tot = *this + (*background);
    tot.copyBoundary(*this);
    tot.applyBoundary(init);
    *this = tot - (*background);
  } else {
    // Apply boundary to this field
    for(const auto& bndry : bndry_op)
      if ( !bndry->apply_to_ddt || init) // Always apply to the values when initialising fields, otherwise apply only if wanted
        bndry->apply(*this);
  }
}

void Field3D::applyBoundary(BoutReal t) {
  TRACE("Field3D::applyBoundary()");
  
#ifdef CHECK
  if(!boundaryIsSet)
    output << "WARNING: Call to Field3D::applyBoundary(t), but no boundary set." << endl;
#endif

  ASSERT1(isAllocated())

  if(background != NULL) {
    // Apply boundary to the total of this and background

    Field3D tot = *this + (*background);
    tot.copyBoundary(*this);
    tot.applyBoundary(t);
    *this = tot - (*background);
  }else {
    // Apply boundary to this field
    for(const auto& bndry : bndry_op)
      bndry->apply(*this,t);
  }
}

void Field3D::applyBoundary(const string &condition) {
  TRACE("Field3D::applyBoundary(condition)");
  
  ASSERT1(isAllocated());
  
  if(background != NULL) {
    // Apply boundary to the total of this and background
    
    Field3D tot = *this + (*background);
    tot.applyBoundary(condition);
    *this = tot - (*background);
    return;
  }

  /// Get the boundary factory (singleton)
  BoundaryFactory *bfact = BoundaryFactory::getInstance();
  
  /// Loop over the mesh boundary regions
  for(const auto& reg : fieldmesh->getBoundaries()) {
    BoundaryOp* op = static_cast<BoundaryOp*>(bfact->create(condition, reg));
    op->apply(*this);
    delete op;
  }
}

void Field3D::applyBoundary(const string &region, const string &condition) {
  ASSERT1(isAllocated());

  /// Get the boundary factory (singleton)
  BoundaryFactory *bfact = BoundaryFactory::getInstance();
  
  /// Loop over the mesh boundary regions
  for(const auto& reg : fieldmesh->getBoundaries()) {
    if(reg->label.compare(region) == 0) {
      BoundaryOp* op = static_cast<BoundaryOp*>(bfact->create(condition, reg));
      op->apply(*this);
      delete op;
      break;
    }
  }
}

void Field3D::applyTDerivBoundary() {
  TRACE("Field3D::applyTDerivBoundary()");
  
  ASSERT1(isAllocated());
  ASSERT1(deriv != NULL);
  ASSERT1(deriv->isAllocated());
  
  if(background != NULL)
    *this += *background;
    
  for(const auto& bndry : bndry_op)
    bndry->apply_ddt(*this);
  
  if(background != NULL)
    *this -= *background;
}

void Field3D::setBoundaryTo(const Field3D &f3d) {
  TRACE("Field3D::setBoundary(const Field3D&)");
  
  allocate(); // Make sure data allocated

  ASSERT1(f3d.isAllocated());

  /// Loop over boundary regions
  for(const auto& reg : fieldmesh->getBoundaries()) {
    /// Loop within each region
    for(reg->first(); !reg->isDone(); reg->next()) {
      for(int z=0;z<nz;z++) {
        // Get value half-way between cells
        BoutReal val = 0.5*(f3d(reg->x,reg->y,z) + f3d(reg->x-reg->bx, reg->y-reg->by, z));
        // Set to this value
        (*this)(reg->x,reg->y,z) = 2.*val - (*this)(reg->x-reg->bx, reg->y-reg->by, z);
      }
    }
  }
}

void Field3D::applyParallelBoundary() {

  TRACE("Field3D::applyParallelBoundary()");

  ASSERT1(isAllocated());

  if(background != NULL) {
    // Apply boundary to the total of this and background
    Field3D tot = *this + (*background);
    tot.applyParallelBoundary();
    *this = tot - (*background);
  } else {
    // Apply boundary to this field
    for(const auto& bndry : bndry_op_par) {
      bndry->apply(*this);
    }
  }
}

void Field3D::applyParallelBoundary(BoutReal t) {

  TRACE("Field3D::applyParallelBoundary(t)");

  ASSERT1(isAllocated());

  if(background != NULL) {
    // Apply boundary to the total of this and background
    Field3D tot = *this + (*background);
    tot.applyParallelBoundary(t);
    *this = tot - (*background);
  } else {
    // Apply boundary to this field
    for(const auto& bndry : bndry_op_par) {
      bndry->apply(*this, t);
    }
  }
}

void Field3D::applyParallelBoundary(const string &condition) {

  TRACE("Field3D::applyParallelBoundary(condition)");

  ASSERT1(isAllocated());

  if(background != NULL) {
    // Apply boundary to the total of this and background
    Field3D tot = *this + (*background);
    tot.applyParallelBoundary(condition);
    *this = tot - (*background);
  } else {
    /// Get the boundary factory (singleton)
    BoundaryFactory *bfact = BoundaryFactory::getInstance();

    /// Loop over the mesh boundary regions
    for(const auto& reg : mesh->getBoundariesPar()) {
      BoundaryOpPar* op = static_cast<BoundaryOpPar*>(bfact->create(condition, reg));
      op->apply(*this);
      delete op;
    }
  }
}

void Field3D::applyParallelBoundary(const string &region, const string &condition) {

  TRACE("Field3D::applyParallelBoundary(region, condition)");

  ASSERT1(isAllocated());

  if(background != NULL) {
    // Apply boundary to the total of this and background
    Field3D tot = *this + (*background);
    tot.applyParallelBoundary(region, condition);
    *this = tot - (*background);
  } else {
    /// Get the boundary factory (singleton)
    BoundaryFactory *bfact = BoundaryFactory::getInstance();

    /// Loop over the mesh boundary regions
    for(const auto& reg : mesh->getBoundariesPar()) {
      if(reg->label.compare(region) == 0) {
        BoundaryOpPar* op = static_cast<BoundaryOpPar*>(bfact->create(condition, reg));
        op->apply(*this);
        delete op;
        break;
      }
    }
  }
}

void Field3D::applyParallelBoundary(const string &region, const string &condition, Field3D *f) {

  TRACE("Field3D::applyParallelBoundary(region, condition, f)");

  ASSERT1(isAllocated());

  if(background != NULL) {
    // Apply boundary to the total of this and background
    Field3D tot = *this + (*background);
    tot.applyParallelBoundary(region, condition, f);
    *this = tot - (*background);
  } else {
    /// Get the boundary factory (singleton)
    BoundaryFactory *bfact = BoundaryFactory::getInstance();

    /// Loop over the mesh boundary regions
    for(const auto& reg : mesh->getBoundariesPar()) {
      if(reg->label.compare(region) == 0) {
        // BoundaryFactory can't create boundaries using Field3Ds, so get temporary
        // boundary of the right type
        BoundaryOpPar* tmp = static_cast<BoundaryOpPar*>(bfact->create(condition, reg));
        // then clone that with the actual argument
        BoundaryOpPar* op = tmp->clone(reg, f);
        op->apply(*this);
        delete tmp;
        delete op;
        break;
      }
    }
  }
}


/***************************************************************
 *               NON-MEMBER OVERLOADED OPERATORS
 ***************************************************************/


const Field3D operator-(const Field3D &f) {
  return -1.0*f;
}

#define F3D_OP_FPERP(op)                     	                          \
  const FieldPerp operator op(const Field3D &lhs, const FieldPerp &rhs) { \
    FieldPerp result;                                                     \
    result.allocate();                                                    \
    result.setIndex(rhs.getIndex());                                      \
    for(auto i : rhs)                                                     \
      result[i] = lhs[i] op rhs[i];                                       \
    return result;                                                        \
  }

F3D_OP_FPERP(+);
F3D_OP_FPERP(-);
F3D_OP_FPERP(/);
F3D_OP_FPERP(*);

#define F3D_OP_FIELD(op, ftype)                                     \
  const Field3D operator op(const Field3D &lhs, const ftype &rhs) { \
    Field3D result;                                                 \
    result.allocate();                                              \
    for(auto i : lhs)                                               \
      result[i] = lhs[i] op rhs[i];                                 \
    result.setLocation( lhs.getLocation() );                        \
    return result;                                                  \
  }

F3D_OP_FIELD(+, Field3D);   // Field3D + Field3D
F3D_OP_FIELD(-, Field3D);   // Field3D - Field3D
F3D_OP_FIELD(*, Field3D);   // Field3D * Field3D
F3D_OP_FIELD(/, Field3D);   // Field3D / Field3D

F3D_OP_FIELD(+, Field2D);   // Field3D + Field2D
F3D_OP_FIELD(-, Field2D);   // Field3D - Field2D
F3D_OP_FIELD(*, Field2D);   // Field3D * Field2D
F3D_OP_FIELD(/, Field2D);   // Field3D / Field2D

#define F3D_OP_REAL(op)                                         \
  const Field3D operator op(const Field3D &lhs, BoutReal rhs) { \
    Field3D result;                                             \
    result.allocate();                                          \
    for(auto i : lhs)                                           \
      result[i] = lhs[i] op rhs;                                \
    result.setLocation( lhs.getLocation() );                    \
    return result;                                              \
  }

F3D_OP_REAL(+); // Field3D + BoutReal
F3D_OP_REAL(-); // Field3D - BoutReal
F3D_OP_REAL(*); // Field3D * BoutReal
F3D_OP_REAL(/); // Field3D / BoutReal

#define REAL_OP_F3D(op)                                         \
  const Field3D operator op(BoutReal lhs, const Field3D &rhs) { \
    Field3D result;                                             \
    result.allocate();                                          \
    for(auto i : rhs)                                           \
      result[i] = lhs op rhs[i];                                \
    result.setLocation( rhs.getLocation() );                    \
    return result;                                              \
  }

REAL_OP_F3D(+); // BoutReal + Field3D
REAL_OP_F3D(-); // BoutReal - Field3D
REAL_OP_F3D(*); // BoutReal * Field3D
REAL_OP_F3D(/); // BoutReal / Field3D

//////////////// NON-MEMBER FUNCTIONS //////////////////

Field3D pow(const Field3D &lhs, const Field3D &rhs) {
  TRACE("pow(Field3D, Field3D)");

  if(mesh->StaggerGrids && (lhs.getLocation() != rhs.getLocation())) {
    // Interpolate and call again
    return pow(lhs, interp_to(rhs, lhs.getLocation()));
  }
  
  Field3D result;
  result.allocate();

  // Iterate over indices
  for(auto i : result) {
    result[i] = ::pow(lhs[i], rhs[i]);
    ASSERT2( ::finite( result[i] ) );
  }
  
  result.setLocation( lhs.getLocation() );
  
  return result;
}

Field3D pow(const Field3D &lhs, const Field2D &rhs) {
  TRACE("pow(Field3D, Field2D)");
  
  Field3D result;
  result.allocate();

  // Iterate over indices
  for(auto i : result) {
    result[i] = ::pow(lhs[i], rhs[i]);
    ASSERT2( ::finite( result[i] ) );
  }

  result.setLocation( lhs.getLocation() );
  
  return result;
}

Field3D pow(const Field3D &lhs, const FieldPerp &rhs) {
  TRACE("pow(Field3D, FieldPerp)");
  
  Field3D result;
  result.allocate();

  // Iterate over indices
  for(auto i : result) {
    result[i] = ::pow(lhs[i], rhs[i]);
    ASSERT2( ::finite( result[i] ) );
  }

  result.setLocation( lhs.getLocation() );
  return result;
}

Field3D pow(const Field3D &f, BoutReal rhs) {
  Field3D result;
  result.allocate();
  for(auto i : result)
    result[i] = ::pow(f[i], rhs);
  
  result.setLocation( f.getLocation() );
  return result;
}

Field3D pow(BoutReal lhs, const Field3D &rhs) {
  Field3D result;
  result.allocate();
  for(auto i : result)
    result[i] = ::pow(lhs, rhs[i]);
  
  result.setLocation( rhs.getLocation() );
  return result;
}

BoutReal min(const Field3D &f, bool allpe) {
#ifdef CHECK
  if(!f.isAllocated())
    throw BoutException("Field3D: min() method on empty data");

  if(allpe) {
    msg_stack.push("Field3D::Min() over all PEs");
  }else
    msg_stack.push("Field3D::Min()");
#endif

  BoutReal result = f[f.region(RGN_NOBNDRY).begin()];
  
  for(auto i: f.region(RGN_NOBNDRY))
    if(f[i] < result)
      result = f[i];
  
  if(allpe) {
    // MPI reduce
    BoutReal localresult = result;
    MPI_Allreduce(&localresult, &result, 1, MPI_DOUBLE, MPI_MIN, BoutComm::get());
  }

#ifdef CHECK
  msg_stack.pop();
#endif

  return result;
}

BoutReal max(const Field3D &f, bool allpe) {
#ifdef CHECK
  if(!f.isAllocated())
    throw BoutException("Field3D: max() method on empty data");
  if(allpe) {
    msg_stack.push("Field3D::Max() over all PEs");
  }else
    msg_stack.push("Field3D::Max()");
#endif
  
  BoutReal result = f[f.region(RGN_NOBNDRY).begin()];
  
  for(auto i: f.region(RGN_NOBNDRY))
    if(f[i] > result)
      result = f[i];
  
  if(allpe) {
    // MPI reduce
    BoutReal localresult = result;
    MPI_Allreduce(&localresult, &result, 1, MPI_DOUBLE, MPI_MAX, BoutComm::get());
  }
  
#ifdef CHECK
  msg_stack.pop();
#endif

  return result;
}

/////////////////////////////////////////////////////////////////////
// Friend functions

#define F3D_FUNC(name, func)                               \
  const Field3D name(const Field3D &f) {                   \
    msg_stack.push(#name "(Field3D)");                     \
    /* Check if the input is allocated */                  \
    ASSERT1(f.isAllocated());                              \
    /* Define and allocate the output result */            \
    Field3D result;                                        \
    result.allocate();                                     \
    /* Loop over domain */                                 \
    for(auto d : result) {                                 \
      result[d] = func(f[d]);                              \
      /* If checking is set to 3 or higher, test result */ \
      ASSERT3(finite(result[d]));                          \
    }                                                      \
    result.setLocation(f.getLocation());                   \
    msg_stack.pop();                                       \
    return result;                                         \
  }

F3D_FUNC(sqrt, ::sqrt);
F3D_FUNC(abs, ::fabs);

F3D_FUNC(exp, ::exp);
F3D_FUNC(log, ::log);

F3D_FUNC(sin, ::sin);
F3D_FUNC(cos, ::cos);
F3D_FUNC(tan, ::tan);

F3D_FUNC(sinh, ::sinh);
F3D_FUNC(cosh, ::cosh);
F3D_FUNC(tanh, ::tanh);

const Field3D filter(const Field3D &var, int N0) {
  TRACE("filter(Field3D, int)");
  
  ASSERT1(var.isAllocated());
  
  int ncz = mesh->LocalNz;
  Array<dcomplex> f(ncz/2 + 1);
  
  Field3D result;
  result.allocate();
  
  for(int jx=0;jx<mesh->LocalNx;jx++) {
    for(int jy=0;jy<mesh->LocalNy;jy++) {

      rfft(&(var(jx, jy, 0)), ncz, f.begin()); // Forward FFT

      for(int jz=0;jz<=ncz/2;jz++) {
	
	if(jz != N0) {
	  // Zero this component
	  f[jz] = 0.0;
	}
      }

      irfft(f.begin(), ncz, &(result(jx, jy, 0))); // Reverse FFT
    }
  }
  
#ifdef TRACK
  result.name = "filter("+var.name+")";
#endif
  
  result.setLocation(var.getLocation());

  return result;
}

// Fourier filter in z
const Field3D lowPass(const Field3D &var, int zmax) {
  
  msg_stack.push("lowPass(Field3D, %d)", zmax);

  ASSERT1(var.isAllocated());
  
  int ncz = mesh->LocalNz;
  
  // Create an array 
  Array<dcomplex> f(ncz/2 + 1);
  
  if((zmax >= ncz/2) || (zmax < 0)) {
    // Removing nothing
    return var;
  }

  Field3D result;
  result.allocate();
  
  for(int jx=0;jx<mesh->LocalNx;jx++) {
    for(int jy=0;jy<mesh->LocalNy;jy++) {
      // Take FFT in the Z direction
      rfft(&(var(jx,jy,0)), ncz, f.begin());
      
      // Filter in z
      for(int jz=zmax+1;jz<=ncz/2;jz++)
	f[jz] = 0.0;

      irfft(f.begin(), ncz, &(result(jx,jy,0))); // Reverse FFT
    }
  }
  
  result.setLocation(var.getLocation());

  msg_stack.pop();
  
  return result;
}

// Fourier filter in z with zmin
const Field3D lowPass(const Field3D &var, int zmax, int zmin) {

#ifdef CHECK
  msg_stack.push("lowPass(Field3D, %d, %d)", zmax, zmin);
#endif

  ASSERT1(var.isAllocated());

  int ncz = mesh->LocalNz;
  Array<dcomplex> f(ncz/2 + 1);
 
  if(((zmax >= ncz/2) || (zmax < 0)) && (zmin < 0)) {
    // Removing nothing
    return var;
  }

  Field3D result;
  result.allocate();
  
  for(int jx=0;jx<mesh->LocalNx;jx++) {
    for(int jy=0;jy<mesh->LocalNy;jy++) {
      // Take FFT in the Z direction
      rfft(&(var(jx,jy,0)), ncz, f.begin());
      
      // Filter in z
      for(int jz=zmax+1;jz<=ncz/2;jz++)
	f[jz] = 0.0;

      // Filter zonal mode
      if(zmin==0) {
	f[0] = 0.0;
      }
      irfft(f.begin(), ncz, &(result(jx,jy,0))); // Reverse FFT
    }
  }
  
  result.setLocation(var.getLocation());
  
#ifdef CHECK
  msg_stack.pop();
#endif
  
  return result;
}

/* 
 * Use FFT to shift by an angle in the Z direction
 */
void shiftZ(Field3D &var, int jx, int jy, double zangle) {
  TRACE("shiftZ");
  ASSERT1(var.isAllocated()); // Check that var has some data
  var.allocate(); // Ensure that var is unique
  
  int ncz = mesh->LocalNz;
  if(ncz == 1)
    return; // Shifting doesn't do anything
  
  Array<dcomplex> v(ncz/2 + 1);
  
  rfft(&(var(jx,jy,0)), ncz, v.begin()); // Forward FFT

  BoutReal zlength = mesh->coordinates()->zlength();
  // Apply phase shift
  for(int jz=1;jz<=ncz/2;jz++) {
    BoutReal kwave=jz*2.0*PI/zlength; // wave number is 1/[rad]
    v[jz] *= dcomplex(cos(kwave*zangle) , -sin(kwave*zangle));
  }

  irfft(v.begin(), ncz, &(var(jx,jy,0))); // Reverse FFT
}

void shiftZ(Field3D &var, double zangle) {
  for(int x=0;x<mesh->LocalNx;x++) 
    for(int y=0;mesh->LocalNy;y++)
      shiftZ(var, x, y, zangle);
}

bool finite(const Field3D &f) {
  TRACE("finite( Field3D )");
  
  if(!f.isAllocated()) {
    return false;
  }
  
  for(auto d : f)
    if(!finite(f[d]))
      return false;
  
  return true;
}

#ifdef CHECK
/// Check if the data is valid
void checkData(const Field3D &f)  {
  if(!f.isAllocated())
    throw BoutException("Field3D: Operation on empty data\n");
  
  for(auto d : f) {
    if( (d.x < mesh->xstart) or (d.x > mesh->xend) or (d.y < mesh->ystart) or (d.y > mesh->yend) or (d.z >= mesh->LocalNz))
      continue; // Exclude boundary cells
    
    if(!finite(f[d]))
      throw BoutException("Field3D: Operation on non-finite data at [%d][%d][%d]\n", d.x, d.y, d.z);
  }
}
#endif

const Field3D copy(const Field3D &f) {
  Field3D result = f;
  result.allocate();
  return result;
}

const Field3D floor(const Field3D &var, BoutReal f) {
  Field3D result = copy(var);
  
  for(auto d : result)
    if(result[d] < f)
      result[d] = f;
  
  return result;
}

Field2D DC(const Field3D &f) {
  TRACE("DC(Field3D)");
  
  Field2D result;
  result.allocate();

  for(int i=0;i<mesh->LocalNx;i++)
    for(int j=0;j<mesh->LocalNy;j++) {
      result(i,j) = 0.0;
      for(int k=0;k<mesh->LocalNz;k++)
	result(i,j) += f(i,j,k);
      result(i,j) /= (mesh->LocalNz);
    }
  
  return result;
}
<|MERGE_RESOLUTION|>--- conflicted
+++ resolved
@@ -572,11 +572,7 @@
   fval.m = ydown()(bx.jx,bx.jym,bx.jz);
   if (yup_field == this && ydown_field == this){
     fval.pp = (*this)(bx.jx,bx.jy2p,bx.jz);
-<<<<<<< HEAD
-    fval.pp = (*this)(bx.jx,bx.jy2m,bx.jz);
-=======
     fval.mm = (*this)(bx.jx,bx.jy2m,bx.jz);
->>>>>>> 67651e1f
   } else {
     fval.pp = nan("");
     fval.mm = nan("");
