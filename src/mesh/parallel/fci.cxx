/**************************************************************************
 * Implements the Flux Coordinate Independent scheme for parallel derivatives
 *
 * A method for field-aligned parallel derivatives which does not require
 * flux-coordinates in the perpendicular direction. Instead, parallel
 * derivatives are taken by following the field line to the adjacent
 * perpendicular planes and interpolating the function onto the field
 * line end-points. The interpolated function can then be used in a
 * finite differencing scheme.
 *
 * IMPORTANT NOTE: The FCI approach requires that the toroidal coordinate
 * be identified with the "parallel" direction. Due to the set-up of
 * BOUT++'s grids, this means that z is now the poloidal coordinate,
 * while y is taken to be toroidal. This means it is probably not
 * possible to just swap in the FCI approach for the standard BOUT++
 * Grad_par operator.
 **************************************************************************
 * Copyright 2014 B.D.Dudson, P. Hill
 *
 * Contact: Ben Dudson, bd512@york.ac.uk
 *
 * This file is part of BOUT++.
 *
 * BOUT++ is free software: you can redistribute it and/or modify
 * it under the terms of the GNU Lesser General Public License as published by
 * the Free Software Foundation, either version 3 of the License, or
 * (at your option) any later version.
 *
 * BOUT++ is distributed in the hope that it will be useful,
 * but WITHOUT ANY WARRANTY; without even the implied warranty of
 * MERCHANTABILITY or FITNESS FOR A PARTICULAR PURPOSE.  See the
 * GNU Lesser General Public License for more details.
 *
 * You should have received a copy of the GNU Lesser General Public License
 * along with BOUT++.  If not, see <http://www.gnu.org/licenses/>.
 *
 **************************************************************************/

#include "fci.hxx"
#include "interpolation_factory.hxx"
#include "parallel_boundary_op.hxx"
#include "parallel_boundary_region.hxx"
#include <bout/constants.hxx>
#include <bout/mesh.hxx>
#include <bout_types.hxx>
#include <msg_stack.hxx>
#include <utils.hxx>

#include <string>

FCIMap::FCIMap(Mesh& mesh, int offset_, BoundaryRegionPar* boundary, bool zperiodic)
    : map_mesh(mesh), offset(offset_), boundary_mask(map_mesh),
      corner_boundary_mask(map_mesh) {

  TRACE("Creating FCIMAP for direction %d", offset);

  if (offset == 0) {
    throw BoutException("FCIMap called with offset = 0; You probably didn't mean to do that");
  }

  interp =
      std::unique_ptr<Interpolation>(InterpolationFactory::getInstance()->create(&map_mesh));
  interp->setYOffset(offset);

  interp_corner =
      std::unique_ptr<Interpolation>(InterpolationFactory::getInstance()->create(&map_mesh));
  interp_corner->setYOffset(offset);

  // Index arrays contain guard cells in order to get subscripts right
  // x-index of bottom-left grid point
  auto i_corner = Tensor<int>(map_mesh.LocalNx, map_mesh.LocalNy, map_mesh.LocalNz);
  // z-index of bottom-left grid point
  auto k_corner = Tensor<int>(map_mesh.LocalNx, map_mesh.LocalNy, map_mesh.LocalNz);

  // Index-space coordinates of forward/backward points
  Field3D xt_prime(&map_mesh), zt_prime(&map_mesh);
  // Real-space coordinates of grid points
  Field3D R(&map_mesh), Z(&map_mesh);
  // Real-space coordinates of forward/backward points
  Field3D R_prime(&map_mesh), Z_prime(&map_mesh);

  map_mesh.get(R, "R", 0.0, false);
  map_mesh.get(Z, "Z", 0.0, false);

  // Get a unique name for a field based on the sign/magnitude of the offset
  const auto parallel_slice_field_name = [&](std::string field) -> std::string {
    const std::string direction = (offset > 0) ? "forward" : "backward";
    // We only have a suffix for parallel slices beyond the first
    // This is for backwards compatibility
    const std::string slice_suffix =
        (std::abs(offset) > 1) ? "_" + std::to_string(std::abs(offset)) : "";
    return direction + "_" + field + slice_suffix;
  };

  // If we can't read in any of these fields, things will silently not
  // work, so best throw
  if (map_mesh.get(xt_prime, parallel_slice_field_name("xt_prime"), 0.0, false) != 0) {
    throw BoutException("Could not read %s from grid file!\n"
                        "  Either add it to the grid file, or reduce MYG",
                        parallel_slice_field_name("xt_prime").c_str());
  }
  if (map_mesh.get(zt_prime, parallel_slice_field_name("zt_prime"), 0.0, false) != 0) {
    throw BoutException("Could not read %s from grid file!\n"
                        "  Either add it to the grid file, or reduce MYG",
                        parallel_slice_field_name("zt_prime").c_str());
  }
  if (map_mesh.get(R_prime, parallel_slice_field_name("R"), 0.0, false) != 0) {
    throw BoutException("Could not read %s from grid file!\n"
                        "  Either add it to the grid file, or reduce MYG",
                        parallel_slice_field_name("R").c_str());
  }
  if (map_mesh.get(Z_prime, parallel_slice_field_name("Z"), 0.0, false) != 0) {
    throw BoutException("Could not read %s from grid file!\n"
                        "  Either add it to the grid file, or reduce MYG",
                        parallel_slice_field_name("Z").c_str());
  }

  // Cell corners
  Field3D xt_prime_corner(&map_mesh), zt_prime_corner(&map_mesh);
  xt_prime_corner.allocate();
  zt_prime_corner.allocate();

  for (int x = map_mesh.xstart; x <= map_mesh.xend; x++) {
    for (int y = map_mesh.ystart; y <= map_mesh.yend; y++) {
      for (int z = 0; z < map_mesh.LocalNz - 1; z++) {
        // Point interpolated from (x+1/2, z+1/2)

        if ((xt_prime(x, y, z) < 0.0) || (xt_prime(x + 1, y, z) < 0.0) ||
            (xt_prime(x + 1, y, z + 1) < 0.0) || (xt_prime(x, y, z + 1) < 0.0)) {
          // Hit a boundary
          corner_boundary_mask(x, y, z) = true;

          xt_prime_corner(x, y, z) = -1.0;
          zt_prime_corner(x, y, z) = -1.0;
          continue;
        }

        xt_prime_corner(x, y, z) =
            0.25 * (xt_prime(x, y, z) + xt_prime(x + 1, y, z) + xt_prime(x, y, z + 1) +
                    xt_prime(x + 1, y, z + 1));

        zt_prime_corner(x, y, z) =
            0.25 * (zt_prime(x, y, z) + zt_prime(x + 1, y, z) + zt_prime(x, y, z + 1) +
                    zt_prime(x + 1, y, z + 1));
      }
    }
  }

  interp_corner->setMask(corner_boundary_mask);
  interp_corner->calcWeights(xt_prime_corner, zt_prime_corner);
<<<<<<< HEAD
    
  int ncz = mesh.LocalNz;
=======

  interp->calcWeights(xt_prime, zt_prime);

  int ncz = map_mesh.LocalNz;
>>>>>>> 0dd8975a
  BoutReal t_x, t_z;

  Coordinates &coord = *(map_mesh.getCoordinates());

  for (int x = map_mesh.xstart; x <= map_mesh.xend; x++) {
    for (int y = map_mesh.ystart; y <= map_mesh.yend; y++) {
      for (int z = 0; z < ncz; z++) {

        // The integer part of xt_prime, zt_prime are the indices of the cell
        // containing the field line end-point
        i_corner(x, y, z) = static_cast<int>(floor(std::abs(xt_prime(x, y, z))));

        // z is periodic, so make sure the z-index wraps around
        if (zperiodic) {
          zt_prime(x, y, z) =
              zt_prime(x, y, z) -
              ncz * (static_cast<int>(zt_prime(x, y, z) / static_cast<BoutReal>(ncz)));

          if (zt_prime(x, y, z) < 0.0)
            zt_prime(x, y, z) += ncz;
        }

        k_corner(x, y, z) = static_cast<int>(floor(zt_prime(x, y, z)));

        // t_x, t_z are the normalised coordinates \in [0,1) within the cell
        // calculated by taking the remainder of the floating point index
        t_x = std::abs(xt_prime(x, y, z)) - static_cast<BoutReal>(i_corner(x, y, z));
        t_z = zt_prime(x, y, z) - static_cast<BoutReal>(k_corner(x, y, z));

        //----------------------------------------

        // Check that t_x and t_z are in range
        if ((t_x < 0.0) || (t_x > 1.0))
          throw BoutException("t_x=%e out of range at (%d,%d,%d)", t_x, x, y, z);

        if ((t_z < 0.0) || (t_z > 1.0))
          throw BoutException("t_z=%e out of range at (%d,%d,%d)", t_z, x, y, z);

        
        //----------------------------------------
        // Boundary stuff
        //
        // If a field line leaves the domain, then the forward or backward
        // indices (forward/backward_xt_prime and forward/backward_zt_prime)
        // are set to -1

        if (xt_prime(x, y, z) < 0.0) {
          // Hit a boundary

          boundary_mask(x, y, z) = false; // true;

          // Need to specify the index of the boundary intersection, but
          // this may not be defined in general.
          // We do however have the real-space (R,Z) coordinates. Here we extrapolate,
          // using the change in R and Z to calculate the change in (x,z) indices
          //
          // ( dR ) = ( dR/dx  dR/dz ) ( dx )
          // ( dZ )   ( dZ/dx  dZ/dz ) ( dz )
          //
          // where (dR,dZ) is the change in (R,Z) along the field,
          // (dx,dz) is the change in (x,z) index along the field,
          // and the gradients dR/dx etc. are evaluated at (x,y,z)

          BoutReal dR_dx = 0.5 * (R(x + 1, y, z) - R(x - 1, y, z));
          BoutReal dZ_dx = 0.5 * (Z(x + 1, y, z) - Z(x - 1, y, z));

          BoutReal dR_dz, dZ_dz;
          // Handle the edge cases in Z
          if (z == 0) {
            dR_dz = R(x, y, z + 1) - R(x, y, z);
            dZ_dz = Z(x, y, z + 1) - Z(x, y, z);

          } else if (z == map_mesh.LocalNz - 1) {
            dR_dz = R(x, y, z) - R(x, y, z - 1);
            dZ_dz = Z(x, y, z) - Z(x, y, z - 1);

          } else {
            dR_dz = 0.5 * (R(x, y, z + 1) - R(x, y, z - 1));
            dZ_dz = 0.5 * (Z(x, y, z + 1) - Z(x, y, z - 1));
          }

          BoutReal det = dR_dx * dZ_dz - dR_dz * dZ_dx; // Determinant of 2x2 matrix

          BoutReal dR = R_prime(x, y, z) - R(x, y, z);
          BoutReal dZ = Z_prime(x, y, z) - Z(x, y, z);

          // Invert 2x2 matrix to get change in index
          BoutReal dx = (dZ_dz * dR - dR_dz * dZ) / det;
          BoutReal dz = (dR_dx * dZ - dZ_dx * dR) / det;
<<<<<<< HEAD
          boundary->add_point(
              x, y, z, x + dx, y + 0.5 * dir,
              z + dz, // Intersection point in local index space
              0.5
                  * coord.dy(x, y,
                             z), // sqrt( SQ(dR) + SQ(dZ) ),  // Distance to intersection
              PI                 // Right-angle intersection
              );
=======
          boundary->add_point(x, y, z,
                              x + dx, y + 0.5*offset, z + dz,  // Intersection point in local index space
                              0.5*coord.dy(x,y), //sqrt( SQ(dR) + SQ(dZ) ),  // Distance to intersection
                              PI   // Right-angle intersection
                              );
>>>>>>> 0dd8975a
        }
      }
    }
  }

  interp->setMask(boundary_mask);
  interp->calcWeights(abs(xt_prime), zt_prime);
}

Field3D FCIMap::integrate(Field3D &f) const {
  TRACE("FCIMap::integrate");

  ASSERT3(&map_mesh == f.getMesh());

  // Cell centre values
  Field3D centre = interp->interpolate(f);

  // Cell corner values (x+1/2, z+1/2)
  Field3D corner = interp_corner->interpolate(f);

  Field3D result;
  result.allocate();
  result.setLocation(f.getLocation());

  int nz = map_mesh.LocalNz;

  for(int x = map_mesh.xstart; x <= map_mesh.xend; x++) {
    for(int y = map_mesh.ystart; y <= map_mesh.yend; y++) {

      int ynext = y+offset;

      for(int z = 0; z < nz; z++) {
        if (boundary_mask(x,y,z))
          continue;

        int zm = z - 1;
        if (z == 0) {
          zm = nz-1;
        }

        BoutReal f_c  = centre(x,ynext,z);

        if (corner_boundary_mask(x, y, z) || corner_boundary_mask(x - 1, y, z) ||
            corner_boundary_mask(x, y, zm) || corner_boundary_mask(x - 1, y, zm) ||
            (x == map_mesh.xstart)) {
          // One of the corners leaves the domain.
          // Use the cell centre value, since boundary conditions are not
          // currently applied to corners.
          result(x, ynext, z) = f_c;

        } else {
          BoutReal f_pp = corner(x, ynext, z);      // (x+1/2, z+1/2)
          BoutReal f_mp = corner(x - 1, ynext, z);  // (x-1/2, z+1/2)
          BoutReal f_pm = corner(x, ynext, zm);     // (x+1/2, z-1/2)
          BoutReal f_mm = corner(x - 1, ynext, zm); // (x-1/2, z-1/2)

          // This uses a simple weighted average of centre and corners
          // A more sophisticated approach might be to use e.g. Gauss-Lobatto points
          // which would include cell edges and corners
          result(x, ynext, z) = 0.5 * (f_c + 0.25 * (f_pp + f_mp + f_pm + f_mm));

          ASSERT2(finite(result(x,ynext,z)));
        }
      }
    }
  }
  return result;
}

void FCITransform::calcYUpDown(Field3D& f) {
  TRACE("FCITransform::calcYUpDown");

  // Ensure that yup and ydown are different fields
  f.splitYupYdown();

  // Interpolate f onto yup and ydown fields
  for (const auto& map : field_line_maps) {
    f.ynext(map.offset) = map.interpolate(f);
  }
}

void FCITransform::integrateYUpDown(Field3D& f) {
  TRACE("FCITransform::integrateYUpDown");

  // Ensure that yup and ydown are different fields
  f.splitYupYdown();

  // Integrate f onto yup and ydown fields
  for (const auto& map : field_line_maps) {
    f.ynext(map.offset) = map.integrate(f);
  }
}<|MERGE_RESOLUTION|>--- conflicted
+++ resolved
@@ -148,15 +148,10 @@
 
   interp_corner->setMask(corner_boundary_mask);
   interp_corner->calcWeights(xt_prime_corner, zt_prime_corner);
-<<<<<<< HEAD
-    
-  int ncz = mesh.LocalNz;
-=======
 
   interp->calcWeights(xt_prime, zt_prime);
 
   int ncz = map_mesh.LocalNz;
->>>>>>> 0dd8975a
   BoutReal t_x, t_z;
 
   Coordinates &coord = *(map_mesh.getCoordinates());
@@ -246,22 +241,11 @@
           // Invert 2x2 matrix to get change in index
           BoutReal dx = (dZ_dz * dR - dR_dz * dZ) / det;
           BoutReal dz = (dR_dx * dZ - dZ_dx * dR) / det;
-<<<<<<< HEAD
-          boundary->add_point(
-              x, y, z, x + dx, y + 0.5 * dir,
-              z + dz, // Intersection point in local index space
-              0.5
-                  * coord.dy(x, y,
-                             z), // sqrt( SQ(dR) + SQ(dZ) ),  // Distance to intersection
-              PI                 // Right-angle intersection
-              );
-=======
           boundary->add_point(x, y, z,
                               x + dx, y + 0.5*offset, z + dz,  // Intersection point in local index space
-                              0.5*coord.dy(x,y), //sqrt( SQ(dR) + SQ(dZ) ),  // Distance to intersection
+                              0.5*(*coord.dy(x,y)), //sqrt( SQ(dR) + SQ(dZ) ),  // Distance to intersection
                               PI   // Right-angle intersection
                               );
->>>>>>> 0dd8975a
         }
       }
     }
