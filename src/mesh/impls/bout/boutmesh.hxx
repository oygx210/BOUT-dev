
#ifndef __BOUTMESH_H__
#define __BOUTMESH_H__

#include "mpi.h"

#include <bout/mesh.hxx>
#include "unused.hxx"

#include <list>
#include <vector>
#include <cmath>

/// Implementation of Mesh (mostly) compatible with BOUT
///
/// Topology and communications compatible with BOUT
/// conventions.
class BoutMesh : public Mesh {
 public:
  BoutMesh(GridDataSource *s, Options *options = nullptr);
  ~BoutMesh() override;

  /// Read in the mesh from data sources
  int load() override;

  /////////////////////////////////////////////
  // Communicate variables

  /// Send data between processors
  /// Does not wait for communications
  /// to complete, so wait() must be called
  /// before guard cell values are used
  ///
  /// @param[in] g  A group of fields to communicate
  ///
  /// Example
  /// -------
  ///
  /// comm_handle handle = mesh->send(group);
  /// ...
  /// mesh->wait(handle);
  ///
  comm_handle send(FieldGroup& g) override;

  /// Wait for a send operation to complete
  /// @param[in] handle  The handle returned by send()
  int wait(comm_handle handle) override;

  /////////////////////////////////////////////
  // non-local communications

  MPI_Request sendToProc(int xproc, int yproc, BoutReal* buffer, int size,
                         int tag) override;
  comm_handle receiveFromProc(int xproc, int yproc, BoutReal* buffer, int size,
                              int tag) override;

  int getNXPE() override;       ///< The number of processors in the X direction
  int getNYPE() override;       ///< The number of processors in the Y direction
  int getXProcIndex() override; ///< This processor's index in X direction
  int getYProcIndex() override; ///< This processor's index in Y direction

  /////////////////////////////////////////////
  // X communications

  bool firstX() override; ///< Is this processor the first in X? i.e. is there a boundary
                          ///< to the left in X?
  bool lastX() override; ///< Is this processor last in X? i.e. is there a boundary to the
                         ///< right in X?

  /// Send a buffer of data to processor at X index +1
  ///
  /// @param[in] buffer  The data to send. Must be at least length \p size
  /// @param[in] size    The number of BoutReals to send
  /// @param[in] tag     A label for the communication. Must be the same at receive
  int sendXOut(BoutReal* buffer, int size, int tag) override;

  /// Send a buffer of data to processor at X index -1
  ///
  /// @param[in] buffer  The data to send. Must be at least length \p size
  /// @param[in] size    The number of BoutReals to send
  /// @param[in] tag     A label for the communication. Must be the same at receive
  int sendXIn(BoutReal* buffer, int size, int tag) override;

  /// Receive a buffer of data from X index +1
  ///
  /// @param[in] buffer  A buffer to put the data in. Must already be allocated of length \p size
  /// @param[in] size    The number of BoutReals to receive and put in \p buffer
  /// @param[in] tag     A label for the communication. Must be the same as sent
  comm_handle irecvXOut(BoutReal* buffer, int size, int tag) override;

  /// Receive a buffer of data from X index -1
  ///
  /// @param[in] buffer  A buffer to put the data in. Must already be allocated of length \p size
  /// @param[in] size    The number of BoutReals to receive and put in \p buffer
  /// @param[in] tag     A label for the communication. Must be the same as sent
  comm_handle irecvXIn(BoutReal* buffer, int size, int tag) override;

  /// Return communicator containing all processors in X
  MPI_Comm getXcomm(int UNUSED(jy)) const override { return comm_x; }
  /// Return communicator containing all processors in Y
  MPI_Comm getYcomm(int jx) const override;

  /// Is local X index \p jx periodic in Y?
  ///
  /// \param[in] jx   The local (on this processor) index in X
  /// \param[out] ts  The Twist-Shift angle if periodic
  bool periodicY(int jx, BoutReal& ts) const override;

  /// Is local X index \p jx periodic in Y?
  ///
  /// \param[in] jx   The local (on this processor) index in X
  bool periodicY(int jx) const override;

  /// Is there a branch cut at this processor's lower boundary?
  ///
  /// @param[in] jx             The local (on this processor) index in X
  /// @returns pair<bool, BoutReal> - bool is true if there is a branch cut,
  ///                                 BoutReal gives the total zShift for a 2pi
  ///                                 poloidal circuit if there is a branch cut
  std::pair<bool, BoutReal> hasBranchCutLower(int jx) const override;

  /// Is there a branch cut at this processor's upper boundary?
  ///
  /// @param[in] jx             The local (on this processor) index in X
  /// @returns pair<bool, BoutReal> - bool is true if there is a branch cut,
  ///                                 BoutReal gives the total zShift for a 2pi
  ///                                 poloidal circuit if there is a branch cut
  std::pair<bool, BoutReal> hasBranchCutUpper(int jx) const override;

  int ySize(int jx) const override; ///< The number of points in Y at fixed X index \p jx

  /////////////////////////////////////////////
  // Y communications

  bool firstY() const override;
  bool lastY() const override;
  bool firstY(int xpos) const override;
  bool lastY(int xpos) const override;
  int UpXSplitIndex() override;
  int DownXSplitIndex() override;
  int sendYOutIndest(BoutReal* buffer, int size, int tag) override;
  int sendYOutOutdest(BoutReal* buffer, int size, int tag) override;
  int sendYInIndest(BoutReal* buffer, int size, int tag) override;
  int sendYInOutdest(BoutReal* buffer, int size, int tag) override;
  comm_handle irecvYOutIndest(BoutReal* buffer, int size, int tag) override;
  comm_handle irecvYOutOutdest(BoutReal* buffer, int size, int tag) override;
  comm_handle irecvYInIndest(BoutReal* buffer, int size, int tag) override;
  comm_handle irecvYInOutdest(BoutReal* buffer, int size, int tag) override;

  // Boundary iteration
  const RangeIterator iterateBndryLowerY() const override;
  const RangeIterator iterateBndryUpperY() const override;
  const RangeIterator iterateBndryLowerInnerY() const override;
  const RangeIterator iterateBndryLowerOuterY() const override;
  const RangeIterator iterateBndryUpperInnerY() const override;
  const RangeIterator iterateBndryUpperOuterY() const override;

  // Boundary regions
  std::vector<BoundaryRegion*> getBoundaries() override;
  std::vector<BoundaryRegionPar*> getBoundariesPar() override;
  void addBoundaryPar(BoundaryRegionPar* bndry) override;

  const Field3D smoothSeparatrix(const Field3D& f) override;

  int getNx() const { return nx; }
  int getNy() const { return ny; }

  BoutReal GlobalX(int jx) const override;
  BoutReal GlobalY(int jy) const override;
  BoutReal GlobalX(BoutReal jx) const override;
  BoutReal GlobalY(BoutReal jy) const override;

  BoutReal getIxseps1() const { return ixseps1; }
  BoutReal getIxseps2() const { return ixseps2; }

  void outputVars(Datafile& file) override;

  int XGLOBAL(int xloc) const override;
  int YGLOBAL(int yloc) const override;
  int XGLOBAL(BoutReal xloc, BoutReal& xglo) const;
  int YGLOBAL(BoutReal yloc, BoutReal& yglo) const;

  int XLOCAL(int xglo) const override;
  int YLOCAL(int yglo) const override;

<<<<<<< HEAD
 protected:
=======
protected:
>>>>>>> b3c4818e
  BoutMesh(int input_nx, int input_ny, int input_nz, int mxg, int myg,
	   int nxpe, int nype, int pe_xind, int pe_yind);
  /// For debugging purposes (when creating fake parallel meshes), make
  /// the send and receive buffers share memory. This allows for
  /// communications to be faked between meshes as though they were on
  /// different processors.
  void overlapHandleMemory(BoutMesh* yup, BoutMesh* ydown, BoutMesh* xin,
				     BoutMesh* xout);

private:
  std::string gridname;
  int nx, ny, nz; ///< Size of the grid in the input file
  int MX, MY, MZ; ///< size of the grid excluding boundary regions

  int MYSUB, MXSUB, MZSUB; ///< Size of the grid on this processor

  int NPES; ///< Number of processors
  int MYPE; ///< Rank of this processor

  int PE_YIND; ///< Y index of this processor
  int NYPE;    // Number of processors in the Y direction

  int NZPE;

  int MYPE_IN_CORE; // 1 if processor in core

  // Topology
  int ixseps1, ixseps2, jyseps1_1, jyseps2_1, jyseps1_2, jyseps2_2;
  int ixseps_inner, ixseps_outer, ixseps_upper, ixseps_lower;
  int ny_inner;

  std::vector<BoutReal> ShiftAngle; ///< Angle for twist-shift location

  // Processor number, local <-> global translation
  int PROC_NUM(int xind, int yind); // (PE_XIND, PE_YIND) -> MYPE
  int YGLOBAL(int yloc, int yproc) const;
  int YLOCAL(int yglo, int yproc) const;
  int YPROC(int yind);
  int XPROC(int xind);

  // Twist-shift switches
  bool TS_up_in, TS_up_out, TS_down_in, TS_down_out;

  // Communication parameters calculated by topology
  int UDATA_INDEST, UDATA_OUTDEST, UDATA_XSPLIT;
  int DDATA_INDEST, DDATA_OUTDEST, DDATA_XSPLIT;
  int IDATA_DEST, ODATA_DEST; // X inner and outer destinations

  // Settings
  bool TwistShift; // Use a twist-shift condition in core?

  bool symmetricGlobalX; ///< Use a symmetric definition in GlobalX() function
  bool symmetricGlobalY;

  int zperiod;
  BoutReal ZMIN, ZMAX; // Range of the Z domain (in fractions of 2pi)

  int MXG, MYG, MZG; // Boundary sizes

  void default_connections();
  void set_connection(int ypos1, int ypos2, int xge, int xlt, bool ts = false);
  void add_target(int ypos, int xge, int xlt);
  void topology();

  void addBoundaryRegions(); ///< Adds 2D and 3D regions for boundaries

  std::vector<BoundaryRegion*> boundary;        // Vector of boundary regions
  std::vector<BoundaryRegionPar*> par_boundary; // Vector of parallel boundary regions

  //////////////////////////////////////////////////
  // Communications

  bool async_send; ///< Switch to asyncronous sends (ISend, not Send)

  /// Communication handle
  /// Used to keep track of communications between send and receive
  struct CommHandle {
    /// Array of receive requests. One for each possible neighbour; one each way in X, two
    /// each way in Y
    MPI_Request request[6];
    /// Array of send requests (for non-blocking send). One for each possible neighbour;
    /// one each way in X, two each way in Y
    MPI_Request sendreq[6];
    /// Length of the buffers used to send/receive (in BoutReals)
    int xbufflen, ybufflen;
    /// Sending buffers
    Array<BoutReal> umsg_sendbuff, dmsg_sendbuff, imsg_sendbuff, omsg_sendbuff;
    /// Receiving buffers
    Array<BoutReal> umsg_recvbuff, dmsg_recvbuff, imsg_recvbuff, omsg_recvbuff;
    /// Is the communication still going?
    bool in_progress;
    /// List of fields being communicated
    FieldGroup var_list;
  };
  void free_handle(CommHandle* h);
  CommHandle* get_handle(int xlen, int ylen);
  void clear_handles();
  std::list<CommHandle*> comm_list; // List of allocated communication handles

  //////////////////////////////////////////////////
  // X communicator

  MPI_Comm comm_x; ///< Communicator containing all processors in X

  //////////////////////////////////////////////////
  // Surface communications

  /// Communicators in Y. Inside both separatrices; between separatrices;
  /// and outside both separatrices
  MPI_Comm comm_inner, comm_middle, comm_outer;

  //////////////////////////////////////////////////
  // Communication routines

  /// Create the MPI requests to receive data. Non-blocking call.
  void post_receive(CommHandle& ch);

  /// Take data from objects and put into a buffer
  int pack_data(const std::vector<FieldData*>& var_list, int xge, int xlt, int yge,
                int ylt, BoutReal* buffer);
  /// Copy data from a buffer back into the fields
<<<<<<< HEAD
  int unpack_data(const std::vector<FieldData*> &var_list, int xge, int xlt, int yge,
		  int ylt, BoutReal *buffer);
=======

  int unpack_data(const std::vector<FieldData*>& var_list, int xge, int xlt, int yge,
                  int ylt, BoutReal* buffer);
>>>>>>> b3c4818e

  // Wrappers around MPI functions, taking the same names. These can
  // then be overloaded for testing purposes.
  virtual int MPI_Irecv(void *buf, int count, MPI_Datatype datatype, int source,
			int tag, MPI_Comm comm, MPI_Request *request) {
    return ::MPI_Irecv(buf, count, datatype, source, tag, comm, request);
  }
  virtual int MPI_Isend(const void *buf, int count, MPI_Datatype datatype, int dest, int tag,
			MPI_Comm comm, MPI_Request *request) {
    return ::MPI_Isend(buf, count, datatype, dest, tag, comm, request);
  }
  virtual int MPI_Send(const void *buf, int count, MPI_Datatype datatype, int dest, int tag,
		       MPI_Comm comm) {
    return ::MPI_Send(buf, count, datatype, dest, tag, comm);
  }
  virtual int MPI_Wait(MPI_Request *request, MPI_Status *status) {
    return ::MPI_Wait(request, status);
  }
  virtual int MPI_Waitany(int count, MPI_Request array_of_requests[], int *indx,
			  MPI_Status *status) {
    return ::MPI_Waitany(count, array_of_requests, indx, status);
  }
<<<<<<< HEAD
=======

>>>>>>> b3c4818e
};

#endif // __BOUTMESH_H__<|MERGE_RESOLUTION|>--- conflicted
+++ resolved
@@ -183,11 +183,7 @@
   int XLOCAL(int xglo) const override;
   int YLOCAL(int yglo) const override;
 
-<<<<<<< HEAD
- protected:
-=======
 protected:
->>>>>>> b3c4818e
   BoutMesh(int input_nx, int input_ny, int input_nz, int mxg, int myg,
 	   int nxpe, int nype, int pe_xind, int pe_yind);
   /// For debugging purposes (when creating fake parallel meshes), make
@@ -309,14 +305,9 @@
   int pack_data(const std::vector<FieldData*>& var_list, int xge, int xlt, int yge,
                 int ylt, BoutReal* buffer);
   /// Copy data from a buffer back into the fields
-<<<<<<< HEAD
-  int unpack_data(const std::vector<FieldData*> &var_list, int xge, int xlt, int yge,
-		  int ylt, BoutReal *buffer);
-=======
 
   int unpack_data(const std::vector<FieldData*>& var_list, int xge, int xlt, int yge,
                   int ylt, BoutReal* buffer);
->>>>>>> b3c4818e
 
   // Wrappers around MPI functions, taking the same names. These can
   // then be overloaded for testing purposes.
@@ -339,10 +330,7 @@
 			  MPI_Status *status) {
     return ::MPI_Waitany(count, array_of_requests, indx, status);
   }
-<<<<<<< HEAD
-=======
-
->>>>>>> b3c4818e
+
 };
 
 #endif // __BOUTMESH_H__