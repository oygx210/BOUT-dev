--- conflicted
+++ resolved
@@ -2332,12 +2332,7 @@
 }
 
 // Lowpass filter for n=0 mode, keeping poloidal mode number 0<=m<=mmax
-<<<<<<< HEAD
-const Field2D BoutMesh::lowPass_poloidal(const Field2D &var,int mmax)
-{
-=======
 const Field2D BoutMesh::lowPass_poloidal(const Field2D &var, int mmax) {
->>>>>>> 06332447
   Field2D result(this);
   static BoutReal *f1d = (BoutReal *) NULL; //Never freed
   static dcomplex *aynall = (dcomplex*)NULL; //Never freed
