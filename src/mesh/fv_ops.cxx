--- conflicted
+++ resolved
@@ -10,11 +10,7 @@
 
   // Div ( a Laplace_perp(f) )  -- Vorticity
   const Field3D Div_a_Laplace_perp(const Field3D &a, const Field3D &f) {
-<<<<<<< HEAD
-    Mesh * mesh = a.getMesh();
-=======
     Mesh *mesh = a.getMesh();
->>>>>>> fc87915e
 
     Field3D result(mesh);
     result = 0.0;
@@ -119,15 +115,9 @@
   const Field3D Div_par_K_Grad_par(const Field3D &Kin, const Field3D &fin, bool bndry_flux) {
     TRACE("FV::Div_par_K_Grad_par");
 
-<<<<<<< HEAD
-    Mesh * mesh =Kin.getMesh();
-    Field3D result(0.0,mesh);
-    
-=======
     Mesh *mesh = Kin.getMesh();
     Field3D result(0.0, mesh);
 
->>>>>>> fc87915e
     // K and f fields in yup and ydown directions
     Field3D Kup(mesh), Kdown(mesh);
     Field3D fup(mesh), fdown(mesh);
