--- conflicted
+++ resolved
@@ -86,11 +86,7 @@
   
   bool success = file->read(&ival, name);
   if (success) {
-<<<<<<< HEAD
-    output << "\tOption " << name  << " = " << ival << " (" << filename <<")" << endl;
-=======
     output_info << "\tOption " << name  << " = " << ival << " (" << filename <<")" << endl;
->>>>>>> ac011388
   }
 
   return success;
@@ -110,11 +106,7 @@
   }
   bool success = file->read(&rval, name);
   if (success) {
-<<<<<<< HEAD
-    output << "\tOption " << name  << " = " << rval << " (" << filename <<")" << endl;
-=======
     output_info << "\tOption " << name  << " = " << rval << " (" << filename <<")" << endl;
->>>>>>> ac011388
   }
 
   return success;
@@ -399,11 +391,7 @@
   vector<int> size = file->getSize(name);
   
   if (size.size() != 3) {
-<<<<<<< HEAD
-    output.write("\tWARNING: Number of dimensions of %s incorrect\n", name.c_str());
-=======
     output_warn.write("\tWARNING: Number of dimensions of %s incorrect\n", name.c_str());
->>>>>>> ac011388
     return false;
   }
 
@@ -418,30 +406,17 @@
   // Print out which modes are going to be read in
   if (zperiod > maxmode) {
     // Domain is too small: Only DC
-<<<<<<< HEAD
-    output.write(" => Only reading n = 0 component\n");
-  } else {
-    // Get maximum mode in the input which is a multiple of zperiod
-    int mm = ((int) (maxmode/zperiod))*zperiod;
-=======
     output_warn.write("zperiod (%d) > maxmode (%d) => Only reading n = 0 component\n", zperiod, maxmode);
   } else {
     // Get maximum mode in the input which is a multiple of zperiod
     int mm = static_cast<int>(maxmode / zperiod) * zperiod;
->>>>>>> ac011388
     if ( (ncz/2)*zperiod < mm )
       mm = (ncz/2)*zperiod; // Limited by Z resolution
     
     if (mm == zperiod) {
-<<<<<<< HEAD
-      output.write(" => Reading n = 0, %d\n", zperiod);
-    } else {
-      output.write(" => Reading n = 0, %d ... %d\n", zperiod, mm);
-=======
       output_info.write(" => Reading n = 0, %d\n", zperiod);
     } else {
       output_info.write(" => Reading n = 0, %d ... %d\n", zperiod, mm);
->>>>>>> ac011388
     }
   }
 
@@ -505,11 +480,7 @@
   vector<int> size = file->getSize(name);
   
   if (size.size() != 3) {
-<<<<<<< HEAD
-    output.write("\tWARNING: Number of dimensions of %s incorrect\n", name.c_str());
-=======
     output_warn.write("\tWARNING: Number of dimensions of %s incorrect\n", name.c_str());
->>>>>>> ac011388
     return false;
   }
   
