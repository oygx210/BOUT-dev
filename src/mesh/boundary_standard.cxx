#include <globals.hxx>
#include <boundary_standard.hxx>
#include <invert_laplace.hxx>
#include <fft.hxx>
#include <boutexception.hxx>
#include <utils.hxx>
#include <output.hxx>
#include <msg_stack.hxx>
#include <bout/constants.hxx>
#include <derivs.hxx>

// #define BOUNDARY_CONDITIONS_UPGRADE_EXTRAPOLATE_FOR_2ND_ORDER

///////////////////////////////////////////////////////////////
// Helpers

/** \brief Check that there are sufficient non-boundary points for desired B.C.
    
    Checks both the size of the global grid (i.e. if this B.C. could be ok
    for some parallel setup or not) and the local grid.

    Note the local grid check is not strictly necessary as this would typically
    lead to an out of bounds access error later but we add it here to provide a
    more explanatory message.
 */
void verifyNumPoints(BoundaryRegion *region, int ptsRequired) {
  TRACE("Verifying number of points available for BC");

#ifndef CHECK
  return; //No checking so just return
#else

  int ptsAvailGlobal, ptsAvailLocal, ptsAvail;
  string side, gridType;
  
  //Initialise var in case of no match and CHECK<=2
  ptsAvail = ptsRequired; //Ensures test passes without exception
	
  switch(region->location) {
  case BNDRY_XIN: 
  case BNDRY_XOUT: {
    side = "x";

    //Here 2*mesh->xstart is the total number of guard/boundary cells
    ptsAvailGlobal = mesh->GlobalNx - 2*mesh->xstart;

    //Work out how many processor local points we have excluding boundaries
    //but including ghost/guard cells
    ptsAvailLocal  = mesh->LocalNx;
    if(mesh->firstX()) ptsAvailLocal -= mesh->xstart;
    if(mesh->lastX())  ptsAvailLocal -= mesh->xstart;

    //Now decide if it's a local or global limit, prefer global if a tie
    if(ptsAvailGlobal <= ptsAvailLocal){
      ptsAvail = ptsAvailGlobal;
      gridType = "global";
    }else{
      ptsAvail = ptsAvailLocal;
      gridType = "local";
    }

    break;
  }
  case BNDRY_YUP: 
  case BNDRY_YDOWN: {
    side = "y";

    //Here 2*mesh->ystart is the total number of guard/boundary cells
    ptsAvailGlobal = mesh->GlobalNy - 2*mesh->ystart;

    //Work out how many processor local points we have excluding boundaries
    //but including ghost/guard cells
    ptsAvailLocal  = mesh->LocalNy;
    if(mesh->firstY()) ptsAvailLocal -= mesh->ystart;
    if(mesh->lastY())  ptsAvailLocal -= mesh->ystart;

    //Now decide if it's a local or global limit, prefer global if a tie
    if(ptsAvailGlobal <= ptsAvailLocal){
      ptsAvail = ptsAvailGlobal;
      gridType = "global";
    }else{
      ptsAvail = ptsAvailLocal;
      gridType = "local";
    }

    break;
  }
#if CHECK > 2 //Only fail on Unrecognised boundary for extreme checking
  default : {
    throw BoutException("Unrecognised boundary region (%s) for verifyNumPoints.",region->location);
  }
#endif
  }

  //Now check we have enough points and if not throw an exception
  if(ptsAvail < ptsRequired){
    throw BoutException("Too few %s grid points for %s boundary, have %d but need at least %d",
			gridType.c_str(),side.c_str(),ptsAvail,ptsRequired);
  }

#endif
}

///////////////////////////////////////////////////////////////

BoundaryOp* BoundaryDirichlet::clone(BoundaryRegion *region, const list<string> &args){
  verifyNumPoints(region,1);

  std::shared_ptr<FieldGenerator> newgen;
  if(!args.empty()) {
    // First argument should be an expression
    newgen = FieldFactory::get()->parse(args.front());
  }
  return new BoundaryDirichlet(region, newgen);
}

void BoundaryDirichlet::apply(Field2D &f){
  BoundaryDirichlet::apply(f,0.);
}

void BoundaryDirichlet::apply(Field2D &f,BoutReal t) {
  // Set (at 2nd order) the value at the mid-point between the guard cell and the grid cell to be val
  // N.B. Only first guard cells (closest to the grid) should ever be used
  
  bndry->first();

  // Decide which generator to use
  std::shared_ptr<FieldGenerator> fg = gen;
  if(!fg)
    fg = f.getBndryGenerator(bndry->location);

  BoutReal val = 0.0;
  

  // Check for staggered grids
  
  CELL_LOC loc = f.getLocation();
  if(mesh->StaggerGrids && loc != CELL_CENTRE) {
    // Staggered. Need to apply slightly differently
    
    if( loc == CELL_XLOW ) {
      // shifted in X
      
      if(bndry->bx > 0) {
	// Outer x boundary
	
	for(; !bndry->isDone(); bndry->next1d()) {
	  if(fg) {
	    BoutReal xnorm = 0.5*(   mesh->GlobalX(bndry->x)
				     + mesh->GlobalX(bndry->x - bndry->bx) );
	    BoutReal ynorm = mesh->GlobalY(bndry->y);
	    val = fg->generate(xnorm,TWOPI*ynorm,0.0, t);
	  }
          
	  f(bndry->x,bndry->y) = val;
					
	  // Need to set second guard cell, as may be used for interpolation or upwinding derivatives
	  for(int i=1;i<bndry->width;i++) {
	    int xi = bndry->x + i*bndry->bx;
	    int yi = bndry->y ;
            
            f(xi, yi) = 2*f(xi - bndry->bx, yi) - f(xi - 2*bndry->bx, yi);	
          }	
        }
      }
      if(bndry->bx < 0) {
        // Inner x boundary. Set one point inwards
        for(; !bndry->isDone(); bndry->next1d()) {
          if(fg) {
            BoutReal xnorm = 0.5*(   mesh->GlobalX(bndry->x)
                                     + mesh->GlobalX(bndry->x - bndry->bx) );
            BoutReal ynorm = mesh->GlobalY(bndry->y);
            val = fg->generate(xnorm,TWOPI*ynorm,0.0, t);
          }
          
          f(bndry->x - bndry->bx,bndry->y) = val;

          // Need to set second guard cell, as may be used for interpolation or upwinding derivatives
          for(int i=0;i<bndry->width;i++) {
            int xi = bndry->x + i*bndry->bx;
            int yi = bndry->y ;
            
            f(xi, yi) = 2*f(xi - bndry->bx, yi) - f(xi - 2*bndry->bx, yi);	
          }	
        }
      }
      if(bndry->by !=0){
        // y boundaries
        for(; !bndry->isDone(); bndry->next1d()) {
          if(fg) {
            // x norm is shifted by half a grid point because it is staggered.
            // y norm is located half way between first grid cell and guard cell. 
            BoutReal xnorm = 0.5*(   mesh->GlobalX(bndry->x) + mesh->GlobalX(bndry->x - 1) ); 
            BoutReal ynorm = 0.5*(   mesh->GlobalY(bndry->y) + mesh->GlobalY(bndry->y - bndry->by) ); 
            val = fg->generate(xnorm,TWOPI*ynorm,0.0, t);
          }
          f(bndry->x,bndry->y) = 2*val - f(bndry->x-bndry->bx, bndry->y-bndry->by);
          
          // Need to set second guard cell, as may be used for interpolation or upwinding derivatives
          for(int i=1;i<bndry->width;i++) {
            int xi = bndry->x ;
            int yi = bndry->y + i*bndry->by;						
            f(xi, yi) = 2*f(xi, yi - bndry->by) - f(xi, yi - 2*bndry->by);	
          }					
        }
      }
    }
    else if( loc == CELL_YLOW ) {
      // Y boundary, and field is shifted in Y
      
      if(bndry->by > 0) {
        // Upper y boundary
	
        for(; !bndry->isDone(); bndry->next1d()) {
          if(fg) {
            BoutReal xnorm = mesh->GlobalX(bndry->x);
            BoutReal ynorm = 0.5*( mesh->GlobalY(bndry->y)
                                   + mesh->GlobalY(bndry->y - bndry->by) );
            val = fg->generate(xnorm,TWOPI*ynorm,0.0, t);
          }
          
          f(bndry->x,bndry->y) = val;
          
          // Need to set second guard cell, as may be used for interpolation or upwinding derivatives
          for(int i=1;i<bndry->width;i++) {
            int xi = bndry->x ;
            int yi = bndry->y + i*bndry->by;						
            f(xi, yi) = 2*f(xi, yi - bndry->by) - f(xi, yi - 2*bndry->by);	
          }	
        }
      }
      if(bndry->by < 0) {
        // Lower y boundary. Set one point inwards
        for(; !bndry->isDone(); bndry->next1d()) {
          if(fg) {
            BoutReal xnorm = mesh->GlobalX(bndry->x);
            BoutReal ynorm = 0.5*(   mesh->GlobalY(bndry->y)
                                     + mesh->GlobalY(bndry->y - bndry->by) );
            
            val = fg->generate(xnorm,TWOPI*ynorm,0.0, t);
          }
          
          f(bndry->x,bndry->y - bndry->by) = val;

          // Need to set second guard cell, as may be used for interpolation or upwinding derivatives
          for(int i=0;i<bndry->width;i++) {
            int xi = bndry->x ;
            int yi = bndry->y + i*bndry->by;						
            f(xi, yi) = 2*f(xi, yi - bndry->by) - f(xi, yi - 2*bndry->by);	
          }	
        }
      }
      if (bndry->bx !=0){
        // x boundaries
        for(; !bndry->isDone(); bndry->next1d()) {
          
          if(fg) {
            // x norm is located half way between first grid cell and guard cell.  
            // y norm is shifted by half a grid point because it is staggered. 
            BoutReal xnorm = 0.5*(   mesh->GlobalX(bndry->x) + mesh->GlobalX(bndry->x - bndry->bx) );
            BoutReal ynorm = 0.5*(   mesh->GlobalY(bndry->y) + mesh->GlobalY(bndry->y - 1) ); 
            val = fg->generate(xnorm,TWOPI*ynorm,0.0, t);
          }
          f(bndry->x,bndry->y) = 2*val - f(bndry->x-bndry->bx, bndry->y-bndry->by);
          
          // Need to set second guard cell, as may be used for interpolation or upwinding derivatives
          for(int i=1;i<bndry->width;i++) {
            int xi = bndry->x + i*bndry->bx;
            int yi = bndry->y ;						
            f(xi, yi) = 2*f(xi - bndry->bx, yi) - f(xi - 2*bndry->bx, yi);	
          }	
        }
      }
    }
  } else {
    // Non-staggered, standard case
    
    for(; !bndry->isDone(); bndry->next1d()) {
      
      if(fg) {
	// Calculate the X and Y normalised values half-way between the guard cell and grid cell 
	BoutReal xnorm = 0.5*(   mesh->GlobalX(bndry->x)  // In the guard cell
				 + mesh->GlobalX(bndry->x - bndry->bx) ); // the grid cell
	
	BoutReal ynorm = 0.5*(   mesh->GlobalY(bndry->y)  // In the guard cell
				 + mesh->GlobalY(bndry->y - bndry->by) ); // the grid cell
	
	val = fg->generate(xnorm,TWOPI*ynorm,0.0, t);
      }
      
      f(bndry->x,bndry->y) = 2*val - f(bndry->x-bndry->bx, bndry->y-bndry->by);
			
      // Need to set second guard cell, as may be used for interpolation or upwinding derivatives
      for(int i=1;i<bndry->width;i++) {
	int xi = bndry->x + i*bndry->bx;
	int yi = bndry->y + i*bndry->bx;						
	f(xi, yi) = 2*f(xi - bndry->bx, yi - bndry->by) - f(xi - 2*bndry->bx, yi - 2*bndry->by);	
      }	
    }
  }
}


void BoundaryDirichlet::apply(Field3D &f) {
  BoundaryDirichlet::apply(f,0.);
}

void BoundaryDirichlet::apply(Field3D &f,BoutReal t) {
  // Set (at 2nd order) the value at the mid-point between the guard cell and the grid cell to be val
  // N.B. Only first guard cells (closest to the grid) should ever be used

  bndry->first();

  // Decide which generator to use
  std::shared_ptr<FieldGenerator>  fg = gen;
  if(!fg)
    fg = f.getBndryGenerator(bndry->location);

  BoutReal val = 0.0;

  // Check for staggered grids
  
  CELL_LOC loc = f.getLocation();
  if(mesh->StaggerGrids && loc != CELL_CENTRE) {
    // Staggered. Need to apply slightly differently
    
    if( loc == CELL_XLOW ) {
      // X boundary, and field is shifted in X
      
      if(bndry->bx > 0) {
	// Outer x boundary
	
	for(; !bndry->isDone(); bndry->next1d()) {
	  BoutReal xnorm = 0.5*(   mesh->GlobalX(bndry->x)
				   + mesh->GlobalX(bndry->x - bndry->bx) );
	  BoutReal ynorm = mesh->GlobalY(bndry->y);
          
	  for(int zk=0;zk<mesh->LocalNz;zk++) {
	    if(fg){
	      val = fg->generate(xnorm,TWOPI*ynorm,TWOPI*zk/(mesh->LocalNz), t);
	    }
	    f(bndry->x,bndry->y, zk) = val;
						
	    // Need to set second guard cell, as may be used for interpolation or upwinding derivatives
	    for(int i=1;i<bndry->width;i++) {
	      int xi = bndry->x + i*bndry->bx;
	      int yi = bndry->y ;
							
	      f(xi, yi, zk) = 2*f(xi - bndry->bx, yi , zk) - f(xi- 2*bndry->bx, yi , zk);	
	    }	
	  }
	}
      }
      if (bndry->bx < 0){
	// Inner x boundary. Set one point inwards
	for(; !bndry->isDone(); bndry->next1d()) {
	  
	  BoutReal xnorm = 0.5*(   mesh->GlobalX(bndry->x)
				   + mesh->GlobalX(bndry->x - bndry->bx) );
	  BoutReal ynorm = mesh->GlobalY(bndry->y);
          
	  for(int zk=0;zk<mesh->LocalNz;zk++) {
	    if(fg){
	      val = fg->generate(xnorm,TWOPI*ynorm,TWOPI*zk/(mesh->LocalNz), t);
	    }
	    f(bndry->x - bndry->bx,bndry->y, zk) = val;
	    f(bndry->x,bndry->y, zk) = f(bndry->x - bndry->bx,bndry->y, zk);
						
	    // Need to set second guard cell, as may be used for interpolation or upwinding derivatives
	    for(int i=0;i<bndry->width;i++) {
	      int xi = bndry->x + i*bndry->bx;
	      int yi = bndry->y ;
              
	      f(xi, yi, zk) = 2*f(xi - bndry->bx, yi , zk) - f(xi- 2*bndry->bx, yi , zk);	
	    }	
	  }
	}
      }
      if(bndry->by !=0){
	// y boundaries
	for(; !bndry->isDone(); bndry->next1d()) {
	  // x norm is shifted by half a grid point because it is staggered.
	  // y norm is located half way between first grid cell and guard cell. 
	  BoutReal xnorm = 0.5*(   mesh->GlobalX(bndry->x) + mesh->GlobalX(bndry->x - 1) );
	  BoutReal ynorm = 0.5*(   mesh->GlobalY(bndry->y) + mesh->GlobalY(bndry->y - bndry->by) ); 
      
	  for(int zk=0;zk<mesh->LocalNz;zk++) {
	    if(fg){
	      val = fg->generate(xnorm,TWOPI*ynorm,TWOPI*zk/(mesh->LocalNz), t);
	    }
	    f(bndry->x,bndry->y,zk) = 2*val - f(bndry->x-bndry->bx, bndry->y-bndry->by, zk);
						
	    // Need to set second guard cell, as may be used for interpolation or upwinding derivatives
	    for(int i=1;i<bndry->width;i++) {
	      int xi = bndry->x ;
	      int yi = bndry->y + i*bndry->by;
						
	      f(xi, yi, zk) = 2*f(xi, yi - bndry->by, zk) - f(xi, yi - 2*bndry->by, zk);	
	    }	
	  }
	}			
      }
    }
    else if( loc == CELL_YLOW ) {
      // Shifted in Y
      
      if(bndry->by > 0) {
	// Upper y boundary boundary
	
	for(; !bndry->isDone(); bndry->next1d()) {
	  BoutReal xnorm = mesh->GlobalX(bndry->x);
	  BoutReal ynorm = 0.5*(   mesh->GlobalY(bndry->y) + mesh->GlobalY(bndry->y - bndry->by) );
	  for(int zk=0;zk<mesh->LocalNz;zk++) {
	    if(fg){
	      val = fg->generate(xnorm,TWOPI*ynorm,TWOPI*zk/(mesh->LocalNz), t);
	    }
	    f(bndry->x,bndry->y,zk) = val;
						
	    // Need to set second guard cell, as may be used for interpolation or upwinding derivatives
	    for(int i=1;i<bndry->width;i++) {
	      int xi = bndry->x ;
	      int yi = bndry->y + i*bndry->by;

	      f(xi, yi, zk) = 2.0*f(xi, yi - bndry->by, zk) - f(xi, yi - 2*bndry->by, zk);
	    }
	  }
	}
      }
      if(bndry->by < 0){
	// Lower y boundary. Set one point inwards
	for(; !bndry->isDone(); bndry->next1d()) {
	 
	  BoutReal xnorm = mesh->GlobalX(bndry->x);
	  BoutReal ynorm = 0.5*(   mesh->GlobalY(bndry->y) + mesh->GlobalY(bndry->y - bndry->by) );
	  
	  for(int zk=0;zk<mesh->LocalNz;zk++) {
	    if(fg){
	      val = fg->generate(xnorm,TWOPI*ynorm,TWOPI*zk/(mesh->LocalNz), t);
	    }
	    f(bndry->x,bndry->y - bndry->by, zk) = val;

            // Need to set second guard cell, as may be used for interpolation or upwinding derivatives
	    for(int i=0;i<bndry->width;i++) {
	      int xi = bndry->x ;
	      int yi = bndry->y + i*bndry->by;

	      f(xi, yi, zk) = 2*f(xi, yi - bndry->by, zk) - f(xi, yi - 2*bndry->by, zk);
	    }
	  }
	}
      }
      if(bndry->bx != 0){
	// x boundaries
	for(; !bndry->isDone(); bndry->next1d()) {
	  // x norm is located half way between first grid cell and guard cell.  
	  // y norm is shifted by half a grid point because it is staggered. 
	  BoutReal xnorm = 0.5*(   mesh->GlobalX(bndry->x) + mesh->GlobalX(bndry->x - bndry->bx) ); 
	  BoutReal ynorm = 0.5*(   mesh->GlobalY(bndry->y) + mesh->GlobalY(bndry->y - 1) );
					      
	  for(int zk=0;zk<mesh->LocalNz;zk++) {
	    if(fg)
	      val = fg->generate(xnorm,TWOPI*ynorm,TWOPI*zk/(mesh->LocalNz), t);
	
	    f(bndry->x,bndry->y,zk) = 2*val - f(bndry->x-bndry->bx, bndry->y-bndry->by, zk);
						
	    // Need to set second guard cell, as may be used for interpolation or upwinding derivatives
	    for(int i=1;i<bndry->width;i++) {
	      int xi = bndry->x + i*bndry->bx;
	      int yi = bndry->y ;
						
	      f(xi, yi, zk) = 2*f(xi - bndry->bx, yi , zk) - f(xi - 2*bndry->bx, yi, zk);	
	    }	
	  }
	}			
      }
    }
  }
  else {
    // Standard (non-staggered) case
    for(; !bndry->isDone(); bndry->next1d()) {
      // Calculate the X and Y normalised values half-way between the guard cell and grid cell 
      BoutReal xnorm = 0.5*(   mesh->GlobalX(bndry->x)  // In the guard cell
			       + mesh->GlobalX(bndry->x - bndry->bx) ); // the grid cell

      BoutReal ynorm = 0.5*(   mesh->GlobalY(bndry->y)  // In the guard cell
			       + mesh->GlobalY(bndry->y - bndry->by) ); // the grid cell
      
      for(int zk=0;zk<mesh->LocalNz;zk++) {
	if(fg){
	  val = fg->generate(xnorm,TWOPI*ynorm,TWOPI*zk/(mesh->LocalNz), t);
	}
	f(bndry->x,bndry->y,zk) = 2*val - f(bndry->x-bndry->bx, bndry->y-bndry->by, zk);

        // We've set the first boundary point using extrapolation in
        // the line above.  The below block of code is attempting to
        // set the rest of the boundary cells also using
        // extrapolation. Whilst this choice doesn't impact 2nd order
        // methods it has been observed that with higher order
        // methods, which actually use these points, the use of
        // extrapolation can be unstable. For this reason we have
        // commented out the below block and replaced it with the loop
        // several lines below, which just sets all the rest of the
        // boundary points to be the specified value.  We've not
        // removed the commented out code as we may wish to revisit
        // this in the future, however it may be that this is
        // eventually removed.  It can be noted that we *don't* apply
        // this treatment for other boundary treatments,
        // i.e. elsewhere we tend to extrapolate.

        // // Need to set second guard cell, as may be used for interpolation or upwinding derivatives
        // for(int i=1;i<bndry->width;i++) {
        //   int xi = bndry->x + i*bndry->bx;
        //   int yi = bndry->y + i*bndry->by;

        //   f(xi, yi, zk) = 2*f(xi - bndry->bx, yi - bndry->by, zk) - f(xi - 2*bndry->bx, yi - 2*bndry->by, zk);
        //   // f(xi, yi, zk) = 3.0*f(xi - bndry->bx, yi - bndry->by, zk) - 3.0*f(xi - 2*bndry->bx, yi - 2*bndry->by, zk) + f(xi - 3*bndry->bx, yi - 3*bndry->by, zk);

        // }
      }

      // This loop is our alternative approach to setting the rest of the boundary
      // points. Instead of extrapolating we just use the generated values. This
      // can help with the stability of higher order methods.
      for (int i = 1; i < bndry->width; i++) {
        // Set any other guard cells using the values on the cells
        int xi = bndry->x + i*bndry->bx;
        int yi = bndry->y + i*bndry->by;
        xnorm = mesh->GlobalX(xi);
        ynorm = mesh->GlobalY(yi);
        for(int zk=0;zk<mesh->LocalNz;zk++) {
          if(fg) {
            val = fg->generate(xnorm,TWOPI*ynorm,TWOPI*zk/(mesh->LocalNz), t);
          }
          f(xi, yi, zk) = val;
        }
      }
    }
  }
}


void BoundaryDirichlet::apply_ddt(Field2D &f) {
  Field2D *dt = f.timeDeriv();
  for(bndry->first(); !bndry->isDone(); bndry->next())
    (*dt)(bndry->x,bndry->y) = 0.; // Set time derivative to zero
}

void BoundaryDirichlet::apply_ddt(Field3D &f) {
  Field3D *dt = f.timeDeriv();
  for(bndry->first(); !bndry->isDone(); bndry->next())
    for(int z=0;z<mesh->LocalNz;z++)
      (*dt)(bndry->x,bndry->y,z) = 0.; // Set time derivative to zero
}


///////////////////////////////////////////////////////////////
// New implementation, accurate to higher order

BoundaryOp* BoundaryDirichlet_O3::clone(BoundaryRegion *region, const list<string> &args){
  verifyNumPoints(region,2);
  std::shared_ptr<FieldGenerator>  newgen = 0;
  if(!args.empty()) {
    // First argument should be an expression
    newgen = FieldFactory::get()->parse(args.front());
  }
  return new BoundaryDirichlet_O3(region, newgen);
}

void BoundaryDirichlet_O3::apply(Field2D &f){
  BoundaryDirichlet_O3::apply(f,0.);
}

void BoundaryDirichlet_O3::apply(Field2D &f,BoutReal t) {
  // Set (at 2nd order) the value at the mid-point between the guard cell and the grid cell to be val
  // N.B. Only first guard cells (closest to the grid) should ever be used
  
  bndry->first();

  // Decide which generator to use
  std::shared_ptr<FieldGenerator>  fg = gen;
  if(!fg)
    fg = f.getBndryGenerator(bndry->location);

  BoutReal val = 0.0;
  

  // Check for staggered grids
  
  CELL_LOC loc = f.getLocation();
  if(mesh->StaggerGrids && loc != CELL_CENTRE) {
    // Staggered. Need to apply slightly differently
    
    if( loc == CELL_XLOW) {
      // Field is shifted in X
      
      if(bndry->bx > 0) {
	// Outer x boundary	
	for(; !bndry->isDone(); bndry->next1d()) {
	  if(fg) {
	    BoutReal xnorm = 0.5*(   mesh->GlobalX(bndry->x) + mesh->GlobalX(bndry->x - bndry->bx) );
	    BoutReal ynorm = mesh->GlobalY(bndry->y);
	    val = fg->generate(xnorm,TWOPI*ynorm,0.0, t);
	  }
          
	  f(bndry->x,bndry->y) = val;
					
	  // Need to set second guard cell, as may be used for interpolation or upwinding derivatives
	  for(int i=1;i<bndry->width;i++) {
	    int xi = bndry->x + i*bndry->bx;
	    int yi = bndry->y + i*bndry->by;
	    f(xi, yi) = 3.0*f(xi - bndry->bx, yi - bndry->by) - 3.0*f(xi - 2*bndry->bx, yi - 2*bndry->by) + f(xi - 3*bndry->bx, yi - 3*bndry->by);
	  }	
	}
      }
      if(bndry->bx < 0) {
	// Inner x boundary. Set one point inwards
	for(; !bndry->isDone(); bndry->next1d()) {
	  if(fg) {
	    BoutReal xnorm = 0.5*(   mesh->GlobalX(bndry->x) + mesh->GlobalX(bndry->x - bndry->bx) );
	    BoutReal ynorm = mesh->GlobalY(bndry->y);
	    val = fg->generate(xnorm,TWOPI*ynorm,0.0, t);
	  }
	  f(bndry->x - bndry->bx,bndry->y) = val;
					
	  // Need to set second guard cell, as may be used for interpolation or upwinding derivatives
	  for(int i=0;i<bndry->width;i++) {
	    int xi = bndry->x + i*bndry->bx;
	    int yi = bndry->y + i*bndry->by;
	    f(xi, yi) = 3.0*f(xi - bndry->bx, yi - bndry->by) - 3.0*f(xi - 2*bndry->bx, yi - 2*bndry->by) + f(xi - 3*bndry->bx, yi - 3*bndry->by);
	  }		
	}
      }
      if(bndry->by != 0){
	for(; !bndry->isDone(); bndry->next1d()) {
	  if(fg) {
	    // x norm is shifted by half a grid point because it is staggered.
	    // y norm is located half way between first grid cell and guard cell. 
	    BoutReal xnorm = 0.5*( mesh->GlobalX(bndry->x) + mesh->GlobalX(bndry->x - 1) ); 
	    BoutReal ynorm = 0.5*( mesh->GlobalY(bndry->y) + mesh->GlobalY(bndry->y - bndry->by) ); 
	
	    val = fg->generate(xnorm,TWOPI*ynorm,0.0, t);
	  }
      
	  f(bndry->x,bndry->y) = (8./3)*val - 2.*f(bndry->x-bndry->bx, bndry->y-bndry->by) + f(bndry->x-2*bndry->bx, bndry->y-2*bndry->by)/3.;
					
	  // Need to set second guard cell, as may be used for interpolation or upwinding derivatives
	  for(int i=1;i<bndry->width;i++) {
	    int xi = bndry->x + i*bndry->bx;
	    int yi = bndry->y + i*bndry->by;
	    f(xi, yi) = 3.0*f(xi - bndry->bx, yi - bndry->by) - 3.0*f(xi - 2*bndry->bx, yi - 2*bndry->by) + f(xi - 3*bndry->bx, yi - 3*bndry->by);
	  }	
					
	}
      }
    }
    else if( loc == CELL_YLOW ) {
      // Field is shifted in Y
      
      if(bndry->by > 0) {
	// Upper y boundary
	
	for(; !bndry->isDone(); bndry->next1d()) {
	  if(fg) {
	    BoutReal xnorm = mesh->GlobalX(bndry->x);
	    BoutReal ynorm = 0.5*( mesh->GlobalY(bndry->y) + mesh->GlobalY(bndry->y - bndry->by) );
	    val = fg->generate(xnorm,TWOPI*ynorm,0.0, t);
	  }
          
	  f(bndry->x,bndry->y) = val;
					
	  // Need to set second guard cell, as may be used for interpolation or upwinding derivatives
	  for(int i=1;i<bndry->width;i++) {
	    int xi = bndry->x + i*bndry->bx;
	    int yi = bndry->y + i*bndry->by;
	    f(xi, yi) = 3.0*f(xi - bndry->bx, yi - bndry->by) - 3.0*f(xi - 2*bndry->bx, yi - 2*bndry->by) + f(xi - 3*bndry->bx, yi - 3*bndry->by);
	  }	
					
	}
      }
      if(bndry->by < 0) {
	// Lower y boundary. Set one point inwards
	for(; !bndry->isDone(); bndry->next1d()) {
	  if(fg) {
	    BoutReal xnorm = mesh->GlobalX(bndry->x);
	    BoutReal ynorm = 0.5*(   mesh->GlobalY(bndry->y) + mesh->GlobalY(bndry->y - bndry->by) );
	    val = fg->generate(xnorm,TWOPI*ynorm,0.0, t);
	  }
          
	  f(bndry->x,bndry->y - bndry->by) = val;
	  // Need to set second guard cell, as may be used for interpolation or upwinding derivatives
	  for(int i=0;i<bndry->width;i++) {
	    int xi = bndry->x + i*bndry->bx;
	    int yi = bndry->y + i*bndry->by;
	    f(xi, yi) = 3.0*f(xi - bndry->bx, yi - bndry->by) - 3.0*f(xi - 2*bndry->bx, yi - 2*bndry->by) + f(xi - 3*bndry->bx, yi - 3*bndry->by);
	  }	

	}
      }
      if(bndry->bx != 0){
	// x boundaries
	for(; !bndry->isDone(); bndry->next1d()) {
      
	  if(fg) {
	    // x norm is located half way between first grid cell and guard cell.  
	    // y norm is shifted by half a grid point because it is staggered. 
	    BoutReal xnorm = 0.5*( mesh->GlobalX(bndry->x) + mesh->GlobalX(bndry->x - bndry->bx) );
	    BoutReal ynorm = 0.5*( mesh->GlobalY(bndry->y) + mesh->GlobalY(bndry->y - 1) );
	
	    val = fg->generate(xnorm,TWOPI*ynorm,0.0, t);
	  }
      
	  f(bndry->x,bndry->y) = (8./3)*val - 2.*f(bndry->x-bndry->bx, bndry->y-bndry->by) + f(bndry->x-2*bndry->bx, bndry->y-2*bndry->by)/3.;
					
	  // Need to set second guard cell, as may be used for interpolation or upwinding derivatives
	  for(int i=1;i<bndry->width;i++) {
	    int xi = bndry->x + i*bndry->bx;
	    int yi = bndry->y + i*bndry->by;
	    f(xi, yi) = 3.0*f(xi - bndry->bx, yi - bndry->by) - 3.0*f(xi - 2*bndry->bx, yi - 2*bndry->by) + f(xi - 3*bndry->bx, yi - 3*bndry->by);
	  }	
	}
      }
    }
  }
  else {
    // Non-staggered, standard case
    
    for(; !bndry->isDone(); bndry->next1d()) {
      
      if(fg) {
	// Calculate the X and Y normalised values half-way between the guard cell and grid cell 
	BoutReal xnorm = 0.5*(   mesh->GlobalX(bndry->x)  // In the guard cell
				 + mesh->GlobalX(bndry->x - bndry->bx) ); // the grid cell
	
	BoutReal ynorm = 0.5*(   mesh->GlobalY(bndry->y)  // In the guard cell
				 + mesh->GlobalY(bndry->y - bndry->by) ); // the grid cell
	
	val = fg->generate(xnorm,TWOPI*ynorm,0.0, t);
      }
      
      f(bndry->x,bndry->y) = (8./3)*val - 2.*f(bndry->x-bndry->bx, bndry->y-bndry->by) + f(bndry->x-2*bndry->bx, bndry->y-2*bndry->by)/3.;

      // Need to set second guard cell, as may be used for interpolation or upwinding derivatives
      for(int i=1;i<bndry->width;i++) {
	int xi = bndry->x + i*bndry->bx;
	int yi = bndry->y + i*bndry->by;
	f(xi, yi) = 3.0*f(xi - bndry->bx, yi - bndry->by) - 3.0*f(xi - 2*bndry->bx, yi - 2*bndry->by) + f(xi - 3*bndry->bx, yi - 3*bndry->by);
      }	
    }
  }
}


void BoundaryDirichlet_O3::apply(Field3D &f) {
  BoundaryDirichlet_O3::apply(f,0.);
}


void BoundaryDirichlet_O3::apply(Field3D &f,BoutReal t) {
  // Set (at 2nd order) the value at the mid-point between the guard cell and the grid cell to be val
  // N.B. Only first guard cells (closest to the grid) should ever be used

  bndry->first();

  // Decide which generator to use
  std::shared_ptr<FieldGenerator>  fg = gen;
  if(!fg)
    fg = f.getBndryGenerator(bndry->location);

  BoutReal val = 0.0;

  // Check for staggered grids
  
  CELL_LOC loc = f.getLocation();
  if(mesh->StaggerGrids && loc != CELL_CENTRE) {
    // Staggered. Need to apply slightly differently
    
    if( loc == CELL_XLOW ) {
      // Field is shifted in X
			
      if(bndry->bx > 0) {
	// Outer x boundary
	
	for(; !bndry->isDone(); bndry->next1d()) {
	  BoutReal xnorm = 0.5*(   mesh->GlobalX(bndry->x) + mesh->GlobalX(bndry->x - bndry->bx) );
	  BoutReal ynorm = mesh->GlobalY(bndry->y);
          
	  for(int zk=0;zk<mesh->LocalNz;zk++) {
	    if(fg){
	      val = fg->generate(xnorm,TWOPI*ynorm,TWOPI*zk/(mesh->LocalNz), t);
	    }
	    f(bndry->x,bndry->y, zk) = val;
						
	    // Need to set second guard cell, as may be used for interpolation or upwinding derivatives
	    for(int i=1;i<bndry->width;i++) {
	      int xi = bndry->x + i*bndry->bx;
	      int yi = bndry->y + i*bndry->by;
	      f(xi, yi, zk) = 3.0*f(xi - bndry->bx, yi - bndry->by, zk) - 3.0*f(xi - 2*bndry->bx, yi - 2*bndry->by, zk) 
		+ f(xi - 3*bndry->bx, yi - 3*bndry->by, zk);
	    }	
	  }
	}
      }
      if(bndry->bx < 0) {
	// Inner x boundary. Set one point inwards
	for(; !bndry->isDone(); bndry->next1d()) {
	  
	  BoutReal xnorm = 0.5*(   mesh->GlobalX(bndry->x) + mesh->GlobalX(bndry->x - bndry->bx) );
	  BoutReal ynorm = mesh->GlobalY(bndry->y);
          
	  for(int zk=0;zk<mesh->LocalNz;zk++) {
	    if(fg){
	      val = fg->generate(xnorm,TWOPI*ynorm,TWOPI*zk/(mesh->LocalNz), t);
	    }
	    f(bndry->x - bndry->bx,bndry->y, zk) = val;
						
	    // Need to set remaining guard cells, as may be used for interpolation or upwinding derivatives
	    for(int i=0;i<bndry->width;i++) {
	      int xi = bndry->x + i*bndry->bx;
	      int yi = bndry->y + i*bndry->by;
	      f(xi, yi, zk) = 3.0*f(xi - bndry->bx, yi - bndry->by, zk) - 3.0*f(xi - 2*bndry->bx, yi - 2*bndry->by, zk) 
		+ f(xi - 3*bndry->bx, yi - 3*bndry->by, zk);
	    }	
	  }
	}
      }
      if(bndry->by != 0){
	//y boundaries
				
	for(; !bndry->isDone(); bndry->next1d()) {
	  // x norm is shifted by half a grid point because it is staggered.
	  // y norm is located half way between first grid cell and guard cell. 
	  BoutReal xnorm = 0.5*(   mesh->GlobalX(bndry->x) + mesh->GlobalX(bndry->x - 1) ); 
	  BoutReal ynorm = 0.5*(   mesh->GlobalY(bndry->y) + mesh->GlobalY(bndry->y - bndry->by) ); 
      
	  for(int zk=0;zk<mesh->LocalNz;zk++) {
	    if(fg)
	      val = fg->generate(xnorm,TWOPI*ynorm,TWOPI*zk/(mesh->LocalNz), t);
	
	    f(bndry->x,bndry->y,zk) = (8./3)*val - 2.*f(bndry->x-bndry->bx, bndry->y-bndry->by,zk) + f(bndry->x-2*bndry->bx, bndry->y-2*bndry->by,zk)/3.;
						
	    // Need to set remaining guard cells, as may be used for interpolation or upwinding derivatives
	    for(int i=1;i<bndry->width;i++) {
	      int xi = bndry->x + i*bndry->bx;
	      int yi = bndry->y + i*bndry->by;
	      f(xi, yi, zk) = 3.0*f(xi - bndry->bx, yi - bndry->by, zk) - 3.0*f(xi - 2*bndry->bx, yi - 2*bndry->by, zk) 
		+ f(xi - 3*bndry->bx, yi - 3*bndry->by, zk);
	    }	
	  }
	}
      }
    }
    else if( loc == CELL_YLOW ) {
      // Field is shifted in Y
      
      if(bndry->by > 0) {
	// Upper y boundary
	
	for(; !bndry->isDone(); bndry->next1d()) {
	  BoutReal xnorm = mesh->GlobalX(bndry->x);
	  BoutReal ynorm = 0.5*(   mesh->GlobalY(bndry->y) + mesh->GlobalY(bndry->y - bndry->by) );
	  for(int zk=0;zk<mesh->LocalNz;zk++) {
	    if(fg){
	      val = fg->generate(xnorm,TWOPI*ynorm,TWOPI*zk/(mesh->LocalNz), t);
	    }
	    f(bndry->x,bndry->y,zk) = val;
						
	    // Need to set remaining guard cells, as may be used for interpolation or upwinding derivatives
	    for(int i=1;i<bndry->width;i++) {
	      int xi = bndry->x + i*bndry->bx;
	      int yi = bndry->y + i*bndry->by;
	      f(xi, yi, zk) = 3.0*f(xi - bndry->bx, yi - bndry->by, zk) - 3.0*f(xi - 2*bndry->bx, yi - 2*bndry->by, zk) 
		+ f(xi - 3*bndry->bx, yi - 3*bndry->by, zk);
	    }	
	  }
	}
      }
      if(bndry->by < 0) {
	// Lower y boundary. Set one point inwards
	for(; !bndry->isDone(); bndry->next1d()) {
	 
	  BoutReal xnorm = mesh->GlobalX(bndry->x);
	  BoutReal ynorm = 0.5*(mesh->GlobalY(bndry->y)+ mesh->GlobalY(bndry->y - bndry->by) );
	  
	  for(int zk=0;zk<mesh->LocalNz;zk++) {
	    if(fg){
	      val = fg->generate(xnorm,TWOPI*ynorm,TWOPI*zk/(mesh->LocalNz), t);
	    }
	    f(bndry->x,bndry->y - bndry->by, zk) = val;
						
	    // Need to set remaining guard cells, as may be used for interpolation or upwinding derivatives
	    for(int i=0;i<bndry->width;i++) {
	      int xi = bndry->x + i*bndry->bx;
	      int yi = bndry->y + i*bndry->by;
	      f(xi, yi, zk) = 3.0*f(xi - bndry->bx, yi - bndry->by, zk) - 3.0*f(xi - 2*bndry->bx, yi - 2*bndry->by, zk) 
		+ f(xi - 3*bndry->bx, yi - 3*bndry->by, zk);
	    }
	  }
	}
      }
      if(bndry->bx != 0){
	// x boundaries
	for(; !bndry->isDone(); bndry->next1d()) {
	  // x norm is located half way between first grid cell and guard cell.
	  // y norm is shifted by half a grid point because it is staggered.
	  BoutReal xnorm = 0.5*(   mesh->GlobalX(bndry->x) + mesh->GlobalX(bndry->x - bndry->bx) ); 
	  BoutReal ynorm = 0.5*(   mesh->GlobalY(bndry->y) + mesh->GlobalY(bndry->y - 1) ); 
      
	  for(int zk=0;zk<mesh->LocalNz;zk++) {
	    if(fg)
	      val = fg->generate(xnorm,TWOPI*ynorm,TWOPI*zk/(mesh->LocalNz), t);
	
	    f(bndry->x,bndry->y,zk) = (8./3)*val - 2.*f(bndry->x-bndry->bx, bndry->y-bndry->by,zk) + f(bndry->x-2*bndry->bx, bndry->y-2*bndry->by,zk)/3.;
						
	    // Need to set remaining guard cells, as may be used for interpolation or upwinding derivatives
	    for(int i=1;i<bndry->width;i++) {
	      int xi = bndry->x + i*bndry->bx;
	      int yi = bndry->y + i*bndry->by;
	      f(xi, yi, zk) = 3.0*f(xi - bndry->bx, yi - bndry->by, zk) - 3.0*f(xi - 2*bndry->bx, yi - 2*bndry->by, zk) 
		+ f(xi - 3*bndry->bx, yi - 3*bndry->by, zk);
	    }
	  }
	}
      }
    }
  }
  else {
    // Standard (non-staggered) case
    for(; !bndry->isDone(); bndry->next1d()) {
      // Calculate the X and Y normalised values half-way between the guard cell and grid cell 
      BoutReal xnorm = 0.5*(   mesh->GlobalX(bndry->x)  // In the guard cell
			       + mesh->GlobalX(bndry->x - bndry->bx) ); // the grid cell

      BoutReal ynorm = 0.5*(   mesh->GlobalY(bndry->y)  // In the guard cell
			       + mesh->GlobalY(bndry->y - bndry->by) ); // the grid cell
      
      for(int zk=0;zk<mesh->LocalNz;zk++) {
	if(fg)
	  val = fg->generate(xnorm,TWOPI*ynorm,TWOPI*zk/(mesh->LocalNz), t);
	
	f(bndry->x,bndry->y,zk) = (8./3)*val - 2.*f(bndry->x-bndry->bx, bndry->y-bndry->by,zk) + f(bndry->x-2*bndry->bx, bndry->y-2*bndry->by,zk)/3.;
				
	// Need to set remaining guard cells, as may be used for interpolation or upwinding derivatives
	for(int i=1;i<bndry->width;i++) {
	  int xi = bndry->x + i*bndry->bx;
	  int yi = bndry->y + i*bndry->by;
	  f(xi, yi, zk) = 3.0*f(xi - bndry->bx, yi - bndry->by, zk) - 3.0*f(xi - 2*bndry->bx, yi - 2*bndry->by, zk) 
	    + f(xi - 3*bndry->bx, yi - 3*bndry->by, zk);
	}
      }
    }
  }
}

void BoundaryDirichlet_O3::apply_ddt(Field2D &f) {
  Field2D *dt = f.timeDeriv();
  for(bndry->first(); !bndry->isDone(); bndry->next())
    (*dt)(bndry->x,bndry->y) = 0.; // Set time derivative to zero
}

void BoundaryDirichlet_O3::apply_ddt(Field3D &f) {
  Field3D *dt = f.timeDeriv();

  bndry->first() ; 
  for(bndry->first(); !bndry->isDone(); bndry->next()){
    for(int z=0;z<mesh->LocalNz;z++){
      (*dt)(bndry->x,bndry->y,z) = 0.; // Set time derivative to zero
    }
  }
}

///////////////////////////////////////////////////////////////
// Extrapolate to calculate boundary cell to 4th-order

BoundaryOp* BoundaryDirichlet_O4::clone(BoundaryRegion *region, const list<string> &args){
  verifyNumPoints(region,3);
  std::shared_ptr<FieldGenerator>  newgen = 0;
  if(!args.empty()) {
    // First argument should be an expression
    newgen = FieldFactory::get()->parse(args.front());
  }
  return new BoundaryDirichlet_O4(region, newgen);
}

void BoundaryDirichlet_O4::apply(Field2D &f){
  BoundaryDirichlet_O4::apply(f,0.);
}

void BoundaryDirichlet_O4::apply(Field2D &f,BoutReal t) {
  // Set (at 2nd order) the value at the mid-point between the guard cell and the grid cell to be val
  // N.B. Only first guard cells (closest to the grid) should ever be used
  
  bndry->first();

  // Decide which generator to use
  std::shared_ptr<FieldGenerator>  fg = gen;
  if(!fg)
    fg = f.getBndryGenerator(bndry->location);

  BoutReal val = 0.0;
  

  // Check for staggered grids
  
  CELL_LOC loc = f.getLocation();
  if(mesh->StaggerGrids && loc != CELL_CENTRE) {
    // Staggered. Need to apply slightly differently
    
    if(loc == CELL_XLOW ) {
      // Field is shifted in X
      
      if(bndry->bx > 0) {
	// Outer x boundary
	
	for(; !bndry->isDone(); bndry->next1d()) {
	  if(fg) {
	    BoutReal xnorm = 0.5*( mesh->GlobalX(bndry->x) + mesh->GlobalX(bndry->x - bndry->bx) );
	    BoutReal ynorm = mesh->GlobalY(bndry->y);
	    val = fg->generate(xnorm,TWOPI*ynorm,0.0, t);
	  }
	  f(bndry->x,bndry->y) = val;
					
	  // Need to set remaining guard cells, as may be used for interpolation or upwinding derivatives
	  for(int i=1;i<bndry->width;i++) {
	    int xi = bndry->x + i*bndry->bx;
	    int yi = bndry->y + i*bndry->by;
	    f(xi, yi) = 4.0*f(xi - bndry->bx, yi - bndry->by) - 6.0*f(xi - 2*bndry->bx, yi - 2*bndry->by) 
	      + 4.0*f(xi - 3*bndry->bx, yi - 3*bndry->by) - f(xi - 4*bndry->bx, yi - 4*bndry->by);
	  }					
	}
      }
			
      if(bndry->bx < 0) {
	// Inner boundary. Set one point inwards
	for(; !bndry->isDone(); bndry->next1d()) {
	  if(fg) {
	    BoutReal xnorm = 0.5*(   mesh->GlobalX(bndry->x)
				     + mesh->GlobalX(bndry->x - bndry->bx) );
	    BoutReal ynorm = mesh->GlobalY(bndry->y);
	    val = fg->generate(xnorm,TWOPI*ynorm,0.0, t);
	  }
          
	  f(bndry->x - bndry->bx,bndry->y) = val;

          // Need to set remaining guard cells, as may be used for interpolation or upwinding derivatives
	  for(int i=0;i<bndry->width;i++) {
	    int xi = bndry->x + i*bndry->bx;
	    int yi = bndry->y + i*bndry->by;
	    f(xi, yi) = 4.0*f(xi - bndry->bx, yi - bndry->by) - 6.0*f(xi - 2*bndry->bx, yi - 2*bndry->by) 
	      + 4.0*f(xi - 3*bndry->bx, yi - 3*bndry->by) - f(xi - 4*bndry->bx, yi - 4*bndry->by);
	  }				
	}
      }
      if (bndry->by != 0){
	// y boundaries
	for(; !bndry->isDone(); bndry->next1d()) {
      
	  if(fg) {
	    // x norm is shifted by half a grid point because it is staggered.
	    // y norm is located half way between first grid cell and guard cell.
	    BoutReal xnorm = 0.5*(   mesh->GlobalX(bndry->x) + mesh->GlobalX(bndry->x - 1) ); 
	    BoutReal ynorm = 0.5*(   mesh->GlobalY(bndry->y) + mesh->GlobalY(bndry->y - bndry->by) ); 
	    val = fg->generate(xnorm,TWOPI*ynorm,0.0, t);
	  }
      
	  f(bndry->x,bndry->y) = (16./5)*val - 3.*f(bndry->x-bndry->bx, bndry->y-bndry->by) + f(bndry->x-2*bndry->bx, bndry->y-2*bndry->by) - (1./5)*f(bndry->x-3*bndry->bx, bndry->y-3*bndry->by);
					
	  // Need to set remaining guard cells, as may be used for interpolation or upwinding derivatives
	  for(int i=1;i<bndry->width;i++) {
	    int xi = bndry->x + i*bndry->bx;
	    int yi = bndry->y + i*bndry->by;
	    f(xi, yi) = 4.0*f(xi - bndry->bx, yi - bndry->by) - 6.0*f(xi - 2*bndry->bx, yi - 2*bndry->by) 
	      + 4.0*f(xi - 3*bndry->bx, yi - 3*bndry->by) - f(xi - 4*bndry->bx, yi - 4*bndry->by);
	  }					
	}
      }
    }
    else if( loc == CELL_YLOW ) {
      // Field is shifted in Y
      
      if(bndry->by > 0) {
	// Outer y boundary
	
	for(; !bndry->isDone(); bndry->next1d()) {
	  if(fg) {
	    BoutReal xnorm = mesh->GlobalX(bndry->x);
	    BoutReal ynorm = 0.5*( mesh->GlobalY(bndry->y)
				   + mesh->GlobalY(bndry->y - bndry->by) );
	    val = fg->generate(xnorm,TWOPI*ynorm,0.0, t);
	  }
	  f(bndry->x,bndry->y) = val;
					
	  // Need to set remaining guard cells, as may be used for interpolation or upwinding derivatives
	  for(int i=1;i<bndry->width;i++) {
	    int xi = bndry->x + i*bndry->bx;
	    int yi = bndry->y + i*bndry->by;
	    f(xi, yi) = 4.0*f(xi - bndry->bx, yi - bndry->by) - 6.0*f(xi - 2*bndry->bx, yi - 2*bndry->by) 
	      + 4.0*f(xi - 3*bndry->bx, yi - 3*bndry->by) - f(xi - 4*bndry->bx, yi - 4*bndry->by);
	  }
	}
      }
      if(bndry->by < 0) {
	// Inner y boundary. Set one point inwards
	for(; !bndry->isDone(); bndry->next1d()) {
	  if(fg) {
	    BoutReal xnorm = mesh->GlobalX(bndry->x);
	    BoutReal ynorm = 0.5*(   mesh->GlobalY(bndry->y)
				     + mesh->GlobalY(bndry->y - bndry->by) );
            
	    val = fg->generate(xnorm,TWOPI*ynorm,0.0, t);
	  }
          
	  f(bndry->x,bndry->y - bndry->by) = val;

          // Need to set remaining guard cells, as may be used for interpolation or upwinding derivatives
	  for(int i=0;i<bndry->width;i++) {
	    int xi = bndry->x + i*bndry->bx;
	    int yi = bndry->y + i*bndry->by;
	    f(xi, yi) = 4.0*f(xi - bndry->bx, yi - bndry->by) - 6.0*f(xi - 2*bndry->bx, yi - 2*bndry->by) 
	      + 4.0*f(xi - 3*bndry->bx, yi - 3*bndry->by) - f(xi - 4*bndry->bx, yi - 4*bndry->by);
	  }		
	}
      }
      if(bndry->bx !=0){
	// x boundaries.  
				
	for(; !bndry->isDone(); bndry->next1d()) {
      
	  if(fg) {
	    // x norm is located half way between first grid cell and guard cell.
	    // y norm is shifted by half a grid point because it is staggered.
	    BoutReal xnorm = 0.5*(   mesh->GlobalX(bndry->x) + mesh->GlobalX(bndry->x - bndry->bx) ); 
	    BoutReal ynorm = 0.5*(   mesh->GlobalY(bndry->y) + mesh->GlobalY(bndry->y - 1) ); 
	
	    val = fg->generate(xnorm,TWOPI*ynorm,0.0, t);
	  }
      
	  f(bndry->x,bndry->y) = (16./5)*val - 3.*f(bndry->x-bndry->bx, bndry->y-bndry->by) + f(bndry->x-2*bndry->bx, bndry->y-2*bndry->by) - (1./5)*f(bndry->x-3*bndry->bx, bndry->y-3*bndry->by);
					
	  // Need to set remaining guard cells, as may be used for interpolation or upwinding derivatives
	  for(int i=1;i<bndry->width;i++) {
	    int xi = bndry->x + i*bndry->bx;
	    int yi = bndry->y + i*bndry->by;
	    f(xi, yi) = 4.0*f(xi - bndry->bx, yi - bndry->by) - 6.0*f(xi - 2*bndry->bx, yi - 2*bndry->by) 
	      + 4.0*f(xi - 3*bndry->bx, yi - 3*bndry->by) - f(xi - 4*bndry->bx, yi - 4*bndry->by);
	  }
	}
      }
    }
  }
  else {
    // Non-staggered, standard case
    
    for(; !bndry->isDone(); bndry->next1d()) {
      
      if(fg) {
	// Calculate the X and Y normalised values half-way between the guard cell and grid cell 
	BoutReal xnorm = 0.5*(   mesh->GlobalX(bndry->x)  // In the guard cell
				 + mesh->GlobalX(bndry->x - bndry->bx) ); // the grid cell
	
	BoutReal ynorm = 0.5*(   mesh->GlobalY(bndry->y)  // In the guard cell
				 + mesh->GlobalY(bndry->y - bndry->by) ); // the grid cell
	
	val = fg->generate(xnorm,TWOPI*ynorm,0.0, t);
      }
      
      f(bndry->x,bndry->y) = (16./5)*val - 3.*f(bndry->x-bndry->bx, bndry->y-bndry->by) + f(bndry->x-2*bndry->bx, bndry->y-2*bndry->by) - (1./5)*f(bndry->x-3*bndry->bx, bndry->y-3*bndry->by);
			
      // Need to set remaining guard cells, as may be used for interpolation or upwinding derivatives
      for(int i=1;i<bndry->width;i++) {
	int xi = bndry->x + i*bndry->bx;
	int yi = bndry->y + i*bndry->by;
	f(xi, yi) = 4.0*f(xi - bndry->bx, yi - bndry->by) - 6.0*f(xi - 2*bndry->bx, yi - 2*bndry->by) 
	  + 4.0*f(xi - 3*bndry->bx, yi - 3*bndry->by) - f(xi - 4*bndry->bx, yi - 4*bndry->by);
      }
    }
  }
}


void BoundaryDirichlet_O4::apply(Field3D &f) {
  BoundaryDirichlet_O4::apply(f,0.);
}


void BoundaryDirichlet_O4::apply(Field3D &f,BoutReal t) {
  // Set (at 2nd order) the value at the mid-point between the guard cell and the grid cell to be val
  // N.B. Only first guard cells (closest to the grid) should ever be used

  bndry->first();

  // Decide which generator to use
  std::shared_ptr<FieldGenerator>  fg = gen;
  if(!fg)
    fg = f.getBndryGenerator(bndry->location);

  BoutReal val = 0.0;

  // Check for staggered grids
  
  CELL_LOC loc = f.getLocation();
  if(mesh->StaggerGrids && loc != CELL_CENTRE) {
    // Staggered. Need to apply slightly differently
    
    if( loc == CELL_XLOW ) {
      // Field is shifted in X
      
      if(bndry->bx > 0) {
	// Outer x boundary
	
	for(; !bndry->isDone(); bndry->next1d()) {
	  BoutReal xnorm = 0.5*(   mesh->GlobalX(bndry->x)
				   + mesh->GlobalX(bndry->x - bndry->bx) );
	  BoutReal ynorm = mesh->GlobalY(bndry->y);
          
	  for(int zk=0;zk<mesh->LocalNz;zk++) {
	    if(fg){
	      val = fg->generate(xnorm,TWOPI*ynorm,TWOPI*zk/(mesh->LocalNz), t);
	    }
	    f(bndry->x,bndry->y, zk) = val;
						
	    // Need to set remaining guard cells, as may be used for interpolation or upwinding derivatives
	    for(int i=1;i<bndry->width;i++) {
	      int xi = bndry->x + i*bndry->bx;
	      int yi = bndry->y + i*bndry->by;
	      f(xi, yi, zk) = 4.0*f(xi - bndry->bx, yi - bndry->by, zk) - 6.0*f(xi - 2*bndry->bx, yi - 2*bndry->by, zk) 
		+ 4.0*f(xi - 3*bndry->bx, yi - 3*bndry->by, zk) - f(xi - 4*bndry->bx, yi - 4*bndry->by, zk);
	    }
	  }
	}
      }
      if(bndry->bx < 0) {
	// Inner x boundary. Set one point inwards
	for(; !bndry->isDone(); bndry->next1d()) {
	  
	  BoutReal xnorm = 0.5*(   mesh->GlobalX(bndry->x)
				   + mesh->GlobalX(bndry->x - bndry->bx) );
	  BoutReal ynorm = mesh->GlobalY(bndry->y);
          
	  for(int zk=0;zk<mesh->LocalNz;zk++) {
	    if(fg)
	      val = fg->generate(xnorm,TWOPI*ynorm,TWOPI*zk/(mesh->LocalNz), t);
	    
	    f(bndry->x - bndry->bx,bndry->y, zk) = val;

            // Need to set remaining guard cells, as may be used for interpolation or upwinding derivatives
	    for(int i=0;i<bndry->width;i++) {
	      int xi = bndry->x + i*bndry->bx;
	      int yi = bndry->y + i*bndry->by;
	      f(xi, yi, zk) = 4.0*f(xi - bndry->bx, yi - bndry->by, zk) - 6.0*f(xi - 2*bndry->bx, yi - 2*bndry->by, zk) 
		+ 4.0*f(xi - 3*bndry->bx, yi - 3*bndry->by, zk) - f(xi - 4*bndry->bx, yi - 4*bndry->by, zk);
	    }
	  }
	}
      }
      if (bndry->by != 0){
        // y boundaries

        for(; !bndry->isDone(); bndry->next1d()) {
          // x norm is shifted by half a grid point because it is staggered.
          // y norm is located half way between first grid cell and guard cell.
          BoutReal xnorm = 0.5*(   mesh->GlobalX(bndry->x) + mesh->GlobalX(bndry->x - 1) );
          BoutReal ynorm = 0.5*(   mesh->GlobalY(bndry->y) + mesh->GlobalY(bndry->y - bndry->by) );

          for(int zk=0;zk<mesh->LocalNz;zk++) {
            if(fg) {
              val = fg->generate(xnorm,TWOPI*ynorm,TWOPI*zk/(mesh->LocalNz), t);
            }
            f(bndry->x,bndry->y,zk) = (16./5)*val - 3.*f(bndry->x-bndry->bx, bndry->y-bndry->by,zk) + f(bndry->x-2*bndry->bx, bndry->y-2*bndry->by,zk) - (1./5)*f(bndry->x-3*bndry->bx, bndry->y-3*bndry->by,zk);

            // Need to set remaining guard cells, as may be used for interpolation or upwinding derivatives
            for(int i=1;i<bndry->width;i++) {
              int xi = bndry->x + i*bndry->bx;
              int yi = bndry->y + i*bndry->by;
              f(xi, yi, zk) = 4.0*f(xi - bndry->bx, yi - bndry->by, zk) - 6.0*f(xi - 2*bndry->bx, yi - 2*bndry->by, zk)
                + 4.0*f(xi - 3*bndry->bx, yi - 3*bndry->by, zk) - f(xi - 4*bndry->bx, yi - 4*bndry->by, zk);
            }
          }
        }
      }
    }
    else if( loc == CELL_YLOW ) {
      // Y boundary, and field is shifted in Y
      
      if(bndry->by > 0) {
	// Outer y boundary
	
	for(; !bndry->isDone(); bndry->next1d()) {
	  BoutReal xnorm = mesh->GlobalX(bndry->x);
	  BoutReal ynorm = 0.5*(   mesh->GlobalY(bndry->y)
				   + mesh->GlobalY(bndry->y - bndry->by) );
	  for(int zk=0;zk<mesh->LocalNz;zk++) {
	    if(fg)
	      val = fg->generate(xnorm,TWOPI*ynorm,TWOPI*zk/(mesh->LocalNz), t);
	    
	    f(bndry->x,bndry->y,zk) = val;
						
	    // Need to set remaining guard cells, as may be used for interpolation or upwinding derivatives
	    for(int i=1;i<bndry->width;i++) {
	      int xi = bndry->x + i*bndry->bx;
	      int yi = bndry->y + i*bndry->by;
	      f(xi, yi, zk) = 4.0*f(xi - bndry->bx, yi - bndry->by, zk) - 6.0*f(xi - 2*bndry->bx, yi - 2*bndry->by, zk) 
		+ 4.0*f(xi - 3*bndry->bx, yi - 3*bndry->by, zk) - f(xi - 4*bndry->bx, yi - 4*bndry->by, zk);
	    }
	  }
	}
      }
      if(bndry->by < 0) {
	// Inner y boundary. Set one point inwards
	for(; !bndry->isDone(); bndry->next1d()) {
	 
	  BoutReal xnorm = mesh->GlobalX(bndry->x);
	  BoutReal ynorm = 0.5*(   mesh->GlobalY(bndry->y)
				   + mesh->GlobalY(bndry->y - bndry->by) );
	  
	  for(int zk=0;zk<mesh->LocalNz;zk++) {
	    if(fg)
	      val = fg->generate(xnorm,TWOPI*ynorm,TWOPI*zk/(mesh->LocalNz), t);
	    
	    f(bndry->x,bndry->y - bndry->by, zk) = val;

            // Need to set remaining guard cells, as may be used for interpolation or upwinding derivatives
	    for(int i=0;i<bndry->width;i++) {
	      int xi = bndry->x + i*bndry->bx;
	      int yi = bndry->y + i*bndry->by;
	      f(xi, yi, zk) = 4.0*f(xi - bndry->bx, yi - bndry->by, zk) - 6.0*f(xi - 2*bndry->bx, yi - 2*bndry->by, zk) 
		+ 4.0*f(xi - 3*bndry->bx, yi - 3*bndry->by, zk) - f(xi - 4*bndry->bx, yi - 4*bndry->by, zk);
	    }
	  }
	}
      }
      if(bndry->bx !=0){
	// x boundaries
				
	for(; !bndry->isDone(); bndry->next1d()) {
	  // x norm is located half way between first grid cell and guard cell.
	  // y norm is shifted by half a grid point because it is staggered.
	  BoutReal xnorm = 0.5*(   mesh->GlobalX(bndry->x) + mesh->GlobalX(bndry->x - bndry->bx) ); 
	  BoutReal ynorm = 0.5*(   mesh->GlobalY(bndry->y) + mesh->GlobalY(bndry->y - 1) ); 
      
	  for(int zk=0;zk<mesh->LocalNz;zk++) {
	    if(fg)
	      val = fg->generate(xnorm,TWOPI*ynorm,TWOPI*zk/(mesh->LocalNz), t);
	
	    f(bndry->x,bndry->y,zk) = (16./5)*val - 3.*f(bndry->x-bndry->bx, bndry->y-bndry->by,zk) + f(bndry->x-2*bndry->bx, bndry->y-2*bndry->by,zk) - (1./5)*f(bndry->x-3*bndry->bx, bndry->y-3*bndry->by,zk);
						
	    // Need to set remaining guard cells, as may be used for interpolation or upwinding derivatives
	    for(int i=1;i<bndry->width;i++) {
	      int xi = bndry->x + i*bndry->bx;
	      int yi = bndry->y + i*bndry->by;
	      f(xi, yi, zk) = 4.0*f(xi - bndry->bx, yi - bndry->by, zk) - 6.0*f(xi - 2*bndry->bx, yi - 2*bndry->by, zk) 
		+ 4.0*f(xi - 3*bndry->bx, yi - 3*bndry->by, zk) - f(xi - 4*bndry->bx, yi - 4*bndry->by, zk);
	    }
	  }
	}
      }
    }
  }
  else {
    // Standard (non-staggered) case
    for(; !bndry->isDone(); bndry->next1d()) {
      // Calculate the X and Y normalised values half-way between the guard cell and grid cell 
      BoutReal xnorm = 0.5*(   mesh->GlobalX(bndry->x)  // In the guard cell
			       + mesh->GlobalX(bndry->x - bndry->bx) ); // the grid cell

      BoutReal ynorm = 0.5*(   mesh->GlobalY(bndry->y)  // In the guard cell
			       + mesh->GlobalY(bndry->y - bndry->by) ); // the grid cell
      
      for(int zk=0;zk<mesh->LocalNz;zk++) {
	if(fg)
	  val = fg->generate(xnorm,TWOPI*ynorm,TWOPI*zk/(mesh->LocalNz), t);
	
	f(bndry->x,bndry->y,zk) = (16./5)*val - 3.*f(bndry->x-bndry->bx, bndry->y-bndry->by,zk) + f(bndry->x-2*bndry->bx, bndry->y-2*bndry->by,zk) - (1./5)*f(bndry->x-3*bndry->bx, bndry->y-3*bndry->by,zk);
				
	// Need to set remaining guard cells, as may be used for interpolation or upwinding derivatives
	for(int i=1;i<bndry->width;i++) {
	  int xi = bndry->x + i*bndry->bx;
	  int yi = bndry->y + i*bndry->by;
	  f(xi, yi, zk) = 4.0*f(xi - bndry->bx, yi - bndry->by, zk) - 6.0*f(xi - 2*bndry->bx, yi - 2*bndry->by, zk) 
	    + 4.0*f(xi - 3*bndry->bx, yi - 3*bndry->by, zk) - f(xi - 4*bndry->bx, yi - 4*bndry->by, zk);
	}
      }
    }
  }
}

void BoundaryDirichlet_O4::apply_ddt(Field2D &f) {
  Field2D *dt = f.timeDeriv();
  for(bndry->first(); !bndry->isDone(); bndry->next())
    (*dt)(bndry->x,bndry->y) = 0.; // Set time derivative to zero
}

void BoundaryDirichlet_O4::apply_ddt(Field3D &f) {
  Field3D *dt = f.timeDeriv();
  for(bndry->first(); !bndry->isDone(); bndry->next())
    for(int z=0;z<mesh->LocalNz;z++)
      (*dt)(bndry->x,bndry->y,z) = 0.; // Set time derivative to zero
}

///////////////////////////////////////////////////////////////

BoundaryOp* BoundaryDirichlet_2ndOrder::clone(BoundaryRegion *region, const list<string> &args) {
  output << "WARNING: Use of boundary condition \"dirichlet_2ndorder\" is deprecated!\n";
  output << "         Consider using \"dirichlet\" instead\n";
  verifyNumPoints(region,2);
  if(!args.empty()) {
    // First argument should be a value
    val = stringToReal(args.front());
    return new BoundaryDirichlet_2ndOrder(region, val);
  }
  return new BoundaryDirichlet_2ndOrder(region);
}

void BoundaryDirichlet_2ndOrder::apply(Field2D &f) {
  // Set (at 2nd order) the value at the mid-point between the guard cell and the grid cell to be val
  // N.B. Only first guard cells (closest to the grid) should ever be used
  for(bndry->first(); !bndry->isDone(); bndry->next1d()) {
    f(bndry->x,bndry->y) = 8./3.*val - 2.*f(bndry->x-bndry->bx,bndry->y-bndry->by) + 1./3.*f(bndry->x-2*bndry->bx,bndry->y-2*bndry->by);
#ifdef BOUNDARY_CONDITIONS_UPGRADE_EXTRAPOLATE_FOR_2ND_ORDER
    f(bndry->x+bndry->bx,bndry->y+bndry->by) = 3.*f(bndry->x,bndry->y) - 3.*f(bndry->x-bndry->bx,bndry->y-bndry->by) + f(bndry->x-2*bndry->bx,bndry->y-2*bndry->by);
#elif defined(CHECK)
    f(bndry->x+bndry->bx,bndry->y+bndry->by) = 1.e60;
#endif
  }
}

void BoundaryDirichlet_2ndOrder::apply(Field3D &f) {
  // Set (at 2nd order) the value at the mid-point between the guard cell and the grid cell to be val
  // N.B. Only first guard cells (closest to the grid) should ever be used
  for(bndry->first(); !bndry->isDone(); bndry->next1d())
    for(int z=0;z<mesh->LocalNz;z++) {
      f(bndry->x,bndry->y,z) = 8./3.*val - 2.*f(bndry->x-bndry->bx,bndry->y-bndry->by,z) + 1./3.*f(bndry->x-2*bndry->bx,bndry->y-2*bndry->by,z);
#ifdef BOUNDARY_CONDITIONS_UPGRADE_EXTRAPOLATE_FOR_2ND_ORDER
      f(bndry->x+bndry->bx,bndry->y+bndry->by,z) = 3.*f(bndry->x,bndry->y,z) - 3.*f(bndry->x-bndry->bx,bndry->y-bndry->by,z) + f(bndry->x-2*bndry->bx,bndry->y-2*bndry->by,z);
#elif defined(CHECK)
      f(bndry->x+bndry->bx,bndry->y+bndry->by,z) = 1.e60;
#endif
    }
}

void BoundaryDirichlet_2ndOrder::apply_ddt(Field2D &f) {
  Field2D *dt = f.timeDeriv();
  for(bndry->first(); !bndry->isDone(); bndry->next())
    (*dt)(bndry->x,bndry->y) = 0.; // Set time derivative to zero
}

void BoundaryDirichlet_2ndOrder::apply_ddt(Field3D &f) {
  Field3D *dt = f.timeDeriv();
  for(bndry->first(); !bndry->isDone(); bndry->next())
    for(int z=0;z<mesh->LocalNz;z++)
      (*dt)(bndry->x,bndry->y,z) = 0.; // Set time derivative to zero
}

///////////////////////////////////////////////////////////////

BoundaryOp* BoundaryDirichlet_4thOrder::clone(BoundaryRegion *region, const list<string> &args) {
  verifyNumPoints(region,4);
  if(!args.empty()) {
    // First argument should be a value
    val = stringToReal(args.front());
    return new BoundaryDirichlet_4thOrder(region, val);
  }
  return new BoundaryDirichlet_4thOrder(region);
}

void BoundaryDirichlet_4thOrder::apply(Field2D &f) {
  // Set (at 4th order) the value at the mid-point between the guard cell and the grid cell to be val
  for(bndry->first(); !bndry->isDone(); bndry->next1d()) {
    f(bndry->x,bndry->y) = 128./35.*val - 4.*f(bndry->x-bndry->bx,bndry->y-bndry->by) + 2.*f(bndry->x-2*bndry->bx,bndry->y-2*bndry->by) - 4./3.*f(bndry->x-3*bndry->bx,bndry->y-3*bndry->by) + 1./7.*f(bndry->x-4*bndry->bx,bndry->y-4*bndry->by);
    f(bndry->x+bndry->bx,bndry->y+bndry->by) = -128./5.*val + 9.*f(bndry->x,bndry->y) + 18.*f(bndry->x-bndry->bx,bndry->y-bndry->by) -4.*f(bndry->x-2*bndry->bx,bndry->y-2*bndry->by) + 3./5.*f(bndry->x-3*bndry->bx,bndry->y-3*bndry->by);
  }
}

void BoundaryDirichlet_4thOrder::apply(Field3D &f) {
  // Set (at 4th order) the value at the mid-point between the guard cell and the grid cell to be val
  for(bndry->first(); !bndry->isDone(); bndry->next1d())
    for(int z=0;z<mesh->LocalNz;z++) {
      f(bndry->x,bndry->y,z) = 128./35.*val - 4.*f(bndry->x-bndry->bx,bndry->y-bndry->by,z) + 2.*f(bndry->x-2*bndry->bx,bndry->y-2*bndry->by,z) - 4./3.*f(bndry->x-3*bndry->bx,bndry->y-3*bndry->by,z) + 1./7.*f(bndry->x-4*bndry->bx,bndry->y-4*bndry->by,z);
      f(bndry->x+bndry->bx,bndry->y+bndry->by,z) = -128./5.*val + 9.*f(bndry->x,bndry->y,z) + 18.*f(bndry->x-bndry->bx,bndry->y-bndry->by,z) -4.*f(bndry->x-2*bndry->bx,bndry->y-2*bndry->by,z) + 3./5.*f(bndry->x-3*bndry->bx,bndry->y-3*bndry->by,z);
    }
}

void BoundaryDirichlet_4thOrder::apply_ddt(Field2D &f) {
  Field2D *dt = f.timeDeriv();
  for(bndry->first(); !bndry->isDone(); bndry->next())
    (*dt)(bndry->x,bndry->y) = 0.; // Set time derivative to zero
}

void BoundaryDirichlet_4thOrder::apply_ddt(Field3D &f) {
  Field3D *dt = f.timeDeriv();
  for(bndry->first(); !bndry->isDone(); bndry->next())
    for(int z=0;z<mesh->LocalNz;z++)
      (*dt)(bndry->x,bndry->y,z) = 0.; // Set time derivative to zero
}

///////////////////////////////////////////////////////////////

BoundaryOp* BoundaryNeumann_NonOrthogonal::clone(BoundaryRegion *region, const list<string> &args) {
  verifyNumPoints(region,1); 
  if(!args.empty()) {
    output << "WARNING: arguments is set to BoundaryNeumann None Zero Gradient\n";
    // First argument should be a value
    val = stringToReal(args.front());
    return new BoundaryNeumann_NonOrthogonal(region, val);
  }
  return new BoundaryNeumann_NonOrthogonal(region);
}

void BoundaryNeumann_NonOrthogonal::apply(Field2D &f) {
  Coordinates *metric = mesh->coordinates();
  // Calculate derivatives for metric use
  mesh->communicate(f);
  Field2D dfdy = DDY(f);
  // Loop over all elements and set equal to the next point in
  for(bndry->first(); !bndry->isDone(); bndry->next1d()) {
    // Interpolate (linearly) metrics to halfway between last cell and boundary cell
    BoutReal g11shift = 0.5*(metric->g11(bndry->x,bndry->y) + metric->g11(bndry->x-bndry->bx,bndry->y));
    BoutReal g12shift = 0.5*(metric->g12(bndry->x,bndry->y) + metric->g12(bndry->x-bndry->bx,bndry->y));
    // Have to use derivatives at last gridpoint instead of derivatives on boundary layer
    //   because derivative values don't exist in boundary region
    // NOTE: should be fixed to interpolate to boundary line
    BoutReal xshift = g12shift*dfdy(bndry->x-bndry->bx,bndry->y);

    if(bndry->bx != 0 && bndry->by == 0) {
      // x boundaries only
      BoutReal delta = bndry->bx*metric->dx(bndry->x, bndry->y);
      f(bndry->x, bndry->y) = f(bndry->x - bndry->bx, bndry->y) + delta/g11shift*(val - xshift);
      if (bndry->bx == 2){
        f(bndry->x + bndry->bx, bndry->y) = f(bndry->x - 2*bndry->bx, bndry->y) + 3.0*delta/g11shift*(val - xshift);
      }
    } else if(bndry->by != 0 && bndry->bx == 0) {
      // y boundaries only
      //   no need to shift this b/c we want parallel nuemann not theta
      BoutReal delta = bndry->by*metric->dy(bndry->x, bndry->y);
      f(bndry->x, bndry->y) = f(bndry->x, bndry->y - bndry->by) + delta*val;
      if (bndry->width == 2){
        f(bndry->x, bndry->y + bndry->by) = f(bndry->x, bndry->y - 2*bndry->by) + 3.0*delta*val;
      }
    } else {
      // set corners to zero
      f(bndry->x, bndry->y) = 0.0;
      if (bndry->width == 2){
        f(bndry->x + bndry->bx, bndry->y + bndry->by) = 0.0;
      }
    }
  }
}

void BoundaryNeumann_NonOrthogonal::apply(Field3D &f) {
  Coordinates *metric = mesh->coordinates();
  // Calculate derivatives for metric use
  mesh->communicate(f);
  Field3D dfdy = DDY(f);
  Field3D dfdz = DDZ(f);
  // Loop over all elements and set equal to the next point in
  for(bndry->first(); !bndry->isDone(); bndry->next1d()) {
    // Interpolate (linearly) metrics to halfway between last cell and boundary cell
    BoutReal g11shift = 0.5*(metric->g11(bndry->x,bndry->y) + metric->g11(bndry->x-bndry->bx,bndry->y));
    BoutReal g12shift = 0.5*(metric->g12(bndry->x,bndry->y) + metric->g12(bndry->x-bndry->bx,bndry->y));
    BoutReal g13shift = 0.5*(metric->g13(bndry->x,bndry->y) + metric->g13(bndry->x-bndry->bx,bndry->y));
    // Have to use derivatives at last gridpoint instead of derivatives on boundary layer
    //   because derivative values don't exist in boundary region
    // NOTE: should be fixed to interpolate to boundary line
    for(int z=0;z<mesh->LocalNz;z++) {
      BoutReal xshift = g12shift*dfdy(bndry->x-bndry->bx,bndry->y,z) 
        + g13shift*dfdz(bndry->x-bndry->bx,bndry->y,z);
      if(bndry->bx != 0 && bndry->by == 0) {
        // x boundaries only
        BoutReal delta = bndry->bx*metric->dx(bndry->x, bndry->y);
        f(bndry->x, bndry->y, z) = f(bndry->x - bndry->bx, bndry->y, z) + delta/g11shift*(val - xshift);
        if (bndry->width == 2){
          f(bndry->x + bndry->bx, bndry->y, z) = f(bndry->x - 2*bndry->bx, bndry->y, z) + 3.0*delta/g11shift*(val - xshift);
        }
      } else if(bndry->by != 0 && bndry->bx == 0) {
        // y boundaries only
        //   no need to shift this b/c we want parallel nuemann not theta
        BoutReal delta = bndry->by*metric->dy(bndry->x, bndry->y);
        f(bndry->x, bndry->y, z) = f(bndry->x, bndry->y - bndry->by, z) + delta*val;
        if (bndry->width == 2){
          f(bndry->x, bndry->y + bndry->by, z) = f(bndry->x, bndry->y - 2*bndry->by, z) + 3.0*delta*val;
        }
      } else {
        // set corners to zero
        f(bndry->x, bndry->y, z) = 0.0;
        if (bndry->width == 2){
          f(bndry->x + bndry->bx, bndry->y + bndry->by, z) = 0.0;
        }
      }
    }
  }
}

///////////////////////////////////////////////////////////////

BoundaryOp* BoundaryNeumann2::clone(BoundaryRegion *region, const list<string> &args) {
  output << "WARNING: Use of boundary condition \"neumann2\" is deprecated!\n";
  output << "         Consider using \"neumann\" instead\n";
  verifyNumPoints(region,2);
  if(!args.empty()) {
    output << "WARNING: Ignoring arguments to BoundaryNeumann2\n";
  }
  return new BoundaryNeumann2(region);
}

void BoundaryNeumann2::apply(Field2D &f) {
  // Loop over all elements and use one-sided differences
  for(bndry->first(); !bndry->isDone(); bndry->next())
    f(bndry->x, bndry->y) = (4.*f(bndry->x - bndry->bx, bndry->y - bndry->by) - f(bndry->x - 2*bndry->bx, bndry->y - 2*bndry->by))/3.;
}

void BoundaryNeumann2::apply(Field3D &f) {
  for(bndry->first(); !bndry->isDone(); bndry->next())
    for(int z=0;z<mesh->LocalNz;z++)
      f(bndry->x, bndry->y, z) = (4.*f(bndry->x - bndry->bx, bndry->y - bndry->by, z) - f(bndry->x - 2*bndry->bx, bndry->y - 2*bndry->by, z))/3.;
}

///////////////////////////////////////////////////////////////

BoundaryOp* BoundaryNeumann_2ndOrder::clone(BoundaryRegion *region, const list<string> &args) {
  output << "WARNING: Use of boundary condition \"neumann_2ndorder\" is deprecated!\n";
  output << "         Consider using \"neumann\" instead\n";
#ifdef BOUNDARY_CONDITIONS_UPGRADE_EXTRAPOLATE_FOR_2ND_ORDER
  verifyNumPoints(region,2);
#else
  verifyNumPoints(region,1);
#endif
  if(!args.empty()) {
    // First argument should be a value
    val = stringToReal(args.front());
    return new BoundaryNeumann_2ndOrder(region, val);
  }
  return new BoundaryNeumann_2ndOrder(region);
}

void BoundaryNeumann_2ndOrder::apply(Field2D &f) {
  Coordinates *metric = mesh->coordinates();
  
  // Set (at 2nd order) the gradient at the mid-point between the guard cell and the grid cell to be val
  // This sets the value of the co-ordinate derivative, i.e. DDX/DDY not Grad_par/Grad_perp.x
  // N.B. Only first guard cells (closest to the grid) should ever be used
  for(bndry->first(); !bndry->isDone(); bndry->next1d()) {
    f(bndry->x,bndry->y) = f(bndry->x-bndry->bx,bndry->y-bndry->by) + val*(bndry->bx*metric->dx(bndry->x,bndry->y)+bndry->by*metric->dy(bndry->x,bndry->y));
#ifdef BOUNDARY_CONDITIONS_UPGRADE_EXTRAPOLATE_FOR_2ND_ORDER
    f(bndry->x+bndry->bx,bndry->y+bndry->by) = 3.*f(bndry->x,bndry->y) - 3.*f(bndry->x-bndry->bx,bndry->y-bndry->by) + f(bndry->x-2*bndry->bx,bndry->y-2*bndry->by);
#elif defined(CHECK)
    f(bndry->x+bndry->bx,bndry->y+bndry->by) = 1.e60;
#endif
  }
}

void BoundaryNeumann_2ndOrder::apply(Field3D &f) {
  Coordinates *metric = mesh->coordinates();
  // Set (at 2nd order) the gradient at the mid-point between the guard cell and the grid cell to be val
  // This sets the value of the co-ordinate derivative, i.e. DDX/DDY not Grad_par/Grad_perp.x
  // N.B. Only first guard cells (closest to the grid) should ever be used
  for(bndry->first(); !bndry->isDone(); bndry->next1d())
    for(int z=0;z<mesh->LocalNz;z++) {
      BoutReal delta = bndry->bx*metric->dx(bndry->x,bndry->y)+bndry->by*metric->dy(bndry->x,bndry->y);
      f(bndry->x,bndry->y,z) = f(bndry->x-bndry->bx,bndry->y-bndry->by,z) + val*delta;
#ifdef BOUNDARY_CONDITIONS_UPGRADE_EXTRAPOLATE_FOR_2ND_ORDER
      f(bndry->x+bndry->bx,bndry->y+bndry->by,z) = 3.*f(bndry->x,bndry->y,z) - 3.*f(bndry->x-bndry->bx,bndry->y-bndry->by,z) + f(bndry->x-2*bndry->bx,bndry->y-2*bndry->by,z);
#elif defined(CHECK)
      f(bndry->x+bndry->bx,bndry->y+bndry->by,z) = 1.e60;
#endif
    }
}

void BoundaryNeumann_2ndOrder::apply_ddt(Field2D &f) {
  Field2D *dt = f.timeDeriv();
  for(bndry->first(); !bndry->isDone(); bndry->next())
    (*dt)(bndry->x,bndry->y) = 0.; // Set time derivative to zero
}

void BoundaryNeumann_2ndOrder::apply_ddt(Field3D &f) {
  Field3D *dt = f.timeDeriv();
  for(bndry->first(); !bndry->isDone(); bndry->next())
    for(int z=0;z<mesh->LocalNz;z++)
      (*dt)(bndry->x,bndry->y,z) = 0.; // Set time derivative to zero
}

///////////////////////////////////////////////////////////////

BoundaryOp* BoundaryNeumann::clone(BoundaryRegion *region, const list<string> &args){
  verifyNumPoints(region,1);
  std::shared_ptr<FieldGenerator> newgen = 0;
  if(!args.empty()) {
    // First argument should be an expression
    newgen = FieldFactory::get()->parse(args.front());
  }
  return new BoundaryNeumann(region, newgen);
}

void BoundaryNeumann::apply(Field2D &f) {
  BoundaryNeumann::apply(f,0.);
}


void BoundaryNeumann::apply(Field2D &f,BoutReal t) {
  // Set (at 2nd order) the value at the mid-point between the guard cell and the grid cell to be val
  // N.B. Only first guard cells (closest to the grid) should ever be used
  
  Coordinates *metric = mesh->coordinates();
  
  bndry->first();
  
  // Decide which generator to use
  std::shared_ptr<FieldGenerator>  fg = gen;
  if(!fg)
    fg = f.getBndryGenerator(bndry->location);
  
  BoutReal val = 0.0;
  
  // Check for staggered grids
  
  CELL_LOC loc = f.getLocation();
  if(mesh->StaggerGrids && loc != CELL_CENTRE) {
    // Staggered. Need to apply slightly differently
    // Use one-sided differencing. Cell is now on
    // the boundary, so use one-sided differencing
    
    if( loc == CELL_XLOW ) {
      // Field is shifted in X
      
      if(bndry->bx > 0) {
	// Outer x boundary
	
	for(; !bndry->isDone(); bndry->next1d()) {
	  
	  if(fg) {
	    BoutReal xnorm = 0.5*(   mesh->GlobalX(bndry->x)
				     + mesh->GlobalX(bndry->x - bndry->bx) );
	    BoutReal ynorm = mesh->GlobalY(bndry->y);
	    
	    val = fg->generate(xnorm,TWOPI*ynorm,0.0, t) * metric->dx(bndry->x, bndry->y);
	  }
          
	  f(bndry->x,bndry->y) = (4.*f(bndry->x - bndry->bx, bndry->y) - f(bndry->x - 2*bndry->bx, bndry->y) + 2.*val)/3.;
	  // Need to set second guard cell, as may be used for interpolation or upwinding derivatives
	  for(int i=1;i<bndry->width;i++) {
	    int xi = bndry->x + i*bndry->bx;
	    int yi = bndry->y + i*bndry->by;
	    // Use third order extrapolation because boundary point is set to third order, and these points 
	    // may be used be used by 2nd order upwinding type schemes, which require 3rd order 
	    f(xi, yi) = 3.0*f(xi - bndry->bx, yi - bndry->by) - 3.0*f(xi - 2*bndry->bx, yi - 2*bndry->by) + f(xi - 3*bndry->bx, yi - 3*bndry->by);	
	  }	
	}
      }
      if(bndry->bx < 0) {
	// Inner x boundary. Set one point inwards
	for(; !bndry->isDone(); bndry->next1d()) {
	  
	  if(fg) {
	    
	    BoutReal xnorm = 0.5*(   mesh->GlobalX(bndry->x)
				     + mesh->GlobalX(bndry->x - bndry->bx) );
	    BoutReal ynorm = mesh->GlobalY(bndry->y);
	    
	    val = fg->generate(xnorm,TWOPI*ynorm,0.0, t) * metric->dx(bndry->x, bndry->y);
	  }
          
	  f(bndry->x - bndry->bx,bndry->y) = (4.*f(bndry->x - 2*bndry->bx, bndry->y) - f(bndry->x - 3*bndry->bx, bndry->y) - 2.*val)/3.;

	  // Need to set second guard cell, as may be used for interpolation or upwinding derivatives
	  for(int i=0;i<bndry->width;i++) {
	    int xi = bndry->x + i*bndry->bx;
	    int yi = bndry->y + i*bndry->by;
	    // Use third order extrapolation because boundary point is set to third order, and these points 
	    // may be used be used by 2nd order upwinding type schemes, which require 3rd order 
	    f(xi, yi) = 3.0*f(xi - bndry->bx, yi - bndry->by) - 3.0*f(xi - 2*bndry->bx, yi - 2*bndry->by) + f(xi - 3*bndry->bx, yi - 3*bndry->by);	
	  }	
	}
      }
      if(bndry->by !=0 ){
	// y boundaries
	
	for(bndry->first(); !bndry->isDone(); bndry->next1d()) {
	  BoutReal delta = bndry->bx*metric->dx(bndry->x,bndry->y)+bndry->by*metric->dy(bndry->x,bndry->y);
	  
	  if(fg) {
	    // x norm is shifted by half a grid point because it is staggered.
	    // y norm is located half way between first grid cell and guard cell.
	    BoutReal xnorm = 0.5*(   mesh->GlobalX(bndry->x) + mesh->GlobalX(bndry->x - 1) ); 
	    BoutReal ynorm = 0.5*(   mesh->GlobalY(bndry->y) + mesh->GlobalY(bndry->y - bndry->by) ); 
	    
	    val = fg->generate(xnorm, TWOPI*ynorm, 0.0, t);
	  }
	  
	  f(bndry->x,bndry->y) = f(bndry->x-bndry->bx, bndry->y-bndry->by) + delta*val;
	  if (bndry->width == 2){
	    f(bndry->x + bndry->bx, bndry->y + bndry->by) = f(bndry->x - 2*bndry->bx, bndry->y - 2*bndry->by) + 3.0*delta*val;	
	  }
	}
      }
    }
    else if(loc == CELL_YLOW) {
      // Y boundary, and field is shifted in Y
      
      if(bndry->by > 0) {
	// Outer y boundary
	
	for(; !bndry->isDone(); bndry->next1d()) {
	  if(fg) {
	    BoutReal xnorm = mesh->GlobalX(bndry->x);
	    BoutReal ynorm = 0.5*(   mesh->GlobalY(bndry->y)
				     + mesh->GlobalY(bndry->y - bndry->by) );
            
	    val = fg->generate(xnorm,TWOPI*ynorm,0.0, t) * metric->dx(bndry->x, bndry->y);
	  }
	  f(bndry->x,bndry->y) = (4.*f(bndry->x, bndry->y - bndry->by) - f(bndry->x, bndry->y - 2*bndry->by) + 2.*val)/3.;
	  
	  // Need to set second guard cell, as may be used for interpolation or upwinding derivatives
	  for(int i=1;i<bndry->width;i++) {
	    int xi = bndry->x + i*bndry->bx;
	    int yi = bndry->y + i*bndry->by;
	    // Use third order extrapolation because boundary point is set to third order, and these points 
	    // may be used be used by 2nd order upwinding type schemes, which require 3rd order 
	    f(xi, yi) = 3.0*f(xi - bndry->bx, yi - bndry->by) - 3.0*f(xi - 2*bndry->bx, yi - 2*bndry->by) + f(xi - 3*bndry->bx, yi - 3*bndry->by);	
	  }	
	}
      }
      if(bndry->by < 0) {
	// Inner y boundary. Set one point inwards
	for(; !bndry->isDone(); bndry->next1d()) {
	  
	  if(fg) {
	    
	    BoutReal xnorm = mesh->GlobalX(bndry->x);
	    BoutReal ynorm = 0.5*(   mesh->GlobalY(bndry->y)
				     + mesh->GlobalY(bndry->y - bndry->by) );
            
	    val = fg->generate(xnorm,TWOPI*ynorm,0.0, t) * metric->dx(bndry->x, bndry->y - bndry->by);
	  }
	  f(bndry->x,bndry->y - bndry->by) = (4.*f(bndry->x, bndry->y - 2*bndry->by) - f(bndry->x, bndry->y - 3*bndry->by) - 2.*val)/3.;

	  // Need to set second guard cell, as may be used for interpolation or upwinding derivatives
	  for(int i=0;i<bndry->width;i++) {
	    int xi = bndry->x + i*bndry->bx;
	    int yi = bndry->y + i*bndry->by;
	    // Use third order extrapolation because boundary point is set to third order, and these points 
	    // may be used be used by 2nd order upwinding type schemes, which require 3rd order 
	    f(xi, yi) = 3.0*f(xi - bndry->bx, yi - bndry->by) - 3.0*f(xi - 2*bndry->bx, yi - 2*bndry->by) + f(xi - 3*bndry->bx, yi - 3*bndry->by);
	  }	
	}
      }
      if(bndry->bx != 0){
	// x boundaries
	for(bndry->first(); !bndry->isDone(); bndry->next1d()) {
	  BoutReal delta = bndry->bx*metric->dx(bndry->x,bndry->y)+bndry->by*metric->dy(bndry->x,bndry->y);
	  
	  if(fg) {
	    // x norm is located half way between first grid cell and guard cell.
	    // y norm is shifted by half a grid point because it is staggered.
	    BoutReal xnorm = 0.5*(   mesh->GlobalX(bndry->x) + mesh->GlobalX(bndry->x - bndry->bx) ); 
	    BoutReal ynorm = 0.5*(   mesh->GlobalY(bndry->y) + mesh->GlobalY(bndry->y - 1) ); 
	    
	    val = fg->generate(xnorm, TWOPI*ynorm, 0.0, t);
	  }
	  
	  f(bndry->x,bndry->y) = f(bndry->x-bndry->bx, bndry->y-bndry->by) + delta*val;
	  if (bndry->width == 2){
	    f(bndry->x + bndry->bx, bndry->y + bndry->by) = f(bndry->x - 2*bndry->bx, bndry->y - 2*bndry->by) + 3.0*delta*val;
	  }
	}
      }	
    }
  }
  else {
    // Non-staggered, standard case
    
    for(bndry->first(); !bndry->isDone(); bndry->next1d()) {
      BoutReal delta = bndry->bx*metric->dx(bndry->x,bndry->y)+bndry->by*metric->dy(bndry->x,bndry->y);
      
      if(fg) {
	// Calculate the X and Y normalised values half-way between the guard cell and grid cell 
	BoutReal xnorm = 0.5*(   mesh->GlobalX(bndry->x)  // In the guard cell
				 + mesh->GlobalX(bndry->x - bndry->bx) ); // the grid cell
	
	BoutReal ynorm = 0.5*(   mesh->GlobalY(bndry->y)  // In the guard cell
				 + mesh->GlobalY(bndry->y - bndry->by) ); // the grid cell
	
	val = fg->generate(xnorm, TWOPI*ynorm, 0.0, t);
      }
      
      f(bndry->x,bndry->y) = f(bndry->x-bndry->bx, bndry->y-bndry->by) + delta*val;
      if (bndry->width == 2){
	f(bndry->x + bndry->bx, bndry->y + bndry->by) = f(bndry->x - 2*bndry->bx, bndry->y - 2*bndry->by) + 3.0*delta*val;
      }
    }
  }
}


void BoundaryNeumann::apply(Field3D &f) {
  BoundaryNeumann::apply(f,0.);
}


void BoundaryNeumann::apply(Field3D &f,BoutReal t) {
  Coordinates *metric = mesh->coordinates();
  
  bndry->first();
  
  // Decide which generator to use
  std::shared_ptr<FieldGenerator>  fg = gen;
  if(!fg)
    fg = f.getBndryGenerator(bndry->location);
  
  BoutReal val = 0.0;
  
  // Check for staggered grids
  
  CELL_LOC loc = f.getLocation();
  if(mesh->StaggerGrids && loc != CELL_CENTRE) {
    // Staggered. Need to apply slightly differently
    // Use one-sided differencing. Cell is now on
    // the boundary, so use one-sided differencing
    
    if( loc == CELL_XLOW ) {
      // Field is shifted in X
      
      if(bndry->bx > 0) {
	// Outer x boundary
	for(; !bndry->isDone(); bndry->next1d()) {
	  BoutReal xnorm = 0.5*(   mesh->GlobalX(bndry->x)
				   + mesh->GlobalX(bndry->x - bndry->bx) );
	  BoutReal ynorm = mesh->GlobalY(bndry->y);
	  
	  for(int zk=0;zk<mesh->LocalNz;zk++) {
	    if(fg)
	      val = fg->generate(xnorm,TWOPI*ynorm,TWOPI*zk/(mesh->LocalNz),t) * metric->dx(bndry->x, bndry->y);
	    
	    f(bndry->x,bndry->y, zk) = (4.*f(bndry->x - bndry->bx, bndry->y,zk) - f(bndry->x - 2*bndry->bx, bndry->y,zk) + 2.*val)/3.;
	    
	    // Need to set second guard cell, as may be used for interpolation or upwinding derivatives
	    for(int i=1;i<bndry->width;i++) {
	      int xi = bndry->x + i*bndry->bx;
	      int yi = bndry->y + i*bndry->by;
	      // Use third order extrapolation because boundary point is set to third order, and these points 
	      // may be used be used by 2nd order upwinding type schemes, which require 3rd order 
	      f(xi, yi, zk) = 3.0*f(xi - bndry->bx, yi - bndry->by, zk) - 3.0*f(xi - 2*bndry->bx, yi - 2*bndry->by, zk) 
		+ f(xi - 3*bndry->bx, yi - 3*bndry->by, zk);	
	    }	
	  }
	}
      }
      if(bndry->bx < 0) {
	// Inner x boundary
	for(; !bndry->isDone(); bndry->next1d()) {
	  
	  BoutReal xnorm = 0.5*(   mesh->GlobalX(bndry->x)
				   + mesh->GlobalX(bndry->x - bndry->bx) );
	  BoutReal ynorm = mesh->GlobalY(bndry->y);
	  
	  for(int zk=0;zk<mesh->LocalNz;zk++) {
	    
	    if(fg)
	      val = fg->generate(xnorm,TWOPI*ynorm,TWOPI*zk/(mesh->LocalNz),t) * metric->dx(bndry->x - bndry->bx, bndry->y);
            
	    f(bndry->x - bndry->bx,bndry->y, zk) = (4.*f(bndry->x - 2*bndry->bx, bndry->y,zk) - f(bndry->x - 3*bndry->bx, bndry->y,zk) - 2.*val)/3.;

            // Need to set second guard cell, as may be used for interpolation or upwinding derivatives
	    for(int i=0;i<bndry->width;i++) {
	      int xi = bndry->x + i*bndry->bx;
	      int yi = bndry->y + i*bndry->by;
	      // Use third order extrapolation because boundary point is set to third order, and these points 
	      // may be used be used by 2nd order upwinding type schemes, which require 3rd order 
	      f(xi, yi, zk) = 3.0*f(xi - bndry->bx, yi - bndry->by, zk) - 3.0*f(xi - 2*bndry->bx, yi - 2*bndry->by, zk) 
		+ f(xi - 3*bndry->bx, yi - 3*bndry->by, zk);	
	    }	
	  }
	}
      }
      if(bndry->by != 0) {
	for(; !bndry->isDone(); bndry->next1d()) {
	  // x norm is shifted by half a grid point because it is staggered.
	  // y norm is located half way between first grid cell and guard cell.
	  BoutReal xnorm = 0.5*(   mesh->GlobalX(bndry->x) + mesh->GlobalX(bndry->x - 1) ); 
	  BoutReal ynorm = 0.5*(   mesh->GlobalY(bndry->y) + mesh->GlobalY(bndry->y - bndry->by) ); 
	  
	  BoutReal delta = bndry->bx*metric->dx(bndry->x,bndry->y)+bndry->by*metric->dy(bndry->x,bndry->y);

	  for(int zk=0;zk<mesh->LocalNz;zk++) {
	    if(fg){
	      val = fg->generate(xnorm,TWOPI*ynorm,TWOPI*zk/(mesh->LocalNz),t);
	    }
	    f(bndry->x,bndry->y, zk) = f(bndry->x-bndry->bx, bndry->y-bndry->by, zk) + delta*val;
	    if (bndry->width == 2){
	      f(bndry->x + bndry->bx, bndry->y + bndry->by, zk) = f(bndry->x - 2*bndry->bx, bndry->y - 2*bndry->by, zk) + 3.0*delta*val;
	    }
	  }
	}
      }
    }
    else if( loc == CELL_YLOW ) {
      // Field is shifted in Y
      
      if(bndry->by > 0) {
	// Outer y boundary	
	for(; !bndry->isDone(); bndry->next1d()) {
	  
	  BoutReal xnorm = mesh->GlobalX(bndry->x);
	  BoutReal ynorm = 0.5*(   mesh->GlobalY(bndry->y)
				   + mesh->GlobalY(bndry->y - bndry->by) );
	  for(int zk=0;zk<mesh->LocalNz;zk++) {
	  
	    if(fg){
	      val = fg->generate(xnorm,TWOPI*ynorm,TWOPI*zk/(mesh->LocalNz),t) * metric->dy(bndry->x, bndry->y);
	    }
	    f(bndry->x,bndry->y,zk) =   (4.*f(bndry->x, bndry->y - bndry->by,zk) - f(bndry->x, bndry->y - 2*bndry->by,zk) + 2.*val)/3.;
	    
	    // Need to set second guard cell, as may be used for interpolation or upwinding derivatives
	    for(int i=1;i<bndry->width;i++) {
	      int xi = bndry->x + i*bndry->bx;
	      int yi = bndry->y + i*bndry->by;
	      // Use third order extrapolation because boundary point is set to third order, and these points 
	      // may be used be used by 2nd order upwinding type schemes, which require 3rd order 
	      f(xi, yi, zk) = 3.0*f(xi - bndry->bx, yi - bndry->by, zk) - 3.0*f(xi - 2*bndry->bx, yi - 2*bndry->by, zk) 
		+ f(xi - 3*bndry->bx, yi - 3*bndry->by, zk);	
	    }	
	  }
	}
      }
      if(bndry->by < 0) {
	// Inner y boundary. Set one point inwards
	for(; !bndry->isDone(); bndry->next1d()) {
	  
	  BoutReal xnorm = mesh->GlobalX(bndry->x);
	  BoutReal ynorm = 0.5*(   mesh->GlobalY(bndry->y)
				   + mesh->GlobalY(bndry->y - bndry->by) );
	  for(int zk=0;zk<mesh->LocalNz;zk++) {
	    if(fg)
	      val = fg->generate(xnorm,TWOPI*ynorm,TWOPI*zk/(mesh->LocalNz),t) * metric->dy(bndry->x, bndry->y - bndry->by);
            
	    f(bndry->x,bndry->y - bndry->by,zk) = (4.*f(bndry->x, bndry->y - 2*bndry->by,zk) - f(bndry->x, bndry->y - 3*bndry->by,zk) - 2.*val)/3.;
	    
	    // Need to set second guard cell, as may be used for interpolation or upwinding derivatives
	    for(int i=0;i<bndry->width;i++) {
	      int xi = bndry->x + i*bndry->bx;
	      int yi = bndry->y + i*bndry->by;
	      // Use third order extrapolation because boundary point is set to third order, and these points 
	      // may be used be used by 2nd order upwinding type schemes, which require 3rd order 
	      f(xi, yi, zk) = 3.0*f(xi - bndry->bx, yi - bndry->by, zk) - 3.0*f(xi - 2*bndry->bx, yi - 2*bndry->by, zk) 
		+ f(xi - 3*bndry->bx, yi - 3*bndry->by, zk);	
	    }
	  }
	}
      }
      if(bndry->bx !=0 ){
	// x boundaries.  
	for(; !bndry->isDone(); bndry->next1d()) {
	  // x norm is located half way between first grid cell and guard cell.
	  // y norm is shifted by half a grid point because it is staggered.
	  BoutReal xnorm = 0.5*(   mesh->GlobalX(bndry->x) + mesh->GlobalX(bndry->x - bndry->bx) ); 
	  BoutReal ynorm = 0.5*(   mesh->GlobalY(bndry->y) + mesh->GlobalY(bndry->y - 1) ); 
	  
	  BoutReal delta = bndry->bx*metric->dx(bndry->x,bndry->y)+bndry->by*metric->dy(bndry->x,bndry->y);

	  for(int zk=0;zk<mesh->LocalNz;zk++) {
	    if(fg){
	      val = fg->generate(xnorm,TWOPI*ynorm,TWOPI*zk/(mesh->LocalNz),t);
	    }
	    f(bndry->x,bndry->y, zk) = f(bndry->x-bndry->bx, bndry->y-bndry->by, zk) + delta*val;
	    if (bndry->width == 2){
	      f(bndry->x + bndry->bx, bndry->y + bndry->by, zk) = f(bndry->x - 2*bndry->bx, bndry->y - 2*bndry->by, zk) + 3.0*delta*val;
	    }
	  }
	}
      }
    }
  }
  else {
    for(; !bndry->isDone(); bndry->next1d()) {
      // Calculate the X and Y normalised values half-way between the guard cell and grid cell 
      BoutReal xnorm = 0.5*(   mesh->GlobalX(bndry->x)  // In the guard cell
			       + mesh->GlobalX(bndry->x - bndry->bx) ); // the grid cell
      
      BoutReal ynorm = 0.5*(   mesh->GlobalY(bndry->y)  // In the guard cell
			       + mesh->GlobalY(bndry->y - bndry->by) ); // the grid cell
      
      BoutReal delta = bndry->bx*metric->dx(bndry->x,bndry->y)+bndry->by*metric->dy(bndry->x,bndry->y);
      
      for(int zk=0;zk<mesh->LocalNz;zk++) {
	if(fg){
	  val = fg->generate(xnorm,TWOPI*ynorm,TWOPI*zk/(mesh->LocalNz),t);
	}
	f(bndry->x,bndry->y, zk) = f(bndry->x-bndry->bx, bndry->y-bndry->by, zk) + delta*val;
	if (bndry->width == 2){
	  f(bndry->x + bndry->bx, bndry->y + bndry->by, zk) = f(bndry->x - 2*bndry->bx, bndry->y - 2*bndry->by, zk) + 3.0*delta*val;
	}
      }
    }
  }
}

void BoundaryNeumann::apply_ddt(Field2D &f) {
  Field2D *dt = f.timeDeriv();
  for(bndry->first(); !bndry->isDone(); bndry->next())
    (*dt)(bndry->x,bndry->y) = 0.; // Set time derivative to zero
}

void BoundaryNeumann::apply_ddt(Field3D &f) {
  Field3D *dt = f.timeDeriv();
  for(bndry->first(); !bndry->isDone(); bndry->next())
    for(int z=0;z<mesh->LocalNz;z++)
      (*dt)(bndry->x,bndry->y,z) = 0.; // Set time derivative to zero
}

///////////////////////////////////////////////////////////////

BoundaryOp* BoundaryNeumann_O4::clone(BoundaryRegion *region, const list<string> &args){
  std::shared_ptr<FieldGenerator> newgen = 0;
  if(!args.empty()) {
    // First argument should be an expression
    newgen = FieldFactory::get()->parse(args.front());
  }
  return new BoundaryNeumann_O4(region, newgen);
}

void BoundaryNeumann_O4::apply(Field2D &f) {
  BoundaryNeumann_O4::apply(f,0.);
}

void BoundaryNeumann_O4::apply(Field2D &f,BoutReal t) {
  
  // Set (at 4th order) the value at the mid-point between the guard cell and the grid cell to be val
  // N.B. Only first guard cells (closest to the grid) should ever be used
  bndry->first();

  // Decide which generator to use
  std::shared_ptr<FieldGenerator>  fg = gen;
  if(!fg)
    fg = f.getBndryGenerator(bndry->location);

  BoutReal val = 0.0;
  
  // Check for staggered grids
  CELL_LOC loc = f.getLocation();
  if(mesh->StaggerGrids && loc != CELL_CENTRE) {
    throw BoutException("neumann_o4 not implemented with staggered grid yet");
  }
  else {
    // Non-staggered, standard case
    
    Coordinates *coords = mesh->coordinates();

    for(bndry->first(); !bndry->isDone(); bndry->next1d()) {
      BoutReal delta = bndry->bx*coords->dx(bndry->x,bndry->y)+bndry->by*coords->dy(bndry->x,bndry->y);
      
      if(fg) {
        // Calculate the X and Y normalised values half-way between the guard cell and grid cell 
        BoutReal xnorm = 0.5*(   mesh->GlobalX(bndry->x)  // In the guard cell
                                 + mesh->GlobalX(bndry->x - bndry->bx) ); // the grid cell
	
        BoutReal ynorm = 0.5*(   mesh->GlobalY(bndry->y)  // In the guard cell
                                 + mesh->GlobalY(bndry->y - bndry->by) ); // the grid cell
	
        val = fg->generate(xnorm, TWOPI*ynorm, 0.0, t);
      }
      
      f(bndry->x, bndry->y) = 12.*delta*val/11.
                             +
                             (
                             + 17.*f(bndry->x-  bndry->bx, bndry->y-  bndry->by)
                             +  9.*f(bndry->x-2*bndry->bx, bndry->y-2*bndry->by)
                             -  5.*f(bndry->x-3*bndry->bx, bndry->y-3*bndry->by)
                             +     f(bndry->x-4*bndry->bx, bndry->y-4*bndry->by)
                             )/22.;

      if (bndry->width == 2){
        throw BoutException("neumann_o4 with a boundary width of 2 not implemented yet");
      }
    }
  }
}

void BoundaryNeumann_O4::apply(Field3D &f) {
  BoundaryNeumann_O4::apply(f,0.);
}

void BoundaryNeumann_O4::apply(Field3D &f,BoutReal t) {
  bndry->first();

  // Decide which generator to use
  std::shared_ptr<FieldGenerator>  fg = gen;
  if(!fg)
    fg = f.getBndryGenerator(bndry->location);

  BoutReal val = 0.0;
  
  // Check for staggered grids
  CELL_LOC loc = f.getLocation();
  if(mesh->StaggerGrids && loc != CELL_CENTRE) {
    throw BoutException("neumann_o4 not implemented with staggered grid yet");
  }
  else {
    Coordinates *coords = mesh->coordinates();
    for(; !bndry->isDone(); bndry->next1d()) {
      // Calculate the X and Y normalised values half-way between the guard cell and grid cell 
      BoutReal xnorm = 0.5*(   mesh->GlobalX(bndry->x)  // In the guard cell
                               + mesh->GlobalX(bndry->x - bndry->bx) ); // the grid cell

      BoutReal ynorm = 0.5*(   mesh->GlobalY(bndry->y)  // In the guard cell
                               + mesh->GlobalY(bndry->y - bndry->by) ); // the grid cell
      
      BoutReal delta = bndry->bx*coords->dx(bndry->x,bndry->y)+bndry->by*coords->dy(bndry->x,bndry->y);

      for(int zk=0;zk<mesh->LocalNz;zk++) {
        if(fg){
          val = fg->generate(xnorm,TWOPI*ynorm,TWOPI*zk/(mesh->LocalNz),t);
        }

        f(bndry->x,bndry->y, zk) = 12.*delta*val/11.
                                 +
                                 (
                                 + 17.*f(bndry->x-  bndry->bx, bndry->y-  bndry->by, zk)
                                 +  9.*f(bndry->x-2*bndry->bx, bndry->y-2*bndry->by, zk)
                                 -  5.*f(bndry->x-3*bndry->bx, bndry->y-3*bndry->by, zk)
                                 +     f(bndry->x-4*bndry->bx, bndry->y-4*bndry->by, zk)
                                 )/22.;

        if (bndry->width == 2){
            throw BoutException("neumann_o4 with a boundary width of 2 not implemented yet");
        }
      }
    }
  }
}

void BoundaryNeumann_O4::apply_ddt(Field2D &f) {
  Field2D *dt = f.timeDeriv();
  for(bndry->first(); !bndry->isDone(); bndry->next())
    (*dt)(bndry->x,bndry->y) = 0.; // Set time derivative to zero
}

void BoundaryNeumann_O4::apply_ddt(Field3D &f) {
  Field3D *dt = f.timeDeriv();
  for(bndry->first(); !bndry->isDone(); bndry->next())
    for(int z=0;z<mesh->LocalNz;z++)
      (*dt)(bndry->x,bndry->y,z) = 0.; // Set time derivative to zero
}

///////////////////////////////////////////////////////////////

BoundaryOp* BoundaryNeumann_4thOrder::clone(BoundaryRegion *region, const list<string> &args) {
  verifyNumPoints(region,4);
  if(!args.empty()) {
    // First argument should be a value
    val = stringToReal(args.front());
    return new BoundaryNeumann_4thOrder(region, val);
  }
  return new BoundaryNeumann_4thOrder(region);
}

void BoundaryNeumann_4thOrder::apply(Field2D &f) {
  Coordinates *metric = mesh->coordinates();
  // Set (at 4th order) the gradient at the mid-point between the guard cell and the grid cell to be val
  // This sets the value of the co-ordinate derivative, i.e. DDX/DDY not Grad_par/Grad_perp.x
  for(bndry->first(); !bndry->isDone(); bndry->next1d()) {
    BoutReal delta = -(bndry->bx*metric->dx(bndry->x,bndry->y)+bndry->by*metric->dy(bndry->x,bndry->y));
    f(bndry->x,bndry->y) = 12.*delta/11.*val + 17./22.*f(bndry->x-bndry->bx,bndry->y-bndry->by) + 9./22.*f(bndry->x-2*bndry->bx,bndry->y-2*bndry->by) - 5./22.*f(bndry->x-3*bndry->bx,bndry->y-3*bndry->by) + 1./22.*f(bndry->x-4*bndry->bx,bndry->y-4*bndry->by);
    f(bndry->x+bndry->bx,bndry->y+bndry->by) = -24.*delta*val + 27.*f(bndry->x,bndry->y) - 27.*f(bndry->x-bndry->bx,bndry->y-bndry->by) + f(bndry->x-2*bndry->bx,bndry->y-2*bndry->by); // The f(bndry->x-4*bndry->bx,bndry->y-4*bndry->by) term vanishes, so that this sets to zero the 4th order central difference first derivative at the point half way between the guard cell and the grid cell
  }
}

void BoundaryNeumann_4thOrder::apply(Field3D &f) {
  Coordinates *metric = mesh->coordinates();
  // Set (at 4th order) the gradient at the mid-point between the guard cell and the grid cell to be val
  // This sets the value of the co-ordinate derivative, i.e. DDX/DDY not Grad_par/Grad_perp.x
  for(bndry->first(); !bndry->isDone(); bndry->next1d())
    for(int z=0;z<mesh->LocalNz;z++) {
      BoutReal delta = -(bndry->bx*metric->dx(bndry->x,bndry->y)+bndry->by*metric->dy(bndry->x,bndry->y));
      f(bndry->x,bndry->y,z) = 12.*delta/11.*val + 17./22.*f(bndry->x-bndry->bx,bndry->y-bndry->by,z) + 9./22.*f(bndry->x-2*bndry->bx,bndry->y-2*bndry->by,z) - 5./22.*f(bndry->x-3*bndry->bx,bndry->y-3*bndry->by,z) + 1./22.*f(bndry->x-4*bndry->bx,bndry->y-4*bndry->by,z);
      f(bndry->x+bndry->bx,bndry->y+bndry->by,z) = -24.*delta*val + 27.*f(bndry->x,bndry->y,z) - 27.*f(bndry->x-bndry->bx,bndry->y-bndry->by,z) + f(bndry->x-2*bndry->bx,bndry->y-2*bndry->by,z); // The f(bndry->x-4*bndry->bx,bndry->y-4*bndry->by,z) term vanishes, so that this sets to zero the 4th order central difference first derivative at the point half way between the guard cell and the grid cell
    }
}

void BoundaryNeumann_4thOrder::apply_ddt(Field2D &f) {
  Field2D *dt = f.timeDeriv();
  for(bndry->first(); !bndry->isDone(); bndry->next())
    (*dt)(bndry->x,bndry->y) = 0.; // Set time derivative to zero
}

void BoundaryNeumann_4thOrder::apply_ddt(Field3D &f) {
  Field3D *dt = f.timeDeriv();
  for(bndry->first(); !bndry->isDone(); bndry->next())
    for(int z=0;z<mesh->LocalNz;z++)
      (*dt)(bndry->x,bndry->y,z) = 0.; // Set time derivative to zero
}

///////////////////////////////////////////////////////////////

BoundaryOp* BoundaryNeumannPar::clone(BoundaryRegion *region, const list<string> &args) {
  verifyNumPoints(region,1);
  if(!args.empty()) {
    output << "WARNING: Ignoring arguments to BoundaryNeumann2\n";
  }
  return new BoundaryNeumannPar(region);
}


void BoundaryNeumannPar::apply(Field2D &f) {
  Coordinates *metric = mesh->coordinates();
  // Loop over all elements and set equal to the next point in
  for(bndry->first(); !bndry->isDone(); bndry->next())
    f(bndry->x, bndry->y) = f(bndry->x - bndry->bx, bndry->y - bndry->by)*sqrt(metric->g_22(bndry->x, bndry->y)/metric->g_22(bndry->x - bndry->bx, bndry->y - bndry->by));
}

void BoundaryNeumannPar::apply(Field3D &f) {
  Coordinates *metric = mesh->coordinates();
  for(bndry->first(); !bndry->isDone(); bndry->next())
    for(int z=0;z<mesh->LocalNz;z++)
      f(bndry->x,bndry->y,z) = f(bndry->x - bndry->bx,bndry->y - bndry->by,z)*sqrt(metric->g_22(bndry->x, bndry->y)/metric->g_22(bndry->x - bndry->bx, bndry->y - bndry->by));
}

///////////////////////////////////////////////////////////////

BoundaryOp* BoundaryRobin::clone(BoundaryRegion *region, const list<string> &args) {
  verifyNumPoints(region,1);
  BoutReal a = 0.5, b = 1.0, g = 0.;
  
  list<string>::const_iterator it = args.begin();
  
  if(it != args.end()) {
    // First argument is 'a'
    a = stringToReal(*it);
    it++;
    
    if(it != args.end()) {
      // Second is 'b'
      b = stringToReal(*it);
      it++;
      
      if(it != args.end()) {
	// Third is 'g'
	g = stringToReal(*it);
	it++;
	if(it != args.end()) {
	  output << "WARNING: BoundaryRobin takes maximum of 3 arguments. Ignoring extras\n";
	}
      }
    }
  }
  
  return new BoundaryRobin(region, a, b, g);
}

void BoundaryRobin::apply(Field2D &f) {
  if(fabs(bval) < 1.e-12) {
    // No derivative term so just constant value
    for(bndry->first(); !bndry->isDone(); bndry->next())
      f(bndry->x, bndry->y) = gval / aval;
  }else {
    BoutReal sign = 1.;
    if( (bndry->bx < 0) || (bndry->by < 0))
      sign = -1.;
    for(bndry->first(); !bndry->isDone(); bndry->next())
      f(bndry->x, bndry->y) = f(bndry->x - bndry->bx,bndry->y - bndry->by) + sign*(gval - aval*f(bndry->x - bndry->bx,bndry->y - bndry->by) ) / bval;
  }
}

void BoundaryRobin::apply(Field3D &f) {
  if(fabs(bval) < 1.e-12) {
    for(bndry->first(); !bndry->isDone(); bndry->next())
      for(int z=0;z<mesh->LocalNz;z++)
	f(bndry->x, bndry->y, z) = gval / aval;
  }else {
    BoutReal sign = 1.;
    if( (bndry->bx < 0) || (bndry->by < 0))
      sign = -1.;
    for(bndry->first(); !bndry->isDone(); bndry->next())
      for(int z=0;z<mesh->LocalNz;z++)
	f(bndry->x, bndry->y, z) = f(bndry->x - bndry->bx, bndry->y - bndry->by, z) + sign*(gval - aval*f(bndry->x - bndry->bx, bndry->y - bndry->by, z) ) / bval;
  }
}

///////////////////////////////////////////////////////////////

void BoundaryConstGradient::apply(Field2D &f){
  // Loop over all elements and set equal to the next point in
  for(bndry->first(); !bndry->isDone(); bndry->next())
    f(bndry->x, bndry->y) = 2.*f(bndry->x - bndry->bx,bndry->y - bndry->by) - f(bndry->x - 2*bndry->bx,bndry->y - 2*bndry->by);
}

void BoundaryConstGradient::apply(Field3D &f) {
  for(bndry->first(); !bndry->isDone(); bndry->next())
    for(int z=0;z<mesh->LocalNz;z++)
      f(bndry->x, bndry->y, z) = 2.*f(bndry->x - bndry->bx, bndry->y - bndry->by, z) - f(bndry->x - 2*bndry->bx,bndry->y - 2*bndry->by,z);
}

///////////////////////////////////////////////////////////////

BoundaryOp* BoundaryConstGradient::clone(BoundaryRegion *region, const list<string> &args) {
  verifyNumPoints(region,2);
  if(!args.empty()) {
    output << "WARNING: Ignoring arguments to BoundaryConstGradient\n";
  }
  return new BoundaryConstGradient(region);
}

///////////////////////////////////////////////////////////////

BoundaryOp* BoundaryZeroLaplace::clone(BoundaryRegion *region, const list<string> &args) {
  verifyNumPoints(region,2);
  if(!args.empty()) {
    output << "WARNING: Ignoring arguments to BoundaryZeroLaplace\n";
  }
  return new BoundaryZeroLaplace(region);
}

void BoundaryZeroLaplace::apply(Field2D &f) {
  Coordinates *metric = mesh->coordinates();
  if((bndry->location != BNDRY_XIN) && (bndry->location != BNDRY_XOUT)) {
    // Can't apply this boundary condition to non-X boundaries
    throw BoutException("ERROR: Can't apply Zero Laplace condition to non-X boundaries\n");
  }
  // Constant X derivative
  int bx = bndry->bx;
  // Loop over the Y dimension
  for(bndry->first(); !bndry->isDone(); bndry->nextY()) {
    int x = bndry->x;
    int y = bndry->y;
    BoutReal g = (f(x-bx,y) - f(x-2*bx,y)) / metric->dx(x-bx,y);
    // Loop in X towards edge of domain
    do {
      f(x,y) = f(x-bx,y) + g*metric->dx(x,y);
      bndry->nextX();
      x = bndry->x; y = bndry->y;
    }while(!bndry->isDone());
  }
}

void BoundaryZeroLaplace::apply(Field3D &f) {
  int ncz = mesh->LocalNz;

  Coordinates *metric = mesh->coordinates();

  Array<dcomplex> c0(ncz / 2 + 1);
  Array<dcomplex> c1(ncz / 2 + 1);

  if ((bndry->location != BNDRY_XIN) && (bndry->location != BNDRY_XOUT)) {
    // Can't apply this boundary condition to non-X boundaries
    throw BoutException(
        "ERROR: Can't apply Zero Laplace condition to non-X boundaries\n");
  }

  int bx = bndry->bx;
  // Loop over the Y dimension
  for (bndry->first(); !bndry->isDone(); bndry->nextY()) {
    // bndry->(x,y) is the first point in the boundary
    // bndry->(x-bx,y) is the last "real" point in the domain

    int x = bndry->x;
    int y = bndry->y;

    // Take FFT of last 2 points in domain
    rfft(f(x - bx, y), mesh->LocalNz, c0.begin());
    rfft(f(x - 2 * bx, y), mesh->LocalNz, c1.begin());
    c1[0] = c0[0] - c1[0]; // Only need gradient

    // Solve  metric->g11*d2f/dx2 - metric->g33*kz^2f = 0
    // Assume metric->g11, metric->g33 constant -> exponential growth or decay

    // Loop in X towards edge of domain
    do {
      // kz = 0 solution
      c0[0] += c1[0]; // Straight line

      // kz != 0 solution
      BoutReal coef =
          -1.0 * sqrt(metric->g33(x, y) / metric->g11(x, y)) * metric->dx(x, y);
      for (int jz = 1; jz <= ncz / 2; jz++) {
        BoutReal kwave = jz * 2.0 * PI / metric->zlength(); // wavenumber in [rad^-1]
        c0[jz] *= exp(coef * kwave);                        // The decaying solution only
      }
      // Reverse FFT
      irfft(c0.begin(), mesh->LocalNz, f(x, y));

      bndry->nextX();
      x = bndry->x;
      y = bndry->y;
    } while (!bndry->isDone());
  }
}

///////////////////////////////////////////////////////////////

BoundaryOp *BoundaryZeroLaplace2::clone(BoundaryRegion *region,
                                        const list<string> &args) {
  verifyNumPoints(region, 3);
  if (!args.empty()) {
    output << "WARNING: Ignoring arguments to BoundaryZeroLaplace2\n";
  }
  return new BoundaryZeroLaplace2(region);
}

void BoundaryZeroLaplace2::apply(Field2D &f) {
  if ((bndry->location != BNDRY_XIN) && (bndry->location != BNDRY_XOUT)) {
    // Can't apply this boundary condition to non-X boundaries
    throw BoutException(
        "ERROR: Can't apply Zero Laplace condition to non-X boundaries\n");
  }

  Coordinates *metric = mesh->coordinates();

  // Constant X derivative
  int bx = bndry->bx;
  // Loop over the Y dimension
  for (bndry->first(); !bndry->isDone(); bndry->nextY()) {
    int x = bndry->x;
    int y = bndry->y;
    BoutReal g = (f(x - bx, y) - f(x - 2 * bx, y)) / metric->dx(x - bx, y);
    // Loop in X towards edge of domain
    do {
      f(x, y) = f(x - bx, y) + g * metric->dx(x, y);
      bndry->nextX();
      x = bndry->x;
      y = bndry->y;
    } while (!bndry->isDone());
  }
}

void BoundaryZeroLaplace2::apply(Field3D &f) {
  int ncz = mesh->LocalNz;

  ASSERT0(ncz % 2 == 0); // Allocation assumes even number
  
  // allocate memory
  Array<dcomplex> c0(ncz / 2 + 1), c1(ncz / 2 + 1), c2(ncz / 2 + 1);

  if ((bndry->location != BNDRY_XIN) && (bndry->location != BNDRY_XOUT)) {
    // Can't apply this boundary condition to non-X boundaries
    throw BoutException(
        "ERROR: Can't apply Zero Laplace condition to non-X boundaries\n");
  }

  int bx = bndry->bx;
  // Loop over the Y dimension
  for (bndry->first(); !bndry->isDone(); bndry->nextY()) {
    // bndry->(x,y) is the first point in the boundary
    // bndry->(x-bx,y) is the last "real" point in the domain

    int x = bndry->x;
    int y = bndry->y;

    // Take FFT of last 2 points in domain
    rfft(f(x - bx, y), ncz, c1.begin());
    rfft(f(x - 2 * bx, y), ncz, c2.begin());

    // Loop in X towards edge of domain
    do {
      for (int jz = 0; jz <= ncz / 2; jz++) {
        dcomplex la, lb, lc;
        laplace_tridag_coefs(x - bx, y, jz, la, lb, lc);
        if (bx > 0) {
          // Outer boundary
          swap(la, lc);
        }
        c0[jz] = -(lb * c1[jz] + lc * c2[jz]) / la;
      }
      // Reverse FFT
      irfft(c0.begin(), ncz, f(x, y));
      // cycle c0 -> c1 -> c2 -> c0
      swap(c0, c2);
      swap(c2, c1);
<<<<<<< HEAD
      // dcomplex *tmp = c2; c2 = c1; c1 = c0; c0 = tmp;
=======
>>>>>>> ac011388

      bndry->nextX();
      x = bndry->x;
      y = bndry->y;
    } while (!bndry->isDone());
  }
}

///////////////////////////////////////////////////////////////

BoundaryOp* BoundaryConstLaplace::clone(BoundaryRegion *region, const list<string> &args) {
  verifyNumPoints(region,2);
  if(!args.empty()) {
    output << "WARNING: Ignoring arguments to BoundaryConstLaplace\n";
  }
  return new BoundaryConstLaplace(region);
}

void BoundaryConstLaplace::apply(Field2D &f) {
  if((bndry->location != BNDRY_XIN) && (bndry->location != BNDRY_XOUT)) {
    // Can't apply this boundary condition to non-X boundaries
    throw BoutException("ERROR: Can't apply Zero Laplace condition to non-X boundaries\n");
  }
  
  // Constant X second derivative
  int bx = bndry->bx;
  // Loop over the Y dimension
  for(bndry->first(); !bndry->isDone(); bndry->nextY()) {
    int x = bndry->x;
    int y = bndry->y;
    // Calculate the Laplacian on the last point
    dcomplex la,lb,lc;
    laplace_tridag_coefs(x-2*bx, y, 0, la, lb, lc);
    dcomplex val = la*f(x-bx-1,y) + lb*f(x-2*bx,y) + lc*f(x-2*bx+1,y);
    // Loop in X towards edge of domain
    do {
      laplace_tridag_coefs(x-bx, y, 0, la, lb, lc);
      if(bx < 0) { // Lower X
	f(x,y) = ((val - lb*f(x-bx,y) + lc*f(x-2*bx,y)) / la).real();
      }else  // Upper X
	f(x,y) = ((val - lb*f(x-bx,y) + la*f(x-2*bx,y)) / lc).real();
      
      bndry->nextX();
      x = bndry->x; y = bndry->y;
    }while(!bndry->isDone());
  }
}

void BoundaryConstLaplace::apply(Field3D &f) {
  if((bndry->location != BNDRY_XIN) && (bndry->location != BNDRY_XOUT)) {
    // Can't apply this boundary condition to non-X boundaries
    throw BoutException("ERROR: Can't apply Zero Laplace condition to non-X boundaries\n");
  }
  
  Coordinates *metric = mesh->coordinates();
  
  int ncz = mesh->LocalNz;

  // Allocate memory
  Array<dcomplex> c0(ncz/2 + 1), c1(ncz/2 + 1), c2(ncz/2 + 1);
  
  int bx = bndry->bx;
  // Loop over the Y dimension
  for(bndry->first(); !bndry->isDone(); bndry->nextY()) {
    int x = bndry->x;
    int y = bndry->y;
    
    // Take FFT of last 3 points in domain
    rfft(f(x-bx,y), ncz, c0.begin());
    rfft(f(x-2*bx,y), ncz, c1.begin());
    rfft(f(x-3*bx,y), ncz, c2.begin());
    dcomplex k0lin = (c1[0] - c0[0])/metric->dx(x-bx,y); // for kz=0 solution
    
    // Calculate Delp2 on point MXG+1 (and put into c1)
    for(int jz=0;jz<=ncz/2;jz++) {
      dcomplex la,lb,lc;
      laplace_tridag_coefs(x-2*bx, y, jz, la, lb, lc);
      if(bx < 0) { // Inner X
	c1[jz] = la*c0[jz] + lb*c1[jz] + lc*c2[jz];
      }else { // Outer X
	c1[jz] = la*c2[jz] + lb*c1[jz] + lc*c0[jz];
      }
    }
    // Solve  metric->g11*d2f/dx2 - metric->g33*kz^2f = 0
    // Assume metric->g11, metric->g33 constant -> exponential growth or decay
    BoutReal xpos = 0.0;
    // Loop in X towards edge of domain
    do {
      // kz = 0 solution
      xpos -= metric->dx(x,y);
      c2[0] = c0[0] + k0lin*xpos + 0.5*c1[0]*xpos*xpos/metric->g11(x-bx,y);
      // kz != 0 solution
      BoutReal coef = -1.0*sqrt(metric->g33(x-bx,y) / metric->g11(x-bx,y))*metric->dx(x-bx,y);
      for(int jz=1;jz<=ncz/2;jz++) {
	BoutReal kwave=jz*2.0*PI/metric->zlength(); // wavenumber in [rad^-1]
	c0[jz] *= exp(coef*kwave); // The decaying solution only
	// Add the particular solution
	c2[jz] = c0[jz] - c1[jz]/(metric->g33(x-bx,y)*kwave*kwave); 
      }
      // Reverse FFT
      irfft(c2.begin(), ncz, f(x,y));
      
      bndry->nextX();
      x = bndry->x; y = bndry->y;
    }while(!bndry->isDone());
  }
}

///////////////////////////////////////////////////////////////

BoundaryOp* BoundaryDivCurl::clone(BoundaryRegion *region, const list<string> &args) {
  if(!args.empty()) {
    output << "WARNING: Ignoring arguments to BoundaryDivCurl\n";
  }
  return new BoundaryDivCurl(region);
}

void BoundaryDivCurl::apply(Vector2D &UNUSED(f)) {
  throw BoutException("ERROR: DivCurl boundary not yet implemented for 2D vectors\n");
}

void BoundaryDivCurl::apply(Vector3D &var) {
  int jx, jy, jz, jzp, jzm;
  BoutReal tmp;
  
  Coordinates *metric = mesh->coordinates();
  
  int ncz = mesh->LocalNz;
  
  if(bndry->location != BNDRY_XOUT) {
    throw BoutException("ERROR: DivCurl boundary only works for outer X currently\n");
  }
  var.toCovariant();
  
  if(mesh->xstart > 2) {
    throw BoutException("Error: Div = Curl = 0 boundary condition doesn't work for MXG > 2. Sorry\n");
  }

  jx = mesh->xend+1;
  for(jy=1;jy<mesh->LocalNy-1;jy++) {
    for(jz=0;jz<ncz;jz++) {
      jzp = (jz+1) % ncz;
      jzm = (jz - 1 + ncz) % ncz;

      // dB_y / dx = dB_x / dy
      
      // dB_x / dy
      tmp = (var.x(jx-1,jy+1,jz) - var.x(jx-1,jy-1,jz)) / (metric->dy(jx-1,jy-1) + metric->dy(jx-1,jy));
      
      var.y(jx,jy,jz) = var.y(jx-2,jy,jz) + (metric->dx(jx-2,jy) + metric->dx(jx-1,jy)) * tmp;
      if(mesh->xstart == 2)
	// 4th order to get last point
	var.y(jx+1,jy,jz) = var.y(jx-3,jy,jz) + 4.*metric->dx(jx,jy)*tmp;
      
      // dB_z / dx = dB_x / dz
      
      tmp = (var.x(jx-1,jy,jzp) - var.x(jx-1,jy,jzm)) / (2.*metric->dz);
      
      var.z(jx,jy,jz) = var.z(jx-2,jy,jz) + (metric->dx(jx-2,jy) + metric->dx(jx-1,jy)) * tmp;
      if(mesh->xstart == 2)
	var.z(jx+1,jy,jz) = var.z(jx-3,jy,jz) + 4.*metric->dx(jx,jy)*tmp;

      // d/dx( Jmetric->g11 B_x ) = - d/dx( Jmetric->g12 B_y + Jmetric->g13 B_z) 
      //                    - d/dy( JB^y ) - d/dz( JB^z )
	
      tmp = -( metric->J(jx,jy)*metric->g12(jx,jy)*var.y(jx,jy,jz) + metric->J(jx,jy)*metric->g13(jx,jy)*var.z(jx,jy,jz)
	       - metric->J(jx-2,jy)*metric->g12(jx-2,jy)*var.y(jx-2,jy,jz) + metric->J(jx-2,jy)*metric->g13(jx-2,jy)*var.z(jx-2,jy,jz) )
	/ (metric->dx(jx-2,jy) + metric->dx(jx-1,jy)); // First term (d/dx) using vals calculated above
      tmp -= (metric->J(jx-1,jy+1)*metric->g12(jx-1,jy+1)*var.x(jx-1,jy+1,jz) - metric->J(jx-1,jy-1)*metric->g12(jx-1,jy-1)*var.x(jx-1,jy-1,jz)
	      + metric->J(jx-1,jy+1)*metric->g22(jx-1,jy+1)*var.y(jx-1,jy+1,jz) - metric->J(jx-1,jy-1)*metric->g22(jx-1,jy-1)*var.y(jx-1,jy-1,jz)
	      + metric->J(jx-1,jy+1)*metric->g23(jx-1,jy+1)*var.z(jx-1,jy+1,jz) - metric->J(jx-1,jy-1)*metric->g23(jx-1,jy-1)*var.z(jx-1,jy-1,jz))
	/ (metric->dy(jx-1,jy-1) + metric->dy(jx-1,jy)); // second (d/dy)
      tmp -= (metric->J(jx-1,jy)*metric->g13(jx-1,jy)*(var.x(jx-1,jy,jzp) - var.x(jx-1,jy,jzm)) +
	      metric->J(jx-1,jy)*metric->g23(jx-1,jy)*(var.y(jx-1,jy,jzp) - var.y(jx-1,jy,jzm)) +
	      metric->J(jx-1,jy)*metric->g33(jx-1,jy)*(var.z(jx-1,jy,jzp) - var.z(jx-1,jy,jzm))) / (2.*metric->dz);
      
      var.x(jx,jy,jz) = ( metric->J(jx-2,jy)*metric->g11(jx-2,jy)*var.x(jx-2,jy,jz) + 
			  (metric->dx(jx-2,jy) + metric->dx(jx-1,jy)) * tmp ) / metric->J(jx,jy)*metric->g11(jx,jy);
      if(mesh->xstart == 2)
	var.x(jx+1,jy,jz) = ( metric->J(jx-3,jy)*metric->g11(jx-3,jy)*var.x(jx-3,jy,jz) + 
			      4.*metric->dx(jx,jy)*tmp ) / metric->J(jx+1,jy)*metric->g11(jx+1,jy);
    }
  }
}

///////////////////////////////////////////////////////////////

BoundaryOp* BoundaryFree::clone(BoundaryRegion *region, const list<string> &args) {
  if(!args.empty()) {
    // First argument should be a value
    val = stringToReal(args.front());
    return new BoundaryFree(region, val);
  }
  return new BoundaryFree(region);
}

void BoundaryFree::apply(Field2D &UNUSED(f)) {
  // Do nothing for free boundary
}

void BoundaryFree::apply(Field3D &UNUSED(f)) {
  // Do nothing for free boundary
}

void BoundaryFree::apply_ddt(Field2D &UNUSED(f)) {
  // Do nothing for free boundary
}

void BoundaryFree::apply_ddt(Field3D &UNUSED(f)) {
  // Do nothing for free boundary
}
///////////////////////////////////////////////////////////////
// New free boundary implementation.  Uses last grid points to extrapolate into the guard cells.
// Written by L. Easy. 
///////////////////////////////////////////////////////////////

// 2nd order extrapolation:

BoundaryOp* BoundaryFree_O2::clone(BoundaryRegion *region, const list<string> &args){
  verifyNumPoints(region,2);
  if(!args.empty()) {
    output << "WARNING: Ignoring arguments to BoundaryFree\n";
  }
  return new BoundaryFree_O2(region) ; 
}

void BoundaryFree_O2::apply(Field2D &f) {
  // Set (at 2nd order) the value at the mid-point between the guard cell and the grid cell to be val
  // N.B. Only first guard cells (closest to the grid) should ever be used
  
  bndry->first();

  // Check for staggered grids
  
  CELL_LOC loc = f.getLocation();
  if(mesh->StaggerGrids && loc != CELL_CENTRE) {
    // Staggered. Need to apply slightly differently
    
    if( loc == CELL_XLOW) {
      // Field is shifted in X
      
      if(bndry->bx > 0) {
	// Outer x boundary	
	for(; !bndry->isDone(); bndry->next1d()) {
	  for(int i=0;i<bndry->width;i++) {
	    int xi = bndry->x + i*bndry->bx;
	    int yi = bndry->y + i*bndry->by;
	    f(xi, yi) = 2*f(xi - bndry->bx, yi -bndry->by) - f(xi- 2*bndry->bx, yi - 2*bndry->by);	
	  }	
	}
      }
      if(bndry->bx < 0) {
	// Inner x boundary. Set one point inwards
	for(; !bndry->isDone(); bndry->next1d()) {
	  for(int i=-1;i<bndry->width;i++) {
	    int xi = bndry->x + i*bndry->bx;
	    int yi = bndry->y + i*bndry->by;
	    f(xi, yi) = 2*f(xi - bndry->bx, yi -bndry->by) - f(xi- 2*bndry->bx, yi - 2*bndry->by);	
	  }		
	}
      }
      if(bndry->by != 0){
	// y boundaries
	for(; !bndry->isDone(); bndry->next1d()) {
	  for(int i=0;i<bndry->width;i++) {
	    int xi = bndry->x + i*bndry->bx;
	    int yi = bndry->y + i*bndry->by;
	    f(xi, yi) = 2*f(xi - bndry->bx, yi -bndry->by) - f(xi- 2*bndry->bx, yi - 2*bndry->by);	
	  }	
					
	}			
      }
    }
    else if( loc == CELL_YLOW ) {
      // Field is shifted in Y
      
      if(bndry->by > 0) {
	// Upper y boundary
	
	for(; !bndry->isDone(); bndry->next1d()) {
	  for(int i=0;i<bndry->width;i++) {
	    int xi = bndry->x + i*bndry->bx;
	    int yi = bndry->y + i*bndry->by;
	    f(xi, yi) = 2*f(xi - bndry->bx, yi -bndry->by) - f(xi- 2*bndry->bx, yi - 2*bndry->by);	
	  }				
	}
      }
      if(bndry->by < 0) {
	// Lower y boundary. Set one point inwards
	for(; !bndry->isDone(); bndry->next1d()) {
	  for(int i=-1;i<bndry->width;i++) {
	    int xi = bndry->x + i*bndry->bx;
	    int yi = bndry->y + i*bndry->by;
	    f(xi, yi) = 2*f(xi - bndry->bx, yi -bndry->by) - f(xi- 2*bndry->bx, yi - 2*bndry->by);	
	  }	
	}
      }
      if(bndry->bx != 0){
	// x boundaries
	for(; !bndry->isDone(); bndry->next1d()) {
					
	  for(int i=0;i<bndry->width;i++) {
	    int xi = bndry->x + i*bndry->bx;
	    int yi = bndry->y + i*bndry->by;
	    f(xi, yi) = 2*f(xi - bndry->bx, yi -bndry->by) - f(xi- 2*bndry->bx, yi - 2*bndry->by);	
	  }	
	}
      }
    }
  }
  else {
    // Non-staggered, standard case
    
    for(; !bndry->isDone(); bndry->next1d()) {
      
      for(int i=0;i<bndry->width;i++) {
	int xi = bndry->x + i*bndry->bx;
	int yi = bndry->y + i*bndry->by;
	f(xi, yi) = 2*f(xi - bndry->bx, yi -bndry->by) - f(xi- 2*bndry->bx, yi - 2*bndry->by);
      }	
    }
  }
}

void BoundaryFree_O2::apply(Field3D &f) {
  // Extrapolate from the last evolved simulation cells into the guard cells at 3rd order.  

  bndry->first();


  // Check for staggered grids
  
  CELL_LOC loc = f.getLocation();
  if(mesh->StaggerGrids && loc != CELL_CENTRE) {
    // Staggered. Need to apply slightly differently
    
    if( loc == CELL_XLOW ) {
      // Field is shifted in X
			
      if(bndry->bx > 0) {
	// Outer x boundary
	
	for(; !bndry->isDone(); bndry->next1d()) {
					
	  for(int zk=0;zk<mesh->LocalNz;zk++) {
	    for(int i=0;i<bndry->width;i++) {
	      int xi = bndry->x + i*bndry->bx;
	      int yi = bndry->y + i*bndry->by;
	      f(xi, yi, zk) = 2*f(xi - bndry->bx, yi -bndry->by, zk) - f(xi- 2*bndry->bx, yi - 2*bndry->by, zk);	
	    }	
	  }
	}
      }
      if(bndry->bx < 0) {
	// Inner x boundary. Set one point inwards
	for(; !bndry->isDone(); bndry->next1d()) {
	  
	  for(int zk=0;zk<mesh->LocalNz;zk++) {
	    for(int i=-1;i<bndry->width;i++) {
	      int xi = bndry->x + i*bndry->bx;
	      int yi = bndry->y + i*bndry->by;
	      f(xi, yi, zk) = 2*f(xi - bndry->bx, yi -bndry->by, zk) - f(xi- 2*bndry->bx, yi - 2*bndry->by, zk);	
	    }	
	  }
	}
      }
      if(bndry->by != 0){
	//y boundaries
				
	for(; !bndry->isDone(); bndry->next1d()) {
					
	  for(int zk=0;zk<mesh->LocalNz;zk++) {
	    for(int i=0;i<bndry->width;i++) {
	      int xi = bndry->x + i*bndry->bx;
	      int yi = bndry->y + i*bndry->by;
	      f(xi, yi, zk) = 2*f(xi - bndry->bx, yi -bndry->by, zk) - f(xi- 2*bndry->bx, yi - 2*bndry->by, zk);	
	    }	
	  }
	}
      }
    }
    else if( loc == CELL_YLOW ) {
      // Field is shifted in Y
      
      if(bndry->by > 0) {
	// Upper y boundary
	for(; !bndry->isDone(); bndry->next1d()) {
	  for(int zk=0;zk<mesh->LocalNz;zk++) {
	    for(int i=0;i<bndry->width;i++) {
	      int xi = bndry->x + i*bndry->bx;
	      int yi = bndry->y + i*bndry->by;
	      f(xi, yi, zk) = 2*f(xi - bndry->bx, yi -bndry->by, zk) - f(xi- 2*bndry->bx, yi - 2*bndry->by, zk);	
	    }	
	  }
	}
      }
      if(bndry->by < 0) {
	// Lower y boundary. Set one point inwards
	for(; !bndry->isDone(); bndry->next1d()) {
					
	  for(int zk=0;zk<mesh->LocalNz;zk++) {
	    for(int i=-1;i<bndry->width;i++) {
	      int xi = bndry->x + i*bndry->bx;
	      int yi = bndry->y + i*bndry->by;
	      f(xi, yi, zk) = 2*f(xi - bndry->bx, yi -bndry->by, zk) - f(xi- 2*bndry->bx, yi - 2*bndry->by, zk);	
	    }
	  }
	}
      }
      if(bndry->bx != 0){
	// x boundaries
	for(; !bndry->isDone(); bndry->next1d()) {
					
	  for(int zk=0;zk<mesh->LocalNz;zk++) {
	    for(int i=0;i<bndry->width;i++) {
	      int xi = bndry->x + i*bndry->bx;
	      int yi = bndry->y + i*bndry->by;
	      f(xi, yi, zk) = 2*f(xi - bndry->bx, yi -bndry->by, zk) - f(xi- 2*bndry->bx, yi - 2*bndry->by, zk);			
	    }
	  }
	}
      }
    }
  }
  else {
    // Standard (non-staggered) case
    for(; !bndry->isDone(); bndry->next1d()) {
			
      for(int zk=0;zk<mesh->LocalNz;zk++) {
	for(int i=0;i<bndry->width;i++) {
	  int xi = bndry->x + i*bndry->bx;
	  int yi = bndry->y + i*bndry->by;
	  f(xi, yi, zk) = 2*f(xi - bndry->bx, yi -bndry->by, zk) - f(xi- 2*bndry->bx, yi - 2*bndry->by, zk);	
	}
      }
    }
  }
}

void BoundaryFree_O2::apply_ddt(Field2D &f) {
  Field2D *dt = f.timeDeriv();
  for(bndry->first(); !bndry->isDone(); bndry->next())
    (*dt)(bndry->x,bndry->y) = 0.; // Set time derivative to zero
}

void BoundaryFree_O2::apply_ddt(Field3D &f) {
  Field3D *dt = f.timeDeriv();
  for(bndry->first(); !bndry->isDone(); bndry->next())
    for(int z=0;z<mesh->LocalNz;z++)
      (*dt)(bndry->x,bndry->y,z) = 0.; // Set time derivative to zero

}

//////////////////////////////////
// Third order extrapolation:
//////////////////////////////////
BoundaryOp* BoundaryFree_O3::clone(BoundaryRegion *region, const list<string> &args){
  verifyNumPoints(region,3);

  if(!args.empty()) {
    output << "WARNING: Ignoring arguments to BoundaryConstLaplace\n";
  }
  return new BoundaryFree_O3(region) ; 
}

void BoundaryFree_O3::apply(Field2D &f) {

  bndry->first();

  // Check for staggered grids
  
  CELL_LOC loc = f.getLocation();
  if(mesh->StaggerGrids && loc != CELL_CENTRE) {
    // Staggered. Need to apply slightly differently
    
    if( loc == CELL_XLOW) {
      // Field is shifted in X
      
      if(bndry->bx > 0) {
	// Outer x boundary	
	for(; !bndry->isDone(); bndry->next1d()) {
	  for(int i=0;i<bndry->width;i++) {
	    int xi = bndry->x + i*bndry->bx;
	    int yi = bndry->y + i*bndry->by;
	    f(xi, yi) = 3.0*f(xi - bndry->bx, yi - bndry->by) - 3.0*f(xi - 2*bndry->bx, yi - 2*bndry->by) + f(xi - 3*bndry->bx, yi - 3*bndry->by);
	  }	
	}
      }
      if(bndry->bx < 0) {
	// Inner x boundary. Set one point inwards
	for(; !bndry->isDone(); bndry->next1d()) {
	  for(int i=-1;i<bndry->width;i++) {
	    int xi = bndry->x + i*bndry->bx;
	    int yi = bndry->y + i*bndry->by;
	    f(xi, yi) = 3.0*f(xi - bndry->bx, yi - bndry->by) - 3.0*f(xi - 2*bndry->bx, yi - 2*bndry->by) + f(xi - 3*bndry->bx, yi - 3*bndry->by);
	  }		
	}
      }
      if(bndry->by != 0){
	// y boundaries
	for(; !bndry->isDone(); bndry->next1d()) {
	  for(int i=0;i<bndry->width;i++) {
	    int xi = bndry->x + i*bndry->bx;
	    int yi = bndry->y + i*bndry->by;
	    f(xi, yi) = 3.0*f(xi - bndry->bx, yi - bndry->by) - 3.0*f(xi - 2*bndry->bx, yi - 2*bndry->by) + f(xi - 3*bndry->bx, yi - 3*bndry->by);
	  }	
					
	}
      }
    }
    else if( loc == CELL_YLOW ) {
      // Field is shifted in Y
      
      if(bndry->by > 0) {
	// Upper y boundary
	
	for(; !bndry->isDone(); bndry->next1d()) {
	  for(int i=0;i<bndry->width;i++) {
	    int xi = bndry->x + i*bndry->bx;
	    int yi = bndry->y + i*bndry->by;
	    f(xi, yi) = 3.0*f(xi - bndry->bx, yi - bndry->by) - 3.0*f(xi - 2*bndry->bx, yi - 2*bndry->by) + f(xi - 3*bndry->bx, yi - 3*bndry->by);
	  }				
	}
      }
      if(bndry->by < 0) {
	// Lower y boundary. Set one point inwards
	for(; !bndry->isDone(); bndry->next1d()) {
	  for(int i=-1;i<bndry->width;i++) {
	    int xi = bndry->x + i*bndry->bx;
	    int yi = bndry->y + i*bndry->by;
	    f(xi, yi) = 3.0*f(xi - bndry->bx, yi - bndry->by) - 3.0*f(xi - 2*bndry->bx, yi - 2*bndry->by) + f(xi - 3*bndry->bx, yi - 3*bndry->by);
	  }	

	}
      }
      if(bndry->bx != 0){
	// x boundaries
	for(; !bndry->isDone(); bndry->next1d()) {
					
	  for(int i=0;i<bndry->width;i++) {
	    int xi = bndry->x + i*bndry->bx;
	    int yi = bndry->y + i*bndry->by;
	    f(xi, yi) = 3.0*f(xi - bndry->bx, yi - bndry->by) - 3.0*f(xi - 2*bndry->bx, yi - 2*bndry->by) + f(xi - 3*bndry->bx, yi - 3*bndry->by);
	  }	
	}
      }
    }
  }
  else {
    // Non-staggered, standard case
    
    for(; !bndry->isDone(); bndry->next1d()) {
      
      for(int i=0;i<bndry->width;i++) {
	int xi = bndry->x + i*bndry->bx;
	int yi = bndry->y + i*bndry->by;
	f(xi, yi) = 3.0*f(xi - bndry->bx, yi - bndry->by) - 3.0*f(xi - 2*bndry->bx, yi - 2*bndry->by) + f(xi - 3*bndry->bx, yi - 3*bndry->by);
      }	
    }
  }
}

void BoundaryFree_O3::apply(Field3D &f) {
  // Extrapolate from the last evolved simulation cells into the guard cells at 3rd order.  

  bndry->first();


  // Check for staggered grids
  
  CELL_LOC loc = f.getLocation();
  if(mesh->StaggerGrids && loc != CELL_CENTRE) {
    // Staggered. Need to apply slightly differently
    
    if( loc == CELL_XLOW ) {
      // Field is shifted in X
			
      if(bndry->bx > 0) {
	// Outer x boundary
	
	for(; !bndry->isDone(); bndry->next1d()) {
					
	  for(int zk=0;zk<mesh->LocalNz;zk++) {
	    for(int i=0;i<bndry->width;i++) {
	      int xi = bndry->x + i*bndry->bx;
	      int yi = bndry->y + i*bndry->by;
	      f(xi, yi, zk) = 3.0*f(xi - bndry->bx, yi - bndry->by, zk) - 3.0*f(xi - 2*bndry->bx, yi - 2*bndry->by, zk) 
		+ f(xi - 3*bndry->bx, yi - 3*bndry->by, zk);
	    }	
	  }
	}
      }
      if(bndry->bx < 0) {
	// Inner x boundary. Set one point inwards
	for(; !bndry->isDone(); bndry->next1d()) {
	  
	  for(int zk=0;zk<mesh->LocalNz;zk++) {
	    for(int i=-1;i<bndry->width;i++) {
	      int xi = bndry->x + i*bndry->bx;
	      int yi = bndry->y + i*bndry->by;
	      f(xi, yi, zk) = 3.0*f(xi - bndry->bx, yi - bndry->by, zk) - 3.0*f(xi - 2*bndry->bx, yi - 2*bndry->by, zk) 
		+ f(xi - 3*bndry->bx, yi - 3*bndry->by, zk);
	    }	
	  }
	}
      }
      if(bndry->by != 0){
	//y boundaries
				
	for(; !bndry->isDone(); bndry->next1d()) {
					
	  for(int zk=0;zk<mesh->LocalNz;zk++) {
	    for(int i=0;i<bndry->width;i++) {
	      int xi = bndry->x + i*bndry->bx;
	      int yi = bndry->y + i*bndry->by;
	      f(xi, yi, zk) = 3.0*f(xi - bndry->bx, yi - bndry->by, zk) - 3.0*f(xi - 2*bndry->bx, yi - 2*bndry->by, zk) 
		+ f(xi - 3*bndry->bx, yi - 3*bndry->by, zk);
	    }	
	  }
	}
      }
    }
    else if( loc == CELL_YLOW ) {
      // Field is shifted in Y
      
      if(bndry->by > 0) {
	// Upper y boundary
	for(; !bndry->isDone(); bndry->next1d()) {
	  for(int zk=0;zk<mesh->LocalNz;zk++) {
	    for(int i=0;i<bndry->width;i++) {
	      int xi = bndry->x + i*bndry->bx;
	      int yi = bndry->y + i*bndry->by;
	      f(xi, yi, zk) = 3.0*f(xi - bndry->bx, yi - bndry->by, zk) - 3.0*f(xi - 2*bndry->bx, yi - 2*bndry->by, zk) 
		+ f(xi - 3*bndry->bx, yi - 3*bndry->by, zk);
	    }	
	  }
	}
      }
      if(bndry->by < 0) {
	// Lower y boundary. Set one point inwards
	for(; !bndry->isDone(); bndry->next1d()) {
					
	  for(int zk=0;zk<mesh->LocalNz;zk++) {
	    for(int i=-1;i<bndry->width;i++) {
	      int xi = bndry->x + i*bndry->bx;
	      int yi = bndry->y + i*bndry->by;
	      f(xi, yi, zk) = 3.0*f(xi - bndry->bx, yi - bndry->by, zk) - 3.0*f(xi - 2*bndry->bx, yi - 2*bndry->by, zk) 
		+ f(xi - 3*bndry->bx, yi - 3*bndry->by, zk);
	    }
	  }
	}
      }
      if(bndry->bx != 0){
	// x boundaries
	for(; !bndry->isDone(); bndry->next1d()) {
					
	  for(int zk=0;zk<mesh->LocalNz;zk++) {
	    for(int i=0;i<bndry->width;i++) {
	      int xi = bndry->x + i*bndry->bx;
	      int yi = bndry->y + i*bndry->by;
	      f(xi, yi, zk) = 3.0*f(xi - bndry->bx, yi - bndry->by, zk) - 3.0*f(xi - 2*bndry->bx, yi - 2*bndry->by, zk) 
		+ f(xi - 3*bndry->bx, yi - 3*bndry->by, zk);
	    }

	  }
	}
      }
    }
  }
  else {
    // Standard (non-staggered) case
    for(; !bndry->isDone(); bndry->next1d()) {
			
      for(int zk=0;zk<mesh->LocalNz;zk++) {
	for(int i=0;i<bndry->width;i++) {
	  int xi = bndry->x + i*bndry->bx;
	  int yi = bndry->y + i*bndry->by;
	  f(xi, yi, zk) = 3.0*f(xi - bndry->bx, yi - bndry->by, zk) - 3.0*f(xi - 2*bndry->bx, yi - 2*bndry->by, zk) 
	    + f(xi - 3*bndry->bx, yi - 3*bndry->by, zk);
	}
      }
    }
  }
}

void BoundaryFree_O3::apply_ddt(Field2D &f) {
  Field2D *dt = f.timeDeriv();
  for(bndry->first(); !bndry->isDone(); bndry->next())
    (*dt)(bndry->x,bndry->y) = 0.; // Set time derivative to zero
}

void BoundaryFree_O3::apply_ddt(Field3D &f) {
  Field3D *dt = f.timeDeriv();
  for(bndry->first(); !bndry->isDone(); bndry->next())
    for(int z=0;z<mesh->LocalNz;z++)
      (*dt)(bndry->x,bndry->y,z) = 0.; // Set time derivative to zero

}

///////////////////////////////////////////////////////////////

BoundaryOp* BoundaryRelax::cloneMod(BoundaryOp *operation, const list<string> &args) {
  BoundaryRelax* result = new BoundaryRelax(operation, r);
  
  if(!args.empty()) {
    // First argument should be the rate
    BoutReal val = stringToReal(args.front());
    val = fabs(val); // Should always be positive
    result->r = val;
  }

  return result;
}

void BoundaryRelax::apply(Field2D &f, BoutReal t) {
  // Just apply the original boundary condition to f
  op->apply(f, t);
}

void BoundaryRelax::apply(Field3D &f, BoutReal UNUSED(t)) {
  // Just apply the original boundary condition to f
  op->apply(f);
}

void BoundaryRelax::apply_ddt(Field2D &f) {
  TRACE("BoundaryRelax::apply_ddt(Field2D)");

  // Make a copy of f
  Field2D g = f;
  // Apply the boundary to g
  op->apply(g);
  
  bndry->first();
  
  // Set time-derivatives
  for(bndry->first(); !bndry->isDone(); bndry->next()) {
    ddt(f)(bndry->x, bndry->y) = r * (g(bndry->x, bndry->y) - f(bndry->x, bndry->y));
  }
}

void BoundaryRelax::apply_ddt(Field3D &f) {
  TRACE("BoundaryRelax::apply_ddt(Field3D)");
  
  // Make a copy of f
  Field3D g = f; // NOTE: This is not very efficient... copying entire field
  // Apply the boundary to g
  op->apply(g);
  // Set time-derivatives
  for(bndry->first(); !bndry->isDone(); bndry->next())
    for(int z=0;z<mesh->LocalNz;z++) {
      ddt(f)(bndry->x, bndry->y, z) = r * (g(bndry->x, bndry->y, z) - f(bndry->x, bndry->y, z));
    }
}

///////////////////////////////////////////////////////////////

BoundaryOp* BoundaryWidth::cloneMod(BoundaryOp *operation, const list<string> &args) {
  BoundaryWidth* result = new BoundaryWidth(operation, width);
  
  if(args.empty()) {
    output << "WARNING: BoundaryWidth expected 1 argument\n";
  }else {
    // First argument should be the rate
    int val = stringToInt(args.front());
    result->width = val;
  }
  
  return result;
}

void BoundaryWidth::apply(Field2D &f, BoutReal t) {
  // Pointer to boundary region shared between all BoundaryOp, BoundaryModifiers
  int oldwid = bndry->width;
  bndry->width = width;
  op->apply(f, t);
  bndry->width = oldwid;
}

void BoundaryWidth::apply(Field3D &f, BoutReal t) {
  int oldwid = bndry->width;
  bndry->width = width;
  op->apply(f, t);
  bndry->width = oldwid;
}
  
void BoundaryWidth::apply_ddt(Field2D &f) {
  int oldwid = bndry->width;
  bndry->width = width;
  op->apply_ddt(f);
  bndry->width = oldwid;
}
  
void BoundaryWidth::apply_ddt(Field3D &f) {
  int oldwid = bndry->width;
  bndry->width = width;
  op->apply_ddt(f);
  bndry->width = oldwid;
}

///////////////////////////////////////////////////////////////
BoundaryOp* BoundaryToFieldAligned::cloneMod(BoundaryOp *operation, const list<string> &args) {
  BoundaryToFieldAligned* result = new BoundaryToFieldAligned(operation);
  
  if(!args.empty()) {
    output << "WARNING: BoundaryToFieldAligned expected no argument\n";
    //Shouldn't we throw ?
  }
  
  return result;
}

void BoundaryToFieldAligned::apply(Field2D &f, BoutReal t) {
  op->apply(f, t);
}

void BoundaryToFieldAligned::apply(Field3D &f, BoutReal t) {
  //NOTE: This is not very efficient... updating entire field
  f = mesh->fromFieldAligned(f); 

  // Apply the boundary to shifted field
  op->apply(f, t);

  //Shift back
  f = mesh->toFieldAligned(f);

  //This is inefficient -- could instead use the shiftZ just in the bndry
  //but this is not portable to other parallel transforms -- we could instead
  //have a flag to define the region in which we want to apply to/fromFieldAligned
}
  
void BoundaryToFieldAligned::apply_ddt(Field2D &f) {
  op->apply_ddt(f);
}

void BoundaryToFieldAligned::apply_ddt(Field3D &f) {
  f = mesh->fromFieldAligned(f);
  ddt(f) = mesh->fromFieldAligned(ddt(f));
  op->apply_ddt(f);
  ddt(f) = mesh->toFieldAligned(ddt(f));
}


///////////////////////////////////////////////////////////////
BoundaryOp* BoundaryFromFieldAligned::cloneMod(BoundaryOp *operation, const list<string> &args) {
  BoundaryFromFieldAligned* result = new BoundaryFromFieldAligned(operation);
  
  if(!args.empty()) {
    output << "WARNING: BoundaryFromFieldAligned expected no argument\n";
    //Shouldn't we throw ?
  }
  
  return result;
}

void BoundaryFromFieldAligned::apply(Field2D &f, BoutReal t) {
  op->apply(f, t);
}

void BoundaryFromFieldAligned::apply(Field3D &f, BoutReal t) {
  //NOTE: This is not very efficient... shifting entire field
  f = mesh->toFieldAligned(f); 

  // Apply the boundary to shifted field
  op->apply(f, t);

  //Shift back
  f = mesh->fromFieldAligned(f);

  //This is inefficient -- could instead use the shiftZ just in the bndry
  //but this is not portable to other parallel transforms -- we could instead
  //have a flag to define the region in which we want to apply to/fromFieldAligned
}
  
void BoundaryFromFieldAligned::apply_ddt(Field2D &f) {
  op->apply_ddt(f);
}

void BoundaryFromFieldAligned::apply_ddt(Field3D &f) {
  f = mesh->toFieldAligned(f);
  ddt(f) = mesh->toFieldAligned(ddt(f));
  op->apply_ddt(f);
  ddt(f) = mesh->fromFieldAligned(ddt(f));
}<|MERGE_RESOLUTION|>--- conflicted
+++ resolved
@@ -2561,10 +2561,6 @@
       // cycle c0 -> c1 -> c2 -> c0
       swap(c0, c2);
       swap(c2, c1);
-<<<<<<< HEAD
-      // dcomplex *tmp = c2; c2 = c1; c1 = c0; c0 = tmp;
-=======
->>>>>>> ac011388
 
       bndry->nextX();
       x = bndry->x;
