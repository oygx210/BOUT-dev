#include <globals.hxx>
#include <boundary_standard.hxx>
#include <invert_laplace.hxx>
#include <fft.hxx>
#include <boutexception.hxx>
#include <utils.hxx>
#include <output.hxx>
#include <msg_stack.hxx>
#include <bout/constants.hxx>
#include <derivs.hxx>

// #define BOUNDARY_CONDITIONS_UPGRADE_EXTRAPOLATE_FOR_2ND_ORDER

///////////////////////////////////////////////////////////////
// Helpers

/** \brief Check that there are sufficient non-boundary points for desired B.C.
    
    Checks both the size of the global grid (i.e. if this B.C. could be ok
    for some parallel setup or not) and the local grid.

    Note the local grid check is not strictly necessary as this would typically
    lead to an out of bounds access error later but we add it here to provide a
    more explanatory message.
 */
void verifyNumPoints(BoundaryRegion *region, int ptsRequired) {
  TRACE("Verifying number of points available for BC");

#ifndef CHECK
  return; //No checking so just return
#else

  int ptsAvailGlobal, ptsAvailLocal, ptsAvail;
  std::string side, gridType;
  
  //Initialise var in case of no match and CHECK<=2
  ptsAvail = ptsRequired; //Ensures test passes without exception
	
  switch(region->location) {
  case BNDRY_XIN: 
  case BNDRY_XOUT: {
    side = "x";

    //Here 2*mesh->xstart is the total number of guard/boundary cells
    ptsAvailGlobal = mesh->GlobalNx - 2*mesh->xstart;

    //Work out how many processor local points we have excluding boundaries
    //but including ghost/guard cells
    ptsAvailLocal  = mesh->LocalNx;
    if(mesh->firstX()) ptsAvailLocal -= mesh->xstart;
    if(mesh->lastX())  ptsAvailLocal -= mesh->xstart;

    //Now decide if it's a local or global limit, prefer global if a tie
    if(ptsAvailGlobal <= ptsAvailLocal){
      ptsAvail = ptsAvailGlobal;
      gridType = "global";
    }else{
      ptsAvail = ptsAvailLocal;
      gridType = "local";
    }

    break;
  }
  case BNDRY_YUP: 
  case BNDRY_YDOWN: {
    side = "y";

    //Here 2*mesh->ystart is the total number of guard/boundary cells
    ptsAvailGlobal = mesh->GlobalNy - 2*mesh->ystart;

    //Work out how many processor local points we have excluding boundaries
    //but including ghost/guard cells
    ptsAvailLocal  = mesh->LocalNy;
    if(mesh->firstY()) ptsAvailLocal -= mesh->ystart;
    if(mesh->lastY())  ptsAvailLocal -= mesh->ystart;

    //Now decide if it's a local or global limit, prefer global if a tie
    if(ptsAvailGlobal <= ptsAvailLocal){
      ptsAvail = ptsAvailGlobal;
      gridType = "global";
    }else{
      ptsAvail = ptsAvailLocal;
      gridType = "local";
    }

    break;
  }
#if CHECK > 2 //Only fail on Unrecognised boundary for extreme checking
  default : {
    throw BoutException("Unrecognised boundary region (%s) for verifyNumPoints.",region->location);
  }
#endif
  }

  //Now check we have enough points and if not throw an exception
  if(ptsAvail < ptsRequired){
    throw BoutException("Too few %s grid points for %s boundary, have %d but need at least %d",
			gridType.c_str(),side.c_str(),ptsAvail,ptsRequired);
  }

#endif
}

///////////////////////////////////////////////////////////////

BoundaryOp* BoundaryDirichlet::clone(BoundaryRegion *region, const std::list<std::string> &args){
  verifyNumPoints(region,1);

  std::shared_ptr<FieldGenerator> newgen;
  if(!args.empty()) {
    // First argument should be an expression
    newgen = FieldFactory::get()->parse(args.front());
  }
  return new BoundaryDirichlet(region, newgen);
}

void BoundaryDirichlet::apply(Field2D &f){
  BoundaryDirichlet::apply(f,0.);
}

void BoundaryDirichlet::apply(Field2D &f,BoutReal t) {
  // Set (at 2nd order) the value at the mid-point between the guard cell and the grid cell to be val
  // N.B. Only first guard cells (closest to the grid) should ever be used
  
  bndry->first();

  // Decide which generator to use
  std::shared_ptr<FieldGenerator> fg = gen;
  if(!fg)
    fg = f.getBndryGenerator(bndry->location);

  BoutReal val = 0.0;
  

  // Check for staggered grids
  
  CELL_LOC loc = f.getLocation();
  if(mesh->StaggerGrids && loc != CELL_CENTRE) {
    // Staggered. Need to apply slightly differently
    
    if( loc == CELL_XLOW ) {
      // shifted in X
      
      if(bndry->bx > 0) {
	// Outer x boundary
	
	for(; !bndry->isDone(); bndry->next1d()) {
	  if(fg) {
	    BoutReal xnorm = 0.5*(   mesh->GlobalX(bndry->x)
				     + mesh->GlobalX(bndry->x - bndry->bx) );
	    BoutReal ynorm = mesh->GlobalY(bndry->y);
	    val = fg->generate(xnorm,TWOPI*ynorm,0.0, t);
	  }
          
	  f(bndry->x,bndry->y) = val;
					
	  // Need to set second guard cell, as may be used for interpolation or upwinding derivatives
	  for(int i=1;i<bndry->width;i++) {
	    int xi = bndry->x + i*bndry->bx;
	    int yi = bndry->y ;
            
            f(xi, yi) = 2*f(xi - bndry->bx, yi) - f(xi - 2*bndry->bx, yi);	
          }	
        }
      }
      if(bndry->bx < 0) {
        // Inner x boundary. Set one point inwards
        for(; !bndry->isDone(); bndry->next1d()) {
          if(fg) {
            BoutReal xnorm = 0.5*(   mesh->GlobalX(bndry->x)
                                     + mesh->GlobalX(bndry->x - bndry->bx) );
            BoutReal ynorm = mesh->GlobalY(bndry->y);
            val = fg->generate(xnorm,TWOPI*ynorm,0.0, t);
          }
          
          f(bndry->x - bndry->bx,bndry->y) = val;

          // Need to set second guard cell, as may be used for interpolation or upwinding derivatives
          for(int i=0;i<bndry->width;i++) {
            int xi = bndry->x + i*bndry->bx;
            int yi = bndry->y ;
            
            f(xi, yi) = 2*f(xi - bndry->bx, yi) - f(xi - 2*bndry->bx, yi);	
          }	
        }
      }
      if(bndry->by !=0){
        // y boundaries
        for(; !bndry->isDone(); bndry->next1d()) {
          if(fg) {
            // x norm is shifted by half a grid point because it is staggered.
            // y norm is located half way between first grid cell and guard cell. 
            BoutReal xnorm = 0.5*(   mesh->GlobalX(bndry->x) + mesh->GlobalX(bndry->x - 1) ); 
            BoutReal ynorm = 0.5*(   mesh->GlobalY(bndry->y) + mesh->GlobalY(bndry->y - bndry->by) ); 
            val = fg->generate(xnorm,TWOPI*ynorm,0.0, t);
          }
          f(bndry->x,bndry->y) = 2*val - f(bndry->x-bndry->bx, bndry->y-bndry->by);
          
          // Need to set second guard cell, as may be used for interpolation or upwinding derivatives
          for(int i=1;i<bndry->width;i++) {
            int xi = bndry->x ;
            int yi = bndry->y + i*bndry->by;						
            f(xi, yi) = 2*f(xi, yi - bndry->by) - f(xi, yi - 2*bndry->by);	
          }					
        }
      }
    }
    else if( loc == CELL_YLOW ) {
      // Y boundary, and field is shifted in Y
      
      if(bndry->by > 0) {
        // Upper y boundary
	
        for(; !bndry->isDone(); bndry->next1d()) {
          if(fg) {
            BoutReal xnorm = mesh->GlobalX(bndry->x);
            BoutReal ynorm = 0.5*( mesh->GlobalY(bndry->y)
                                   + mesh->GlobalY(bndry->y - bndry->by) );
            val = fg->generate(xnorm,TWOPI*ynorm,0.0, t);
          }
          
          f(bndry->x,bndry->y) = val;
          
          // Need to set second guard cell, as may be used for interpolation or upwinding derivatives
          for(int i=1;i<bndry->width;i++) {
            int xi = bndry->x ;
            int yi = bndry->y + i*bndry->by;						
            f(xi, yi) = 2*f(xi, yi - bndry->by) - f(xi, yi - 2*bndry->by);	
          }	
        }
      }
      if(bndry->by < 0) {
        // Lower y boundary. Set one point inwards
        for(; !bndry->isDone(); bndry->next1d()) {
          if(fg) {
            BoutReal xnorm = mesh->GlobalX(bndry->x);
            BoutReal ynorm = 0.5*(   mesh->GlobalY(bndry->y)
                                     + mesh->GlobalY(bndry->y - bndry->by) );
            
            val = fg->generate(xnorm,TWOPI*ynorm,0.0, t);
          }
          
          f(bndry->x,bndry->y - bndry->by) = val;

          // Need to set second guard cell, as may be used for interpolation or upwinding derivatives
          for(int i=0;i<bndry->width;i++) {
            int xi = bndry->x ;
            int yi = bndry->y + i*bndry->by;						
            f(xi, yi) = 2*f(xi, yi - bndry->by) - f(xi, yi - 2*bndry->by);	
          }	
        }
      }
      if (bndry->bx !=0){
        // x boundaries
        for(; !bndry->isDone(); bndry->next1d()) {
          
          if(fg) {
            // x norm is located half way between first grid cell and guard cell.  
            // y norm is shifted by half a grid point because it is staggered. 
            BoutReal xnorm = 0.5*(   mesh->GlobalX(bndry->x) + mesh->GlobalX(bndry->x - bndry->bx) );
            BoutReal ynorm = 0.5*(   mesh->GlobalY(bndry->y) + mesh->GlobalY(bndry->y - 1) ); 
            val = fg->generate(xnorm,TWOPI*ynorm,0.0, t);
          }
          f(bndry->x,bndry->y) = 2*val - f(bndry->x-bndry->bx, bndry->y-bndry->by);
          
          // Need to set second guard cell, as may be used for interpolation or upwinding derivatives
          for(int i=1;i<bndry->width;i++) {
            int xi = bndry->x + i*bndry->bx;
            int yi = bndry->y ;						
            f(xi, yi) = 2*f(xi - bndry->bx, yi) - f(xi - 2*bndry->bx, yi);	
          }	
        }
      }
    }
  } else {
    // Non-staggered, standard case
    
    for(; !bndry->isDone(); bndry->next1d()) {
      
      if(fg) {
	// Calculate the X and Y normalised values half-way between the guard cell and grid cell 
	BoutReal xnorm = 0.5*(   mesh->GlobalX(bndry->x)  // In the guard cell
				 + mesh->GlobalX(bndry->x - bndry->bx) ); // the grid cell
	
	BoutReal ynorm = 0.5*(   mesh->GlobalY(bndry->y)  // In the guard cell
				 + mesh->GlobalY(bndry->y - bndry->by) ); // the grid cell
	
	val = fg->generate(xnorm,TWOPI*ynorm,0.0, t);
      }
      
      f(bndry->x,bndry->y) = 2*val - f(bndry->x-bndry->bx, bndry->y-bndry->by);
			
      // Need to set second guard cell, as may be used for interpolation or upwinding derivatives
      for(int i=1;i<bndry->width;i++) {
	int xi = bndry->x + i*bndry->bx;
	int yi = bndry->y + i*bndry->bx;						
	f(xi, yi) = 2*f(xi - bndry->bx, yi - bndry->by) - f(xi - 2*bndry->bx, yi - 2*bndry->by);	
      }	
    }
  }
}


void BoundaryDirichlet::apply(Field3D &f) {
  BoundaryDirichlet::apply(f,0.);
}

void BoundaryDirichlet::apply(Field3D &f,BoutReal t) {
  // Set (at 2nd order) the value at the mid-point between the guard cell and the grid cell to be val
  // N.B. Only first guard cells (closest to the grid) should ever be used

  bndry->first();

  // Decide which generator to use
  std::shared_ptr<FieldGenerator>  fg = gen;
  if(!fg)
    fg = f.getBndryGenerator(bndry->location);

  BoutReal val = 0.0;

  // Check for staggered grids
  
  CELL_LOC loc = f.getLocation();
  if(mesh->StaggerGrids && loc != CELL_CENTRE) {
    // Staggered. Need to apply slightly differently
    
    if( loc == CELL_XLOW ) {
      // X boundary, and field is shifted in X
      
      if(bndry->bx > 0) {
	// Outer x boundary
	
	for(; !bndry->isDone(); bndry->next1d()) {
	  BoutReal xnorm = 0.5*(   mesh->GlobalX(bndry->x)
				   + mesh->GlobalX(bndry->x - bndry->bx) );
	  BoutReal ynorm = mesh->GlobalY(bndry->y);
          
	  for(int zk=0;zk<mesh->LocalNz;zk++) {
	    if(fg){
	      val = fg->generate(xnorm,TWOPI*ynorm,TWOPI*zk/(mesh->LocalNz), t);
	    }
	    f(bndry->x,bndry->y, zk) = val;
						
	    // Need to set second guard cell, as may be used for interpolation or upwinding derivatives
	    for(int i=1;i<bndry->width;i++) {
	      int xi = bndry->x + i*bndry->bx;
	      int yi = bndry->y ;
							
	      f(xi, yi, zk) = 2*f(xi - bndry->bx, yi , zk) - f(xi- 2*bndry->bx, yi , zk);	
	    }	
	  }
	}
      }
      if (bndry->bx < 0){
	// Inner x boundary. Set one point inwards
	for(; !bndry->isDone(); bndry->next1d()) {
	  
	  BoutReal xnorm = 0.5*(   mesh->GlobalX(bndry->x)
				   + mesh->GlobalX(bndry->x - bndry->bx) );
	  BoutReal ynorm = mesh->GlobalY(bndry->y);
          
	  for(int zk=0;zk<mesh->LocalNz;zk++) {
	    if(fg){
	      val = fg->generate(xnorm,TWOPI*ynorm,TWOPI*zk/(mesh->LocalNz), t);
	    }
	    f(bndry->x - bndry->bx,bndry->y, zk) = val;
	    f(bndry->x,bndry->y, zk) = f(bndry->x - bndry->bx,bndry->y, zk);
						
	    // Need to set second guard cell, as may be used for interpolation or upwinding derivatives
	    for(int i=0;i<bndry->width;i++) {
	      int xi = bndry->x + i*bndry->bx;
	      int yi = bndry->y ;
              
	      f(xi, yi, zk) = 2*f(xi - bndry->bx, yi , zk) - f(xi- 2*bndry->bx, yi , zk);	
	    }	
	  }
	}
      }
      if(bndry->by !=0){
	// y boundaries
	for(; !bndry->isDone(); bndry->next1d()) {
	  // x norm is shifted by half a grid point because it is staggered.
	  // y norm is located half way between first grid cell and guard cell. 
	  BoutReal xnorm = 0.5*(   mesh->GlobalX(bndry->x) + mesh->GlobalX(bndry->x - 1) );
	  BoutReal ynorm = 0.5*(   mesh->GlobalY(bndry->y) + mesh->GlobalY(bndry->y - bndry->by) ); 
      
	  for(int zk=0;zk<mesh->LocalNz;zk++) {
	    if(fg){
	      val = fg->generate(xnorm,TWOPI*ynorm,TWOPI*zk/(mesh->LocalNz), t);
	    }
	    f(bndry->x,bndry->y,zk) = 2*val - f(bndry->x-bndry->bx, bndry->y-bndry->by, zk);
						
	    // Need to set second guard cell, as may be used for interpolation or upwinding derivatives
	    for(int i=1;i<bndry->width;i++) {
	      int xi = bndry->x ;
	      int yi = bndry->y + i*bndry->by;
						
	      f(xi, yi, zk) = 2*f(xi, yi - bndry->by, zk) - f(xi, yi - 2*bndry->by, zk);	
	    }	
	  }
	}			
      }
    }
    else if( loc == CELL_YLOW ) {
      // Shifted in Y
      
      if(bndry->by > 0) {
	// Upper y boundary boundary
	
	for(; !bndry->isDone(); bndry->next1d()) {
	  BoutReal xnorm = mesh->GlobalX(bndry->x);
	  BoutReal ynorm = 0.5*(   mesh->GlobalY(bndry->y) + mesh->GlobalY(bndry->y - bndry->by) );
	  for(int zk=0;zk<mesh->LocalNz;zk++) {
	    if(fg){
	      val = fg->generate(xnorm,TWOPI*ynorm,TWOPI*zk/(mesh->LocalNz), t);
	    }
	    f(bndry->x,bndry->y,zk) = val;
						
	    // Need to set second guard cell, as may be used for interpolation or upwinding derivatives
	    for(int i=1;i<bndry->width;i++) {
	      int xi = bndry->x ;
	      int yi = bndry->y + i*bndry->by;

	      f(xi, yi, zk) = 2.0*f(xi, yi - bndry->by, zk) - f(xi, yi - 2*bndry->by, zk);
	    }
	  }
	}
      }
      if(bndry->by < 0){
	// Lower y boundary. Set one point inwards
	for(; !bndry->isDone(); bndry->next1d()) {
	 
	  BoutReal xnorm = mesh->GlobalX(bndry->x);
	  BoutReal ynorm = 0.5*(   mesh->GlobalY(bndry->y) + mesh->GlobalY(bndry->y - bndry->by) );
	  
	  for(int zk=0;zk<mesh->LocalNz;zk++) {
	    if(fg){
	      val = fg->generate(xnorm,TWOPI*ynorm,TWOPI*zk/(mesh->LocalNz), t);
	    }
	    f(bndry->x,bndry->y - bndry->by, zk) = val;

            // Need to set second guard cell, as may be used for interpolation or upwinding derivatives
	    for(int i=0;i<bndry->width;i++) {
	      int xi = bndry->x ;
	      int yi = bndry->y + i*bndry->by;

	      f(xi, yi, zk) = 2*f(xi, yi - bndry->by, zk) - f(xi, yi - 2*bndry->by, zk);
	    }
	  }
	}
      }
      if(bndry->bx != 0){
	// x boundaries
	for(; !bndry->isDone(); bndry->next1d()) {
	  // x norm is located half way between first grid cell and guard cell.  
	  // y norm is shifted by half a grid point because it is staggered. 
	  BoutReal xnorm = 0.5*(   mesh->GlobalX(bndry->x) + mesh->GlobalX(bndry->x - bndry->bx) ); 
	  BoutReal ynorm = 0.5*(   mesh->GlobalY(bndry->y) + mesh->GlobalY(bndry->y - 1) );
					      
	  for(int zk=0;zk<mesh->LocalNz;zk++) {
	    if(fg)
	      val = fg->generate(xnorm,TWOPI*ynorm,TWOPI*zk/(mesh->LocalNz), t);
	
	    f(bndry->x,bndry->y,zk) = 2*val - f(bndry->x-bndry->bx, bndry->y-bndry->by, zk);
						
	    // Need to set second guard cell, as may be used for interpolation or upwinding derivatives
	    for(int i=1;i<bndry->width;i++) {
	      int xi = bndry->x + i*bndry->bx;
	      int yi = bndry->y ;
						
	      f(xi, yi, zk) = 2*f(xi - bndry->bx, yi , zk) - f(xi - 2*bndry->bx, yi, zk);	
	    }	
	  }
	}			
      }
    }
  }
  else {
    // Standard (non-staggered) case
    for(; !bndry->isDone(); bndry->next1d()) {
      // Calculate the X and Y normalised values half-way between the guard cell and grid cell 
      BoutReal xnorm = 0.5*(   mesh->GlobalX(bndry->x)  // In the guard cell
			       + mesh->GlobalX(bndry->x - bndry->bx) ); // the grid cell

      BoutReal ynorm = 0.5*(   mesh->GlobalY(bndry->y)  // In the guard cell
			       + mesh->GlobalY(bndry->y - bndry->by) ); // the grid cell
      
      for(int zk=0;zk<mesh->LocalNz;zk++) {
	if(fg){
	  val = fg->generate(xnorm,TWOPI*ynorm,TWOPI*zk/(mesh->LocalNz), t);
	}
	f(bndry->x,bndry->y,zk) = 2*val - f(bndry->x-bndry->bx, bndry->y-bndry->by, zk);

        // We've set the first boundary point using extrapolation in
        // the line above.  The below block of code is attempting to
        // set the rest of the boundary cells also using
        // extrapolation. Whilst this choice doesn't impact 2nd order
        // methods it has been observed that with higher order
        // methods, which actually use these points, the use of
        // extrapolation can be unstable. For this reason we have
        // commented out the below block and replaced it with the loop
        // several lines below, which just sets all the rest of the
        // boundary points to be the specified value.  We've not
        // removed the commented out code as we may wish to revisit
        // this in the future, however it may be that this is
        // eventually removed.  It can be noted that we *don't* apply
        // this treatment for other boundary treatments,
        // i.e. elsewhere we tend to extrapolate.

        // // Need to set second guard cell, as may be used for interpolation or upwinding derivatives
        // for(int i=1;i<bndry->width;i++) {
        //   int xi = bndry->x + i*bndry->bx;
        //   int yi = bndry->y + i*bndry->by;

        //   f(xi, yi, zk) = 2*f(xi - bndry->bx, yi - bndry->by, zk) - f(xi - 2*bndry->bx, yi - 2*bndry->by, zk);
        //   // f(xi, yi, zk) = 3.0*f(xi - bndry->bx, yi - bndry->by, zk) - 3.0*f(xi - 2*bndry->bx, yi - 2*bndry->by, zk) + f(xi - 3*bndry->bx, yi - 3*bndry->by, zk);

        // }
      }

      // This loop is our alternative approach to setting the rest of the boundary
      // points. Instead of extrapolating we just use the generated values. This
      // can help with the stability of higher order methods.
      for (int i = 1; i < bndry->width; i++) {
        // Set any other guard cells using the values on the cells
        int xi = bndry->x + i*bndry->bx;
        int yi = bndry->y + i*bndry->by;
        xnorm = mesh->GlobalX(xi);
        ynorm = mesh->GlobalY(yi);
        for(int zk=0;zk<mesh->LocalNz;zk++) {
          if(fg) {
            val = fg->generate(xnorm,TWOPI*ynorm,TWOPI*zk/(mesh->LocalNz), t);
          }
          f(xi, yi, zk) = val;
        }
      }
    }
  }
}


void BoundaryDirichlet::apply_ddt(Field2D &f) {
  Field2D *dt = f.timeDeriv();
  for(bndry->first(); !bndry->isDone(); bndry->next())
    (*dt)(bndry->x,bndry->y) = 0.; // Set time derivative to zero
}

void BoundaryDirichlet::apply_ddt(Field3D &f) {
  Field3D *dt = f.timeDeriv();
  for(bndry->first(); !bndry->isDone(); bndry->next())
    for(int z=0;z<mesh->LocalNz;z++)
      (*dt)(bndry->x,bndry->y,z) = 0.; // Set time derivative to zero
}


///////////////////////////////////////////////////////////////
// New implementation, accurate to higher order

BoundaryOp* BoundaryDirichlet_O3::clone(BoundaryRegion *region, const std::list<std::string> &args){
  verifyNumPoints(region,2);
  std::shared_ptr<FieldGenerator> newgen = nullptr;
  if(!args.empty()) {
    // First argument should be an expression
    newgen = FieldFactory::get()->parse(args.front());
  }
  return new BoundaryDirichlet_O3(region, newgen);
}

void BoundaryDirichlet_O3::apply(Field2D &f){
  BoundaryDirichlet_O3::apply(f,0.);
}

void BoundaryDirichlet_O3::apply(Field2D &f,BoutReal t) {
  // Set (at 2nd order) the value at the mid-point between the guard cell and the grid cell to be val
  // N.B. Only first guard cells (closest to the grid) should ever be used
  
  bndry->first();

  // Decide which generator to use
  std::shared_ptr<FieldGenerator>  fg = gen;
  if(!fg)
    fg = f.getBndryGenerator(bndry->location);

  BoutReal val = 0.0;
  

  // Check for staggered grids
  
  CELL_LOC loc = f.getLocation();
  if(mesh->StaggerGrids && loc != CELL_CENTRE) {
    // Staggered. Need to apply slightly differently
    
    if( loc == CELL_XLOW) {
      // Field is shifted in X
      
      if(bndry->bx > 0) {
	// Outer x boundary	
	for(; !bndry->isDone(); bndry->next1d()) {
	  if(fg) {
	    BoutReal xnorm = 0.5*(   mesh->GlobalX(bndry->x) + mesh->GlobalX(bndry->x - bndry->bx) );
	    BoutReal ynorm = mesh->GlobalY(bndry->y);
	    val = fg->generate(xnorm,TWOPI*ynorm,0.0, t);
	  }
          
	  f(bndry->x,bndry->y) = val;
					
	  // Need to set second guard cell, as may be used for interpolation or upwinding derivatives
	  for(int i=1;i<bndry->width;i++) {
	    int xi = bndry->x + i*bndry->bx;
	    int yi = bndry->y + i*bndry->by;
	    f(xi, yi) = 3.0*f(xi - bndry->bx, yi - bndry->by) - 3.0*f(xi - 2*bndry->bx, yi - 2*bndry->by) + f(xi - 3*bndry->bx, yi - 3*bndry->by);
	  }	
	}
      }
      if(bndry->bx < 0) {
	// Inner x boundary. Set one point inwards
	for(; !bndry->isDone(); bndry->next1d()) {
	  if(fg) {
	    BoutReal xnorm = 0.5*(   mesh->GlobalX(bndry->x) + mesh->GlobalX(bndry->x - bndry->bx) );
	    BoutReal ynorm = mesh->GlobalY(bndry->y);
	    val = fg->generate(xnorm,TWOPI*ynorm,0.0, t);
	  }
	  f(bndry->x - bndry->bx,bndry->y) = val;
					
	  // Need to set second guard cell, as may be used for interpolation or upwinding derivatives
	  for(int i=0;i<bndry->width;i++) {
	    int xi = bndry->x + i*bndry->bx;
	    int yi = bndry->y + i*bndry->by;
	    f(xi, yi) = 3.0*f(xi - bndry->bx, yi - bndry->by) - 3.0*f(xi - 2*bndry->bx, yi - 2*bndry->by) + f(xi - 3*bndry->bx, yi - 3*bndry->by);
	  }		
	}
      }
      if(bndry->by != 0){
	for(; !bndry->isDone(); bndry->next1d()) {
	  if(fg) {
	    // x norm is shifted by half a grid point because it is staggered.
	    // y norm is located half way between first grid cell and guard cell. 
	    BoutReal xnorm = 0.5*( mesh->GlobalX(bndry->x) + mesh->GlobalX(bndry->x - 1) ); 
	    BoutReal ynorm = 0.5*( mesh->GlobalY(bndry->y) + mesh->GlobalY(bndry->y - bndry->by) ); 
	
	    val = fg->generate(xnorm,TWOPI*ynorm,0.0, t);
	  }
      
	  f(bndry->x,bndry->y) = (8./3)*val - 2.*f(bndry->x-bndry->bx, bndry->y-bndry->by) + f(bndry->x-2*bndry->bx, bndry->y-2*bndry->by)/3.;
					
	  // Need to set second guard cell, as may be used for interpolation or upwinding derivatives
	  for(int i=1;i<bndry->width;i++) {
	    int xi = bndry->x + i*bndry->bx;
	    int yi = bndry->y + i*bndry->by;
	    f(xi, yi) = 3.0*f(xi - bndry->bx, yi - bndry->by) - 3.0*f(xi - 2*bndry->bx, yi - 2*bndry->by) + f(xi - 3*bndry->bx, yi - 3*bndry->by);
	  }	
					
	}
      }
    }
    else if( loc == CELL_YLOW ) {
      // Field is shifted in Y
      
      if(bndry->by > 0) {
	// Upper y boundary
	
	for(; !bndry->isDone(); bndry->next1d()) {
	  if(fg) {
	    BoutReal xnorm = mesh->GlobalX(bndry->x);
	    BoutReal ynorm = 0.5*( mesh->GlobalY(bndry->y) + mesh->GlobalY(bndry->y - bndry->by) );
	    val = fg->generate(xnorm,TWOPI*ynorm,0.0, t);
	  }
          
	  f(bndry->x,bndry->y) = val;
					
	  // Need to set second guard cell, as may be used for interpolation or upwinding derivatives
	  for(int i=1;i<bndry->width;i++) {
	    int xi = bndry->x + i*bndry->bx;
	    int yi = bndry->y + i*bndry->by;
	    f(xi, yi) = 3.0*f(xi - bndry->bx, yi - bndry->by) - 3.0*f(xi - 2*bndry->bx, yi - 2*bndry->by) + f(xi - 3*bndry->bx, yi - 3*bndry->by);
	  }	
					
	}
      }
      if(bndry->by < 0) {
	// Lower y boundary. Set one point inwards
	for(; !bndry->isDone(); bndry->next1d()) {
	  if(fg) {
	    BoutReal xnorm = mesh->GlobalX(bndry->x);
	    BoutReal ynorm = 0.5*(   mesh->GlobalY(bndry->y) + mesh->GlobalY(bndry->y - bndry->by) );
	    val = fg->generate(xnorm,TWOPI*ynorm,0.0, t);
	  }
          
	  f(bndry->x,bndry->y - bndry->by) = val;
	  // Need to set second guard cell, as may be used for interpolation or upwinding derivatives
	  for(int i=0;i<bndry->width;i++) {
	    int xi = bndry->x + i*bndry->bx;
	    int yi = bndry->y + i*bndry->by;
	    f(xi, yi) = 3.0*f(xi - bndry->bx, yi - bndry->by) - 3.0*f(xi - 2*bndry->bx, yi - 2*bndry->by) + f(xi - 3*bndry->bx, yi - 3*bndry->by);
	  }	

	}
      }
      if(bndry->bx != 0){
	// x boundaries
	for(; !bndry->isDone(); bndry->next1d()) {
      
	  if(fg) {
	    // x norm is located half way between first grid cell and guard cell.  
	    // y norm is shifted by half a grid point because it is staggered. 
	    BoutReal xnorm = 0.5*( mesh->GlobalX(bndry->x) + mesh->GlobalX(bndry->x - bndry->bx) );
	    BoutReal ynorm = 0.5*( mesh->GlobalY(bndry->y) + mesh->GlobalY(bndry->y - 1) );
	
	    val = fg->generate(xnorm,TWOPI*ynorm,0.0, t);
	  }
      
	  f(bndry->x,bndry->y) = (8./3)*val - 2.*f(bndry->x-bndry->bx, bndry->y-bndry->by) + f(bndry->x-2*bndry->bx, bndry->y-2*bndry->by)/3.;
					
	  // Need to set second guard cell, as may be used for interpolation or upwinding derivatives
	  for(int i=1;i<bndry->width;i++) {
	    int xi = bndry->x + i*bndry->bx;
	    int yi = bndry->y + i*bndry->by;
	    f(xi, yi) = 3.0*f(xi - bndry->bx, yi - bndry->by) - 3.0*f(xi - 2*bndry->bx, yi - 2*bndry->by) + f(xi - 3*bndry->bx, yi - 3*bndry->by);
	  }	
	}
      }
    }
  }
  else {
    // Non-staggered, standard case
    
    for(; !bndry->isDone(); bndry->next1d()) {
      
      if(fg) {
	// Calculate the X and Y normalised values half-way between the guard cell and grid cell 
	BoutReal xnorm = 0.5*(   mesh->GlobalX(bndry->x)  // In the guard cell
				 + mesh->GlobalX(bndry->x - bndry->bx) ); // the grid cell
	
	BoutReal ynorm = 0.5*(   mesh->GlobalY(bndry->y)  // In the guard cell
				 + mesh->GlobalY(bndry->y - bndry->by) ); // the grid cell
	
	val = fg->generate(xnorm,TWOPI*ynorm,0.0, t);
      }
      
      f(bndry->x,bndry->y) = (8./3)*val - 2.*f(bndry->x-bndry->bx, bndry->y-bndry->by) + f(bndry->x-2*bndry->bx, bndry->y-2*bndry->by)/3.;

      // Need to set second guard cell, as may be used for interpolation or upwinding derivatives
      for(int i=1;i<bndry->width;i++) {
	int xi = bndry->x + i*bndry->bx;
	int yi = bndry->y + i*bndry->by;
	f(xi, yi) = 3.0*f(xi - bndry->bx, yi - bndry->by) - 3.0*f(xi - 2*bndry->bx, yi - 2*bndry->by) + f(xi - 3*bndry->bx, yi - 3*bndry->by);
      }	
    }
  }
}


void BoundaryDirichlet_O3::apply(Field3D &f) {
  BoundaryDirichlet_O3::apply(f,0.);
}


void BoundaryDirichlet_O3::apply(Field3D &f,BoutReal t) {
  // Set (at 2nd order) the value at the mid-point between the guard cell and the grid cell to be val
  // N.B. Only first guard cells (closest to the grid) should ever be used

  bndry->first();

  // Decide which generator to use
  std::shared_ptr<FieldGenerator>  fg = gen;
  if(!fg)
    fg = f.getBndryGenerator(bndry->location);

  BoutReal val = 0.0;

  // Check for staggered grids
  
  CELL_LOC loc = f.getLocation();
  if(mesh->StaggerGrids && loc != CELL_CENTRE) {
    // Staggered. Need to apply slightly differently
    
    if( loc == CELL_XLOW ) {
      // Field is shifted in X
			
      if(bndry->bx > 0) {
	// Outer x boundary
	
	for(; !bndry->isDone(); bndry->next1d()) {
	  BoutReal xnorm = 0.5*(   mesh->GlobalX(bndry->x) + mesh->GlobalX(bndry->x - bndry->bx) );
	  BoutReal ynorm = mesh->GlobalY(bndry->y);
          
	  for(int zk=0;zk<mesh->LocalNz;zk++) {
	    if(fg){
	      val = fg->generate(xnorm,TWOPI*ynorm,TWOPI*zk/(mesh->LocalNz), t);
	    }
	    f(bndry->x,bndry->y, zk) = val;
						
	    // Need to set second guard cell, as may be used for interpolation or upwinding derivatives
	    for(int i=1;i<bndry->width;i++) {
	      int xi = bndry->x + i*bndry->bx;
	      int yi = bndry->y + i*bndry->by;
	      f(xi, yi, zk) = 3.0*f(xi - bndry->bx, yi - bndry->by, zk) - 3.0*f(xi - 2*bndry->bx, yi - 2*bndry->by, zk) 
		+ f(xi - 3*bndry->bx, yi - 3*bndry->by, zk);
	    }	
	  }
	}
      }
      if(bndry->bx < 0) {
	// Inner x boundary. Set one point inwards
	for(; !bndry->isDone(); bndry->next1d()) {
	  
	  BoutReal xnorm = 0.5*(   mesh->GlobalX(bndry->x) + mesh->GlobalX(bndry->x - bndry->bx) );
	  BoutReal ynorm = mesh->GlobalY(bndry->y);
          
	  for(int zk=0;zk<mesh->LocalNz;zk++) {
	    if(fg){
	      val = fg->generate(xnorm,TWOPI*ynorm,TWOPI*zk/(mesh->LocalNz), t);
	    }
	    f(bndry->x - bndry->bx,bndry->y, zk) = val;
						
	    // Need to set remaining guard cells, as may be used for interpolation or upwinding derivatives
	    for(int i=0;i<bndry->width;i++) {
	      int xi = bndry->x + i*bndry->bx;
	      int yi = bndry->y + i*bndry->by;
	      f(xi, yi, zk) = 3.0*f(xi - bndry->bx, yi - bndry->by, zk) - 3.0*f(xi - 2*bndry->bx, yi - 2*bndry->by, zk) 
		+ f(xi - 3*bndry->bx, yi - 3*bndry->by, zk);
	    }	
	  }
	}
      }
      if(bndry->by != 0){
	//y boundaries
				
	for(; !bndry->isDone(); bndry->next1d()) {
	  // x norm is shifted by half a grid point because it is staggered.
	  // y norm is located half way between first grid cell and guard cell. 
	  BoutReal xnorm = 0.5*(   mesh->GlobalX(bndry->x) + mesh->GlobalX(bndry->x - 1) ); 
	  BoutReal ynorm = 0.5*(   mesh->GlobalY(bndry->y) + mesh->GlobalY(bndry->y - bndry->by) ); 
      
	  for(int zk=0;zk<mesh->LocalNz;zk++) {
	    if(fg)
	      val = fg->generate(xnorm,TWOPI*ynorm,TWOPI*zk/(mesh->LocalNz), t);
	
	    f(bndry->x,bndry->y,zk) = (8./3)*val - 2.*f(bndry->x-bndry->bx, bndry->y-bndry->by,zk) + f(bndry->x-2*bndry->bx, bndry->y-2*bndry->by,zk)/3.;
						
	    // Need to set remaining guard cells, as may be used for interpolation or upwinding derivatives
	    for(int i=1;i<bndry->width;i++) {
	      int xi = bndry->x + i*bndry->bx;
	      int yi = bndry->y + i*bndry->by;
	      f(xi, yi, zk) = 3.0*f(xi - bndry->bx, yi - bndry->by, zk) - 3.0*f(xi - 2*bndry->bx, yi - 2*bndry->by, zk) 
		+ f(xi - 3*bndry->bx, yi - 3*bndry->by, zk);
	    }	
	  }
	}
      }
    }
    else if( loc == CELL_YLOW ) {
      // Field is shifted in Y
      
      if(bndry->by > 0) {
	// Upper y boundary
	
	for(; !bndry->isDone(); bndry->next1d()) {
	  BoutReal xnorm = mesh->GlobalX(bndry->x);
	  BoutReal ynorm = 0.5*(   mesh->GlobalY(bndry->y) + mesh->GlobalY(bndry->y - bndry->by) );
	  for(int zk=0;zk<mesh->LocalNz;zk++) {
	    if(fg){
	      val = fg->generate(xnorm,TWOPI*ynorm,TWOPI*zk/(mesh->LocalNz), t);
	    }
	    f(bndry->x,bndry->y,zk) = val;
						
	    // Need to set remaining guard cells, as may be used for interpolation or upwinding derivatives
	    for(int i=1;i<bndry->width;i++) {
	      int xi = bndry->x + i*bndry->bx;
	      int yi = bndry->y + i*bndry->by;
	      f(xi, yi, zk) = 3.0*f(xi - bndry->bx, yi - bndry->by, zk) - 3.0*f(xi - 2*bndry->bx, yi - 2*bndry->by, zk) 
		+ f(xi - 3*bndry->bx, yi - 3*bndry->by, zk);
	    }	
	  }
	}
      }
      if(bndry->by < 0) {
	// Lower y boundary. Set one point inwards
	for(; !bndry->isDone(); bndry->next1d()) {
	 
	  BoutReal xnorm = mesh->GlobalX(bndry->x);
	  BoutReal ynorm = 0.5*(mesh->GlobalY(bndry->y)+ mesh->GlobalY(bndry->y - bndry->by) );
	  
	  for(int zk=0;zk<mesh->LocalNz;zk++) {
	    if(fg){
	      val = fg->generate(xnorm,TWOPI*ynorm,TWOPI*zk/(mesh->LocalNz), t);
	    }
	    f(bndry->x,bndry->y - bndry->by, zk) = val;
						
	    // Need to set remaining guard cells, as may be used for interpolation or upwinding derivatives
	    for(int i=0;i<bndry->width;i++) {
	      int xi = bndry->x + i*bndry->bx;
	      int yi = bndry->y + i*bndry->by;
	      f(xi, yi, zk) = 3.0*f(xi - bndry->bx, yi - bndry->by, zk) - 3.0*f(xi - 2*bndry->bx, yi - 2*bndry->by, zk) 
		+ f(xi - 3*bndry->bx, yi - 3*bndry->by, zk);
	    }
	  }
	}
      }
      if(bndry->bx != 0){
	// x boundaries
	for(; !bndry->isDone(); bndry->next1d()) {
	  // x norm is located half way between first grid cell and guard cell.
	  // y norm is shifted by half a grid point because it is staggered.
	  BoutReal xnorm = 0.5*(   mesh->GlobalX(bndry->x) + mesh->GlobalX(bndry->x - bndry->bx) ); 
	  BoutReal ynorm = 0.5*(   mesh->GlobalY(bndry->y) + mesh->GlobalY(bndry->y - 1) ); 
      
	  for(int zk=0;zk<mesh->LocalNz;zk++) {
	    if(fg)
	      val = fg->generate(xnorm,TWOPI*ynorm,TWOPI*zk/(mesh->LocalNz), t);
	
	    f(bndry->x,bndry->y,zk) = (8./3)*val - 2.*f(bndry->x-bndry->bx, bndry->y-bndry->by,zk) + f(bndry->x-2*bndry->bx, bndry->y-2*bndry->by,zk)/3.;
						
	    // Need to set remaining guard cells, as may be used for interpolation or upwinding derivatives
	    for(int i=1;i<bndry->width;i++) {
	      int xi = bndry->x + i*bndry->bx;
	      int yi = bndry->y + i*bndry->by;
	      f(xi, yi, zk) = 3.0*f(xi - bndry->bx, yi - bndry->by, zk) - 3.0*f(xi - 2*bndry->bx, yi - 2*bndry->by, zk) 
		+ f(xi - 3*bndry->bx, yi - 3*bndry->by, zk);
	    }
	  }
	}
      }
    }
  }
  else {
    // Standard (non-staggered) case
    for(; !bndry->isDone(); bndry->next1d()) {
      // Calculate the X and Y normalised values half-way between the guard cell and grid cell 
      BoutReal xnorm = 0.5*(   mesh->GlobalX(bndry->x)  // In the guard cell
			       + mesh->GlobalX(bndry->x - bndry->bx) ); // the grid cell

      BoutReal ynorm = 0.5*(   mesh->GlobalY(bndry->y)  // In the guard cell
			       + mesh->GlobalY(bndry->y - bndry->by) ); // the grid cell
      
      for(int zk=0;zk<mesh->LocalNz;zk++) {
	if(fg)
	  val = fg->generate(xnorm,TWOPI*ynorm,TWOPI*zk/(mesh->LocalNz), t);
	
	f(bndry->x,bndry->y,zk) = (8./3)*val - 2.*f(bndry->x-bndry->bx, bndry->y-bndry->by,zk) + f(bndry->x-2*bndry->bx, bndry->y-2*bndry->by,zk)/3.;
				
	// Need to set remaining guard cells, as may be used for interpolation or upwinding derivatives
	for(int i=1;i<bndry->width;i++) {
	  int xi = bndry->x + i*bndry->bx;
	  int yi = bndry->y + i*bndry->by;
	  f(xi, yi, zk) = 3.0*f(xi - bndry->bx, yi - bndry->by, zk) - 3.0*f(xi - 2*bndry->bx, yi - 2*bndry->by, zk) 
	    + f(xi - 3*bndry->bx, yi - 3*bndry->by, zk);
	}
      }
    }
  }
}

void BoundaryDirichlet_O3::apply_ddt(Field2D &f) {
  Field2D *dt = f.timeDeriv();
  for(bndry->first(); !bndry->isDone(); bndry->next())
    (*dt)(bndry->x,bndry->y) = 0.; // Set time derivative to zero
}

void BoundaryDirichlet_O3::apply_ddt(Field3D &f) {
  Field3D *dt = f.timeDeriv();

  bndry->first() ; 
  for(bndry->first(); !bndry->isDone(); bndry->next()){
    for(int z=0;z<mesh->LocalNz;z++){
      (*dt)(bndry->x,bndry->y,z) = 0.; // Set time derivative to zero
    }
  }
}

///////////////////////////////////////////////////////////////
// Extrapolate to calculate boundary cell to 4th-order

BoundaryOp* BoundaryDirichlet_O4::clone(BoundaryRegion *region, const std::list<std::string> &args){
  verifyNumPoints(region,3);
  std::shared_ptr<FieldGenerator> newgen = nullptr;
  if(!args.empty()) {
    // First argument should be an expression
    newgen = FieldFactory::get()->parse(args.front());
  }
  return new BoundaryDirichlet_O4(region, newgen);
}

void BoundaryDirichlet_O4::apply(Field2D &f){
  BoundaryDirichlet_O4::apply(f,0.);
}

void BoundaryDirichlet_O4::apply(Field2D &f,BoutReal t) {
  // Set (at 2nd order) the value at the mid-point between the guard cell and the grid cell to be val
  // N.B. Only first guard cells (closest to the grid) should ever be used
  
  bndry->first();

  // Decide which generator to use
  std::shared_ptr<FieldGenerator>  fg = gen;
  if(!fg)
    fg = f.getBndryGenerator(bndry->location);

  BoutReal val = 0.0;
  

  // Check for staggered grids
  
  CELL_LOC loc = f.getLocation();
  if(mesh->StaggerGrids && loc != CELL_CENTRE) {
    // Staggered. Need to apply slightly differently
    
    if(loc == CELL_XLOW ) {
      // Field is shifted in X
      
      if(bndry->bx > 0) {
	// Outer x boundary
	
	for(; !bndry->isDone(); bndry->next1d()) {
	  if(fg) {
	    BoutReal xnorm = 0.5*( mesh->GlobalX(bndry->x) + mesh->GlobalX(bndry->x - bndry->bx) );
	    BoutReal ynorm = mesh->GlobalY(bndry->y);
	    val = fg->generate(xnorm,TWOPI*ynorm,0.0, t);
	  }
	  f(bndry->x,bndry->y) = val;
					
	  // Need to set remaining guard cells, as may be used for interpolation or upwinding derivatives
	  for(int i=1;i<bndry->width;i++) {
	    int xi = bndry->x + i*bndry->bx;
	    int yi = bndry->y + i*bndry->by;
	    f(xi, yi) = 4.0*f(xi - bndry->bx, yi - bndry->by) - 6.0*f(xi - 2*bndry->bx, yi - 2*bndry->by) 
	      + 4.0*f(xi - 3*bndry->bx, yi - 3*bndry->by) - f(xi - 4*bndry->bx, yi - 4*bndry->by);
	  }					
	}
      }
			
      if(bndry->bx < 0) {
	// Inner boundary. Set one point inwards
	for(; !bndry->isDone(); bndry->next1d()) {
	  if(fg) {
	    BoutReal xnorm = 0.5*(   mesh->GlobalX(bndry->x)
				     + mesh->GlobalX(bndry->x - bndry->bx) );
	    BoutReal ynorm = mesh->GlobalY(bndry->y);
	    val = fg->generate(xnorm,TWOPI*ynorm,0.0, t);
	  }
          
	  f(bndry->x - bndry->bx,bndry->y) = val;

          // Need to set remaining guard cells, as may be used for interpolation or upwinding derivatives
	  for(int i=0;i<bndry->width;i++) {
	    int xi = bndry->x + i*bndry->bx;
	    int yi = bndry->y + i*bndry->by;
	    f(xi, yi) = 4.0*f(xi - bndry->bx, yi - bndry->by) - 6.0*f(xi - 2*bndry->bx, yi - 2*bndry->by) 
	      + 4.0*f(xi - 3*bndry->bx, yi - 3*bndry->by) - f(xi - 4*bndry->bx, yi - 4*bndry->by);
	  }				
	}
      }
      if (bndry->by != 0){
	// y boundaries
	for(; !bndry->isDone(); bndry->next1d()) {
      
	  if(fg) {
	    // x norm is shifted by half a grid point because it is staggered.
	    // y norm is located half way between first grid cell and guard cell.
	    BoutReal xnorm = 0.5*(   mesh->GlobalX(bndry->x) + mesh->GlobalX(bndry->x - 1) ); 
	    BoutReal ynorm = 0.5*(   mesh->GlobalY(bndry->y) + mesh->GlobalY(bndry->y - bndry->by) ); 
	    val = fg->generate(xnorm,TWOPI*ynorm,0.0, t);
	  }
      
	  f(bndry->x,bndry->y) = (16./5)*val - 3.*f(bndry->x-bndry->bx, bndry->y-bndry->by) + f(bndry->x-2*bndry->bx, bndry->y-2*bndry->by) - (1./5)*f(bndry->x-3*bndry->bx, bndry->y-3*bndry->by);
					
	  // Need to set remaining guard cells, as may be used for interpolation or upwinding derivatives
	  for(int i=1;i<bndry->width;i++) {
	    int xi = bndry->x + i*bndry->bx;
	    int yi = bndry->y + i*bndry->by;
	    f(xi, yi) = 4.0*f(xi - bndry->bx, yi - bndry->by) - 6.0*f(xi - 2*bndry->bx, yi - 2*bndry->by) 
	      + 4.0*f(xi - 3*bndry->bx, yi - 3*bndry->by) - f(xi - 4*bndry->bx, yi - 4*bndry->by);
	  }					
	}
      }
    }
    else if( loc == CELL_YLOW ) {
      // Field is shifted in Y
      
      if(bndry->by > 0) {
	// Outer y boundary
	
	for(; !bndry->isDone(); bndry->next1d()) {
	  if(fg) {
	    BoutReal xnorm = mesh->GlobalX(bndry->x);
	    BoutReal ynorm = 0.5*( mesh->GlobalY(bndry->y)
				   + mesh->GlobalY(bndry->y - bndry->by) );
	    val = fg->generate(xnorm,TWOPI*ynorm,0.0, t);
	  }
	  f(bndry->x,bndry->y) = val;
					
	  // Need to set remaining guard cells, as may be used for interpolation or upwinding derivatives
	  for(int i=1;i<bndry->width;i++) {
	    int xi = bndry->x + i*bndry->bx;
	    int yi = bndry->y + i*bndry->by;
	    f(xi, yi) = 4.0*f(xi - bndry->bx, yi - bndry->by) - 6.0*f(xi - 2*bndry->bx, yi - 2*bndry->by) 
	      + 4.0*f(xi - 3*bndry->bx, yi - 3*bndry->by) - f(xi - 4*bndry->bx, yi - 4*bndry->by);
	  }
	}
      }
      if(bndry->by < 0) {
	// Inner y boundary. Set one point inwards
	for(; !bndry->isDone(); bndry->next1d()) {
	  if(fg) {
	    BoutReal xnorm = mesh->GlobalX(bndry->x);
	    BoutReal ynorm = 0.5*(   mesh->GlobalY(bndry->y)
				     + mesh->GlobalY(bndry->y - bndry->by) );
            
	    val = fg->generate(xnorm,TWOPI*ynorm,0.0, t);
	  }
          
	  f(bndry->x,bndry->y - bndry->by) = val;

          // Need to set remaining guard cells, as may be used for interpolation or upwinding derivatives
	  for(int i=0;i<bndry->width;i++) {
	    int xi = bndry->x + i*bndry->bx;
	    int yi = bndry->y + i*bndry->by;
	    f(xi, yi) = 4.0*f(xi - bndry->bx, yi - bndry->by) - 6.0*f(xi - 2*bndry->bx, yi - 2*bndry->by) 
	      + 4.0*f(xi - 3*bndry->bx, yi - 3*bndry->by) - f(xi - 4*bndry->bx, yi - 4*bndry->by);
	  }		
	}
      }
      if(bndry->bx !=0){
	// x boundaries.  
				
	for(; !bndry->isDone(); bndry->next1d()) {
      
	  if(fg) {
	    // x norm is located half way between first grid cell and guard cell.
	    // y norm is shifted by half a grid point because it is staggered.
	    BoutReal xnorm = 0.5*(   mesh->GlobalX(bndry->x) + mesh->GlobalX(bndry->x - bndry->bx) ); 
	    BoutReal ynorm = 0.5*(   mesh->GlobalY(bndry->y) + mesh->GlobalY(bndry->y - 1) ); 
	
	    val = fg->generate(xnorm,TWOPI*ynorm,0.0, t);
	  }
      
	  f(bndry->x,bndry->y) = (16./5)*val - 3.*f(bndry->x-bndry->bx, bndry->y-bndry->by) + f(bndry->x-2*bndry->bx, bndry->y-2*bndry->by) - (1./5)*f(bndry->x-3*bndry->bx, bndry->y-3*bndry->by);
					
	  // Need to set remaining guard cells, as may be used for interpolation or upwinding derivatives
	  for(int i=1;i<bndry->width;i++) {
	    int xi = bndry->x + i*bndry->bx;
	    int yi = bndry->y + i*bndry->by;
	    f(xi, yi) = 4.0*f(xi - bndry->bx, yi - bndry->by) - 6.0*f(xi - 2*bndry->bx, yi - 2*bndry->by) 
	      + 4.0*f(xi - 3*bndry->bx, yi - 3*bndry->by) - f(xi - 4*bndry->bx, yi - 4*bndry->by);
	  }
	}
      }
    }
  }
  else {
    // Non-staggered, standard case
    
    for(; !bndry->isDone(); bndry->next1d()) {
      
      if(fg) {
	// Calculate the X and Y normalised values half-way between the guard cell and grid cell 
	BoutReal xnorm = 0.5*(   mesh->GlobalX(bndry->x)  // In the guard cell
				 + mesh->GlobalX(bndry->x - bndry->bx) ); // the grid cell
	
	BoutReal ynorm = 0.5*(   mesh->GlobalY(bndry->y)  // In the guard cell
				 + mesh->GlobalY(bndry->y - bndry->by) ); // the grid cell
	
	val = fg->generate(xnorm,TWOPI*ynorm,0.0, t);
      }
      
      f(bndry->x,bndry->y) = (16./5)*val - 3.*f(bndry->x-bndry->bx, bndry->y-bndry->by) + f(bndry->x-2*bndry->bx, bndry->y-2*bndry->by) - (1./5)*f(bndry->x-3*bndry->bx, bndry->y-3*bndry->by);
			
      // Need to set remaining guard cells, as may be used for interpolation or upwinding derivatives
      for(int i=1;i<bndry->width;i++) {
	int xi = bndry->x + i*bndry->bx;
	int yi = bndry->y + i*bndry->by;
	f(xi, yi) = 4.0*f(xi - bndry->bx, yi - bndry->by) - 6.0*f(xi - 2*bndry->bx, yi - 2*bndry->by) 
	  + 4.0*f(xi - 3*bndry->bx, yi - 3*bndry->by) - f(xi - 4*bndry->bx, yi - 4*bndry->by);
      }
    }
  }
}


void BoundaryDirichlet_O4::apply(Field3D &f) {
  BoundaryDirichlet_O4::apply(f,0.);
}


void BoundaryDirichlet_O4::apply(Field3D &f,BoutReal t) {
  // Set (at 2nd order) the value at the mid-point between the guard cell and the grid cell to be val
  // N.B. Only first guard cells (closest to the grid) should ever be used

  bndry->first();

  // Decide which generator to use
  std::shared_ptr<FieldGenerator>  fg = gen;
  if(!fg)
    fg = f.getBndryGenerator(bndry->location);

  BoutReal val = 0.0;

  // Check for staggered grids
  
  CELL_LOC loc = f.getLocation();
  if(mesh->StaggerGrids && loc != CELL_CENTRE) {
    // Staggered. Need to apply slightly differently
    
    if( loc == CELL_XLOW ) {
      // Field is shifted in X
      
      if(bndry->bx > 0) {
	// Outer x boundary
	
	for(; !bndry->isDone(); bndry->next1d()) {
	  BoutReal xnorm = 0.5*(   mesh->GlobalX(bndry->x)
				   + mesh->GlobalX(bndry->x - bndry->bx) );
	  BoutReal ynorm = mesh->GlobalY(bndry->y);
          
	  for(int zk=0;zk<mesh->LocalNz;zk++) {
	    if(fg){
	      val = fg->generate(xnorm,TWOPI*ynorm,TWOPI*zk/(mesh->LocalNz), t);
	    }
	    f(bndry->x,bndry->y, zk) = val;
						
	    // Need to set remaining guard cells, as may be used for interpolation or upwinding derivatives
	    for(int i=1;i<bndry->width;i++) {
	      int xi = bndry->x + i*bndry->bx;
	      int yi = bndry->y + i*bndry->by;
	      f(xi, yi, zk) = 4.0*f(xi - bndry->bx, yi - bndry->by, zk) - 6.0*f(xi - 2*bndry->bx, yi - 2*bndry->by, zk) 
		+ 4.0*f(xi - 3*bndry->bx, yi - 3*bndry->by, zk) - f(xi - 4*bndry->bx, yi - 4*bndry->by, zk);
	    }
	  }
	}
      }
      if(bndry->bx < 0) {
	// Inner x boundary. Set one point inwards
	for(; !bndry->isDone(); bndry->next1d()) {
	  
	  BoutReal xnorm = 0.5*(   mesh->GlobalX(bndry->x)
				   + mesh->GlobalX(bndry->x - bndry->bx) );
	  BoutReal ynorm = mesh->GlobalY(bndry->y);
          
	  for(int zk=0;zk<mesh->LocalNz;zk++) {
	    if(fg)
	      val = fg->generate(xnorm,TWOPI*ynorm,TWOPI*zk/(mesh->LocalNz), t);
	    
	    f(bndry->x - bndry->bx,bndry->y, zk) = val;

            // Need to set remaining guard cells, as may be used for interpolation or upwinding derivatives
	    for(int i=0;i<bndry->width;i++) {
	      int xi = bndry->x + i*bndry->bx;
	      int yi = bndry->y + i*bndry->by;
	      f(xi, yi, zk) = 4.0*f(xi - bndry->bx, yi - bndry->by, zk) - 6.0*f(xi - 2*bndry->bx, yi - 2*bndry->by, zk) 
		+ 4.0*f(xi - 3*bndry->bx, yi - 3*bndry->by, zk) - f(xi - 4*bndry->bx, yi - 4*bndry->by, zk);
	    }
	  }
	}
      }
      if (bndry->by != 0){
        // y boundaries

        for(; !bndry->isDone(); bndry->next1d()) {
          // x norm is shifted by half a grid point because it is staggered.
          // y norm is located half way between first grid cell and guard cell.
          BoutReal xnorm = 0.5*(   mesh->GlobalX(bndry->x) + mesh->GlobalX(bndry->x - 1) );
          BoutReal ynorm = 0.5*(   mesh->GlobalY(bndry->y) + mesh->GlobalY(bndry->y - bndry->by) );

          for(int zk=0;zk<mesh->LocalNz;zk++) {
            if(fg) {
              val = fg->generate(xnorm,TWOPI*ynorm,TWOPI*zk/(mesh->LocalNz), t);
            }
            f(bndry->x,bndry->y,zk) = (16./5)*val - 3.*f(bndry->x-bndry->bx, bndry->y-bndry->by,zk) + f(bndry->x-2*bndry->bx, bndry->y-2*bndry->by,zk) - (1./5)*f(bndry->x-3*bndry->bx, bndry->y-3*bndry->by,zk);

            // Need to set remaining guard cells, as may be used for interpolation or upwinding derivatives
            for(int i=1;i<bndry->width;i++) {
              int xi = bndry->x + i*bndry->bx;
              int yi = bndry->y + i*bndry->by;
              f(xi, yi, zk) = 4.0*f(xi - bndry->bx, yi - bndry->by, zk) - 6.0*f(xi - 2*bndry->bx, yi - 2*bndry->by, zk)
                + 4.0*f(xi - 3*bndry->bx, yi - 3*bndry->by, zk) - f(xi - 4*bndry->bx, yi - 4*bndry->by, zk);
            }
          }
        }
      }
    }
    else if( loc == CELL_YLOW ) {
      // Y boundary, and field is shifted in Y
      
      if(bndry->by > 0) {
	// Outer y boundary
	
	for(; !bndry->isDone(); bndry->next1d()) {
	  BoutReal xnorm = mesh->GlobalX(bndry->x);
	  BoutReal ynorm = 0.5*(   mesh->GlobalY(bndry->y)
				   + mesh->GlobalY(bndry->y - bndry->by) );
	  for(int zk=0;zk<mesh->LocalNz;zk++) {
	    if(fg)
	      val = fg->generate(xnorm,TWOPI*ynorm,TWOPI*zk/(mesh->LocalNz), t);
	    
	    f(bndry->x,bndry->y,zk) = val;
						
	    // Need to set remaining guard cells, as may be used for interpolation or upwinding derivatives
	    for(int i=1;i<bndry->width;i++) {
	      int xi = bndry->x + i*bndry->bx;
	      int yi = bndry->y + i*bndry->by;
	      f(xi, yi, zk) = 4.0*f(xi - bndry->bx, yi - bndry->by, zk) - 6.0*f(xi - 2*bndry->bx, yi - 2*bndry->by, zk) 
		+ 4.0*f(xi - 3*bndry->bx, yi - 3*bndry->by, zk) - f(xi - 4*bndry->bx, yi - 4*bndry->by, zk);
	    }
	  }
	}
      }
      if(bndry->by < 0) {
	// Inner y boundary. Set one point inwards
	for(; !bndry->isDone(); bndry->next1d()) {
	 
	  BoutReal xnorm = mesh->GlobalX(bndry->x);
	  BoutReal ynorm = 0.5*(   mesh->GlobalY(bndry->y)
				   + mesh->GlobalY(bndry->y - bndry->by) );
	  
	  for(int zk=0;zk<mesh->LocalNz;zk++) {
	    if(fg)
	      val = fg->generate(xnorm,TWOPI*ynorm,TWOPI*zk/(mesh->LocalNz), t);
	    
	    f(bndry->x,bndry->y - bndry->by, zk) = val;

            // Need to set remaining guard cells, as may be used for interpolation or upwinding derivatives
	    for(int i=0;i<bndry->width;i++) {
	      int xi = bndry->x + i*bndry->bx;
	      int yi = bndry->y + i*bndry->by;
	      f(xi, yi, zk) = 4.0*f(xi - bndry->bx, yi - bndry->by, zk) - 6.0*f(xi - 2*bndry->bx, yi - 2*bndry->by, zk) 
		+ 4.0*f(xi - 3*bndry->bx, yi - 3*bndry->by, zk) - f(xi - 4*bndry->bx, yi - 4*bndry->by, zk);
	    }
	  }
	}
      }
      if(bndry->bx !=0){
	// x boundaries
				
	for(; !bndry->isDone(); bndry->next1d()) {
	  // x norm is located half way between first grid cell and guard cell.
	  // y norm is shifted by half a grid point because it is staggered.
	  BoutReal xnorm = 0.5*(   mesh->GlobalX(bndry->x) + mesh->GlobalX(bndry->x - bndry->bx) ); 
	  BoutReal ynorm = 0.5*(   mesh->GlobalY(bndry->y) + mesh->GlobalY(bndry->y - 1) ); 
      
	  for(int zk=0;zk<mesh->LocalNz;zk++) {
	    if(fg)
	      val = fg->generate(xnorm,TWOPI*ynorm,TWOPI*zk/(mesh->LocalNz), t);
	
	    f(bndry->x,bndry->y,zk) = (16./5)*val - 3.*f(bndry->x-bndry->bx, bndry->y-bndry->by,zk) + f(bndry->x-2*bndry->bx, bndry->y-2*bndry->by,zk) - (1./5)*f(bndry->x-3*bndry->bx, bndry->y-3*bndry->by,zk);
						
	    // Need to set remaining guard cells, as may be used for interpolation or upwinding derivatives
	    for(int i=1;i<bndry->width;i++) {
	      int xi = bndry->x + i*bndry->bx;
	      int yi = bndry->y + i*bndry->by;
	      f(xi, yi, zk) = 4.0*f(xi - bndry->bx, yi - bndry->by, zk) - 6.0*f(xi - 2*bndry->bx, yi - 2*bndry->by, zk) 
		+ 4.0*f(xi - 3*bndry->bx, yi - 3*bndry->by, zk) - f(xi - 4*bndry->bx, yi - 4*bndry->by, zk);
	    }
	  }
	}
      }
    }
  }
  else {
    // Standard (non-staggered) case
    for(; !bndry->isDone(); bndry->next1d()) {
      // Calculate the X and Y normalised values half-way between the guard cell and grid cell 
      BoutReal xnorm = 0.5*(   mesh->GlobalX(bndry->x)  // In the guard cell
			       + mesh->GlobalX(bndry->x - bndry->bx) ); // the grid cell

      BoutReal ynorm = 0.5*(   mesh->GlobalY(bndry->y)  // In the guard cell
			       + mesh->GlobalY(bndry->y - bndry->by) ); // the grid cell
      
      for(int zk=0;zk<mesh->LocalNz;zk++) {
	if(fg)
	  val = fg->generate(xnorm,TWOPI*ynorm,TWOPI*zk/(mesh->LocalNz), t);
	
	f(bndry->x,bndry->y,zk) = (16./5)*val - 3.*f(bndry->x-bndry->bx, bndry->y-bndry->by,zk) + f(bndry->x-2*bndry->bx, bndry->y-2*bndry->by,zk) - (1./5)*f(bndry->x-3*bndry->bx, bndry->y-3*bndry->by,zk);
				
	// Need to set remaining guard cells, as may be used for interpolation or upwinding derivatives
	for(int i=1;i<bndry->width;i++) {
	  int xi = bndry->x + i*bndry->bx;
	  int yi = bndry->y + i*bndry->by;
	  f(xi, yi, zk) = 4.0*f(xi - bndry->bx, yi - bndry->by, zk) - 6.0*f(xi - 2*bndry->bx, yi - 2*bndry->by, zk) 
	    + 4.0*f(xi - 3*bndry->bx, yi - 3*bndry->by, zk) - f(xi - 4*bndry->bx, yi - 4*bndry->by, zk);
	}
      }
    }
  }
}

void BoundaryDirichlet_O4::apply_ddt(Field2D &f) {
  Field2D *dt = f.timeDeriv();
  for(bndry->first(); !bndry->isDone(); bndry->next())
    (*dt)(bndry->x,bndry->y) = 0.; // Set time derivative to zero
}

void BoundaryDirichlet_O4::apply_ddt(Field3D &f) {
  Field3D *dt = f.timeDeriv();
  for(bndry->first(); !bndry->isDone(); bndry->next())
    for(int z=0;z<mesh->LocalNz;z++)
      (*dt)(bndry->x,bndry->y,z) = 0.; // Set time derivative to zero
}

///////////////////////////////////////////////////////////////

<<<<<<< HEAD
BoundaryOp* BoundaryDirichlet_4thOrder::clone(BoundaryRegion *region, const list<string> &args) {
=======
BoundaryOp* BoundaryDirichlet_2ndOrder::clone(BoundaryRegion *region, const std::list<std::string> &args) {
  output << "WARNING: Use of boundary condition \"dirichlet_2ndorder\" is deprecated!\n";
  output << "         Consider using \"dirichlet\" instead\n";
  verifyNumPoints(region,2);
  if(!args.empty()) {
    // First argument should be a value
    val = stringToReal(args.front());
    return new BoundaryDirichlet_2ndOrder(region, val);
  }
  return new BoundaryDirichlet_2ndOrder(region);
}

void BoundaryDirichlet_2ndOrder::apply(Field2D &f) {
  // Set (at 2nd order) the value at the mid-point between the guard cell and the grid cell to be val
  // N.B. Only first guard cells (closest to the grid) should ever be used
  for(bndry->first(); !bndry->isDone(); bndry->next1d()) {
    f(bndry->x,bndry->y) = 8./3.*val - 2.*f(bndry->x-bndry->bx,bndry->y-bndry->by) + 1./3.*f(bndry->x-2*bndry->bx,bndry->y-2*bndry->by);
#ifdef BOUNDARY_CONDITIONS_UPGRADE_EXTRAPOLATE_FOR_2ND_ORDER
    f(bndry->x+bndry->bx,bndry->y+bndry->by) = 3.*f(bndry->x,bndry->y) - 3.*f(bndry->x-bndry->bx,bndry->y-bndry->by) + f(bndry->x-2*bndry->bx,bndry->y-2*bndry->by);
#elif defined(CHECK)
    f(bndry->x+bndry->bx,bndry->y+bndry->by) = 1.e60;
#endif
  }
}

void BoundaryDirichlet_2ndOrder::apply(Field3D &f) {
  // Set (at 2nd order) the value at the mid-point between the guard cell and the grid cell to be val
  // N.B. Only first guard cells (closest to the grid) should ever be used
  for(bndry->first(); !bndry->isDone(); bndry->next1d())
    for(int z=0;z<mesh->LocalNz;z++) {
      f(bndry->x,bndry->y,z) = 8./3.*val - 2.*f(bndry->x-bndry->bx,bndry->y-bndry->by,z) + 1./3.*f(bndry->x-2*bndry->bx,bndry->y-2*bndry->by,z);
#ifdef BOUNDARY_CONDITIONS_UPGRADE_EXTRAPOLATE_FOR_2ND_ORDER
      f(bndry->x+bndry->bx,bndry->y+bndry->by,z) = 3.*f(bndry->x,bndry->y,z) - 3.*f(bndry->x-bndry->bx,bndry->y-bndry->by,z) + f(bndry->x-2*bndry->bx,bndry->y-2*bndry->by,z);
#elif defined(CHECK)
      f(bndry->x+bndry->bx,bndry->y+bndry->by,z) = 1.e60;
#endif
    }
}

void BoundaryDirichlet_2ndOrder::apply_ddt(Field2D &f) {
  Field2D *dt = f.timeDeriv();
  for(bndry->first(); !bndry->isDone(); bndry->next())
    (*dt)(bndry->x,bndry->y) = 0.; // Set time derivative to zero
}

void BoundaryDirichlet_2ndOrder::apply_ddt(Field3D &f) {
  Field3D *dt = f.timeDeriv();
  for(bndry->first(); !bndry->isDone(); bndry->next())
    for(int z=0;z<mesh->LocalNz;z++)
      (*dt)(bndry->x,bndry->y,z) = 0.; // Set time derivative to zero
}

///////////////////////////////////////////////////////////////

BoundaryOp* BoundaryDirichlet_4thOrder::clone(BoundaryRegion *region, const std::list<std::string> &args) {
>>>>>>> d0097753
  verifyNumPoints(region,4);
  if(!args.empty()) {
    // First argument should be a value
    val = stringToReal(args.front());
    return new BoundaryDirichlet_4thOrder(region, val);
  }
  return new BoundaryDirichlet_4thOrder(region);
}

void BoundaryDirichlet_4thOrder::apply(Field2D &f) {
  // Set (at 4th order) the value at the mid-point between the guard cell and the grid cell to be val
  for(bndry->first(); !bndry->isDone(); bndry->next1d()) {
    f(bndry->x,bndry->y) = 128./35.*val - 4.*f(bndry->x-bndry->bx,bndry->y-bndry->by) + 2.*f(bndry->x-2*bndry->bx,bndry->y-2*bndry->by) - 4./3.*f(bndry->x-3*bndry->bx,bndry->y-3*bndry->by) + 1./7.*f(bndry->x-4*bndry->bx,bndry->y-4*bndry->by);
    f(bndry->x+bndry->bx,bndry->y+bndry->by) = -128./5.*val + 9.*f(bndry->x,bndry->y) + 18.*f(bndry->x-bndry->bx,bndry->y-bndry->by) -4.*f(bndry->x-2*bndry->bx,bndry->y-2*bndry->by) + 3./5.*f(bndry->x-3*bndry->bx,bndry->y-3*bndry->by);
  }
}

void BoundaryDirichlet_4thOrder::apply(Field3D &f) {
  // Set (at 4th order) the value at the mid-point between the guard cell and the grid cell to be val
  for(bndry->first(); !bndry->isDone(); bndry->next1d())
    for(int z=0;z<mesh->LocalNz;z++) {
      f(bndry->x,bndry->y,z) = 128./35.*val - 4.*f(bndry->x-bndry->bx,bndry->y-bndry->by,z) + 2.*f(bndry->x-2*bndry->bx,bndry->y-2*bndry->by,z) - 4./3.*f(bndry->x-3*bndry->bx,bndry->y-3*bndry->by,z) + 1./7.*f(bndry->x-4*bndry->bx,bndry->y-4*bndry->by,z);
      f(bndry->x+bndry->bx,bndry->y+bndry->by,z) = -128./5.*val + 9.*f(bndry->x,bndry->y,z) + 18.*f(bndry->x-bndry->bx,bndry->y-bndry->by,z) -4.*f(bndry->x-2*bndry->bx,bndry->y-2*bndry->by,z) + 3./5.*f(bndry->x-3*bndry->bx,bndry->y-3*bndry->by,z);
    }
}

void BoundaryDirichlet_4thOrder::apply_ddt(Field2D &f) {
  Field2D *dt = f.timeDeriv();
  for(bndry->first(); !bndry->isDone(); bndry->next())
    (*dt)(bndry->x,bndry->y) = 0.; // Set time derivative to zero
}

void BoundaryDirichlet_4thOrder::apply_ddt(Field3D &f) {
  Field3D *dt = f.timeDeriv();
  for(bndry->first(); !bndry->isDone(); bndry->next())
    for(int z=0;z<mesh->LocalNz;z++)
      (*dt)(bndry->x,bndry->y,z) = 0.; // Set time derivative to zero
}

///////////////////////////////////////////////////////////////

BoundaryOp* BoundaryNeumann_NonOrthogonal::clone(BoundaryRegion *region, const std::list<std::string> &args) {
  verifyNumPoints(region,1); 
  if(!args.empty()) {
    output << "WARNING: arguments is set to BoundaryNeumann None Zero Gradient\n";
    // First argument should be a value
    val = stringToReal(args.front());
    return new BoundaryNeumann_NonOrthogonal(region, val);
  }
  return new BoundaryNeumann_NonOrthogonal(region);
}

void BoundaryNeumann_NonOrthogonal::apply(Field2D &f) {
  Coordinates *metric = f.getCoordinates();
  // Calculate derivatives for metric use
  mesh->communicate(f);
  Field2D dfdy = DDY(f);
  // Loop over all elements and set equal to the next point in
  for(bndry->first(); !bndry->isDone(); bndry->next1d()) {
    // Interpolate (linearly) metrics to halfway between last cell and boundary cell
    BoutReal g11shift = 0.5*(metric->g11(bndry->x,bndry->y) + metric->g11(bndry->x-bndry->bx,bndry->y));
    BoutReal g12shift = 0.5*(metric->g12(bndry->x,bndry->y) + metric->g12(bndry->x-bndry->bx,bndry->y));
    // Have to use derivatives at last gridpoint instead of derivatives on boundary layer
    //   because derivative values don't exist in boundary region
    // NOTE: should be fixed to interpolate to boundary line
    BoutReal xshift = g12shift*dfdy(bndry->x-bndry->bx,bndry->y);

    if(bndry->bx != 0 && bndry->by == 0) {
      // x boundaries only
      BoutReal delta = bndry->bx*metric->dx(bndry->x, bndry->y);
      f(bndry->x, bndry->y) = f(bndry->x - bndry->bx, bndry->y) + delta/g11shift*(val - xshift);
      if (bndry->bx == 2){
        f(bndry->x + bndry->bx, bndry->y) = f(bndry->x - 2*bndry->bx, bndry->y) + 3.0*delta/g11shift*(val - xshift);
      }
    } else if(bndry->by != 0 && bndry->bx == 0) {
      // y boundaries only
      //   no need to shift this b/c we want parallel nuemann not theta
      BoutReal delta = bndry->by*metric->dy(bndry->x, bndry->y);
      f(bndry->x, bndry->y) = f(bndry->x, bndry->y - bndry->by) + delta*val;
      if (bndry->width == 2){
        f(bndry->x, bndry->y + bndry->by) = f(bndry->x, bndry->y - 2*bndry->by) + 3.0*delta*val;
      }
    } else {
      // set corners to zero
      f(bndry->x, bndry->y) = 0.0;
      if (bndry->width == 2){
        f(bndry->x + bndry->bx, bndry->y + bndry->by) = 0.0;
      }
    }
  }
}

void BoundaryNeumann_NonOrthogonal::apply(Field3D &f) {
  Coordinates *metric = f.getCoordinates();
  // Calculate derivatives for metric use
  mesh->communicate(f);
  Field3D dfdy = DDY(f);
  Field3D dfdz = DDZ(f);
  // Loop over all elements and set equal to the next point in
  for(bndry->first(); !bndry->isDone(); bndry->next1d()) {
    // Interpolate (linearly) metrics to halfway between last cell and boundary cell
    BoutReal g11shift = 0.5*(metric->g11(bndry->x,bndry->y) + metric->g11(bndry->x-bndry->bx,bndry->y));
    BoutReal g12shift = 0.5*(metric->g12(bndry->x,bndry->y) + metric->g12(bndry->x-bndry->bx,bndry->y));
    BoutReal g13shift = 0.5*(metric->g13(bndry->x,bndry->y) + metric->g13(bndry->x-bndry->bx,bndry->y));
    // Have to use derivatives at last gridpoint instead of derivatives on boundary layer
    //   because derivative values don't exist in boundary region
    // NOTE: should be fixed to interpolate to boundary line
    for(int z=0;z<mesh->LocalNz;z++) {
      BoutReal xshift = g12shift*dfdy(bndry->x-bndry->bx,bndry->y,z) 
        + g13shift*dfdz(bndry->x-bndry->bx,bndry->y,z);
      if(bndry->bx != 0 && bndry->by == 0) {
        // x boundaries only
        BoutReal delta = bndry->bx*metric->dx(bndry->x, bndry->y);
        f(bndry->x, bndry->y, z) = f(bndry->x - bndry->bx, bndry->y, z) + delta/g11shift*(val - xshift);
        if (bndry->width == 2){
          f(bndry->x + bndry->bx, bndry->y, z) = f(bndry->x - 2*bndry->bx, bndry->y, z) + 3.0*delta/g11shift*(val - xshift);
        }
      } else if(bndry->by != 0 && bndry->bx == 0) {
        // y boundaries only
        //   no need to shift this b/c we want parallel nuemann not theta
        BoutReal delta = bndry->by*metric->dy(bndry->x, bndry->y);
        f(bndry->x, bndry->y, z) = f(bndry->x, bndry->y - bndry->by, z) + delta*val;
        if (bndry->width == 2){
          f(bndry->x, bndry->y + bndry->by, z) = f(bndry->x, bndry->y - 2*bndry->by, z) + 3.0*delta*val;
        }
      } else {
        // set corners to zero
        f(bndry->x, bndry->y, z) = 0.0;
        if (bndry->width == 2){
          f(bndry->x + bndry->bx, bndry->y + bndry->by, z) = 0.0;
        }
      }
    }
  }
}

///////////////////////////////////////////////////////////////

<<<<<<< HEAD
BoundaryOp* BoundaryNeumann::clone(BoundaryRegion *region, const list<string> &args){
=======
BoundaryOp* BoundaryNeumann2::clone(BoundaryRegion *region, const std::list<std::string> &args) {
  output << "WARNING: Use of boundary condition \"neumann2\" is deprecated!\n";
  output << "         Consider using \"neumann\" instead\n";
  verifyNumPoints(region,2);
  if(!args.empty()) {
    output << "WARNING: Ignoring arguments to BoundaryNeumann2\n";
  }
  return new BoundaryNeumann2(region);
}

void BoundaryNeumann2::apply(Field2D &f) {
  // Loop over all elements and use one-sided differences
  for(bndry->first(); !bndry->isDone(); bndry->next())
    f(bndry->x, bndry->y) = (4.*f(bndry->x - bndry->bx, bndry->y - bndry->by) - f(bndry->x - 2*bndry->bx, bndry->y - 2*bndry->by))/3.;
}

void BoundaryNeumann2::apply(Field3D &f) {
  for(bndry->first(); !bndry->isDone(); bndry->next())
    for(int z=0;z<mesh->LocalNz;z++)
      f(bndry->x, bndry->y, z) = (4.*f(bndry->x - bndry->bx, bndry->y - bndry->by, z) - f(bndry->x - 2*bndry->bx, bndry->y - 2*bndry->by, z))/3.;
}

///////////////////////////////////////////////////////////////

BoundaryOp* BoundaryNeumann_2ndOrder::clone(BoundaryRegion *region, const std::list<std::string> &args) {
  output << "WARNING: Use of boundary condition \"neumann_2ndorder\" is deprecated!\n";
  output << "         Consider using \"neumann\" instead\n";
#ifdef BOUNDARY_CONDITIONS_UPGRADE_EXTRAPOLATE_FOR_2ND_ORDER
  verifyNumPoints(region,2);
#else
  verifyNumPoints(region,1);
#endif
  if(!args.empty()) {
    // First argument should be a value
    val = stringToReal(args.front());
    return new BoundaryNeumann_2ndOrder(region, val);
  }
  return new BoundaryNeumann_2ndOrder(region);
}

void BoundaryNeumann_2ndOrder::apply(Field2D &f) {
  Coordinates *metric = f.getCoordinates();
  
  // Set (at 2nd order) the gradient at the mid-point between the guard cell and the grid cell to be val
  // This sets the value of the co-ordinate derivative, i.e. DDX/DDY not Grad_par/Grad_perp.x
  // N.B. Only first guard cells (closest to the grid) should ever be used
  for(bndry->first(); !bndry->isDone(); bndry->next1d()) {
    f(bndry->x,bndry->y) = f(bndry->x-bndry->bx,bndry->y-bndry->by) + val*(bndry->bx*metric->dx(bndry->x,bndry->y)+bndry->by*metric->dy(bndry->x,bndry->y));
#ifdef BOUNDARY_CONDITIONS_UPGRADE_EXTRAPOLATE_FOR_2ND_ORDER
    f(bndry->x+bndry->bx,bndry->y+bndry->by) = 3.*f(bndry->x,bndry->y) - 3.*f(bndry->x-bndry->bx,bndry->y-bndry->by) + f(bndry->x-2*bndry->bx,bndry->y-2*bndry->by);
#elif defined(CHECK)
    f(bndry->x+bndry->bx,bndry->y+bndry->by) = 1.e60;
#endif
  }
}

void BoundaryNeumann_2ndOrder::apply(Field3D &f) {
  Coordinates *metric = f.getCoordinates();
  // Set (at 2nd order) the gradient at the mid-point between the guard cell and the grid cell to be val
  // This sets the value of the co-ordinate derivative, i.e. DDX/DDY not Grad_par/Grad_perp.x
  // N.B. Only first guard cells (closest to the grid) should ever be used
  for(bndry->first(); !bndry->isDone(); bndry->next1d())
    for(int z=0;z<mesh->LocalNz;z++) {
      BoutReal delta = bndry->bx*metric->dx(bndry->x,bndry->y)+bndry->by*metric->dy(bndry->x,bndry->y);
      f(bndry->x,bndry->y,z) = f(bndry->x-bndry->bx,bndry->y-bndry->by,z) + val*delta;
#ifdef BOUNDARY_CONDITIONS_UPGRADE_EXTRAPOLATE_FOR_2ND_ORDER
      f(bndry->x+bndry->bx,bndry->y+bndry->by,z) = 3.*f(bndry->x,bndry->y,z) - 3.*f(bndry->x-bndry->bx,bndry->y-bndry->by,z) + f(bndry->x-2*bndry->bx,bndry->y-2*bndry->by,z);
#elif defined(CHECK)
      f(bndry->x+bndry->bx,bndry->y+bndry->by,z) = 1.e60;
#endif
    }
}

void BoundaryNeumann_2ndOrder::apply_ddt(Field2D &f) {
  Field2D *dt = f.timeDeriv();
  for(bndry->first(); !bndry->isDone(); bndry->next())
    (*dt)(bndry->x,bndry->y) = 0.; // Set time derivative to zero
}

void BoundaryNeumann_2ndOrder::apply_ddt(Field3D &f) {
  Field3D *dt = f.timeDeriv();
  for(bndry->first(); !bndry->isDone(); bndry->next())
    for(int z=0;z<mesh->LocalNz;z++)
      (*dt)(bndry->x,bndry->y,z) = 0.; // Set time derivative to zero
}

///////////////////////////////////////////////////////////////

BoundaryOp* BoundaryNeumann::clone(BoundaryRegion *region, const std::list<std::string> &args){
>>>>>>> d0097753
  verifyNumPoints(region,1);
  std::shared_ptr<FieldGenerator> newgen = nullptr;
  if(!args.empty()) {
    // First argument should be an expression
    newgen = FieldFactory::get()->parse(args.front());
  }
  return new BoundaryNeumann(region, newgen);
}

void BoundaryNeumann::apply(Field2D &f) {
  BoundaryNeumann::apply(f,0.);
}


void BoundaryNeumann::apply(Field2D &f,BoutReal t) {
  // Set (at 2nd order) the value at the mid-point between the guard cell and the grid cell to be val
  // N.B. Only first guard cells (closest to the grid) should ever be used
  
  Coordinates *metric = f.getCoordinates();
  
  bndry->first();
  
  // Decide which generator to use
  std::shared_ptr<FieldGenerator>  fg = gen;
  if(!fg)
    fg = f.getBndryGenerator(bndry->location);
  
  BoutReal val = 0.0;
  
  // Check for staggered grids
  
  CELL_LOC loc = f.getLocation();
  if(mesh->StaggerGrids && loc != CELL_CENTRE) {
    // Staggered. Need to apply slightly differently
    // Use one-sided differencing. Cell is now on
    // the boundary, so use one-sided differencing
    
    if( loc == CELL_XLOW ) {
      // Field is shifted in X
      
      if(bndry->bx > 0) {
	// Outer x boundary
	
	for(; !bndry->isDone(); bndry->next1d()) {
	  
	  if(fg) {
	    BoutReal xnorm = 0.5*(   mesh->GlobalX(bndry->x)
				     + mesh->GlobalX(bndry->x - bndry->bx) );
	    BoutReal ynorm = mesh->GlobalY(bndry->y);
	    
	    val = fg->generate(xnorm,TWOPI*ynorm,0.0, t) * metric->dx(bndry->x, bndry->y);
	  }
          
	  f(bndry->x,bndry->y) = (4.*f(bndry->x - bndry->bx, bndry->y) - f(bndry->x - 2*bndry->bx, bndry->y) + 2.*val)/3.;
	  // Need to set second guard cell, as may be used for interpolation or upwinding derivatives
	  for(int i=1;i<bndry->width;i++) {
	    int xi = bndry->x + i*bndry->bx;
	    int yi = bndry->y + i*bndry->by;
	    // Use third order extrapolation because boundary point is set to third order, and these points 
	    // may be used be used by 2nd order upwinding type schemes, which require 3rd order 
	    f(xi, yi) = 3.0*f(xi - bndry->bx, yi - bndry->by) - 3.0*f(xi - 2*bndry->bx, yi - 2*bndry->by) + f(xi - 3*bndry->bx, yi - 3*bndry->by);	
	  }	
	}
      }
      if(bndry->bx < 0) {
	// Inner x boundary. Set one point inwards
	for(; !bndry->isDone(); bndry->next1d()) {
	  
	  if(fg) {
	    
	    BoutReal xnorm = 0.5*(   mesh->GlobalX(bndry->x)
				     + mesh->GlobalX(bndry->x - bndry->bx) );
	    BoutReal ynorm = mesh->GlobalY(bndry->y);
	    
	    val = fg->generate(xnorm,TWOPI*ynorm,0.0, t) * metric->dx(bndry->x, bndry->y);
	  }
          
	  f(bndry->x - bndry->bx,bndry->y) = (4.*f(bndry->x - 2*bndry->bx, bndry->y) - f(bndry->x - 3*bndry->bx, bndry->y) - 2.*val)/3.;

	  // Need to set second guard cell, as may be used for interpolation or upwinding derivatives
	  for(int i=0;i<bndry->width;i++) {
	    int xi = bndry->x + i*bndry->bx;
	    int yi = bndry->y + i*bndry->by;
	    // Use third order extrapolation because boundary point is set to third order, and these points 
	    // may be used be used by 2nd order upwinding type schemes, which require 3rd order 
	    f(xi, yi) = 3.0*f(xi - bndry->bx, yi - bndry->by) - 3.0*f(xi - 2*bndry->bx, yi - 2*bndry->by) + f(xi - 3*bndry->bx, yi - 3*bndry->by);	
	  }	
	}
      }
      if(bndry->by !=0 ){
	// y boundaries
	
	for(bndry->first(); !bndry->isDone(); bndry->next1d()) {
	  BoutReal delta = bndry->bx*metric->dx(bndry->x,bndry->y)+bndry->by*metric->dy(bndry->x,bndry->y);
	  
	  if(fg) {
	    // x norm is shifted by half a grid point because it is staggered.
	    // y norm is located half way between first grid cell and guard cell.
	    BoutReal xnorm = 0.5*(   mesh->GlobalX(bndry->x) + mesh->GlobalX(bndry->x - 1) ); 
	    BoutReal ynorm = 0.5*(   mesh->GlobalY(bndry->y) + mesh->GlobalY(bndry->y - bndry->by) ); 
	    
	    val = fg->generate(xnorm, TWOPI*ynorm, 0.0, t);
	  }
	  
	  f(bndry->x,bndry->y) = f(bndry->x-bndry->bx, bndry->y-bndry->by) + delta*val;
	  if (bndry->width == 2){
	    f(bndry->x + bndry->bx, bndry->y + bndry->by) = f(bndry->x - 2*bndry->bx, bndry->y - 2*bndry->by) + 3.0*delta*val;	
	  }
	}
      }
    }
    else if(loc == CELL_YLOW) {
      // Y boundary, and field is shifted in Y
      
      if(bndry->by > 0) {
	// Outer y boundary
	
	for(; !bndry->isDone(); bndry->next1d()) {
	  if(fg) {
	    BoutReal xnorm = mesh->GlobalX(bndry->x);
	    BoutReal ynorm = 0.5*(   mesh->GlobalY(bndry->y)
				     + mesh->GlobalY(bndry->y - bndry->by) );
            
	    val = fg->generate(xnorm,TWOPI*ynorm,0.0, t) * metric->dx(bndry->x, bndry->y);
	  }
	  f(bndry->x,bndry->y) = (4.*f(bndry->x, bndry->y - bndry->by) - f(bndry->x, bndry->y - 2*bndry->by) + 2.*val)/3.;
	  
	  // Need to set second guard cell, as may be used for interpolation or upwinding derivatives
	  for(int i=1;i<bndry->width;i++) {
	    int xi = bndry->x + i*bndry->bx;
	    int yi = bndry->y + i*bndry->by;
	    // Use third order extrapolation because boundary point is set to third order, and these points 
	    // may be used be used by 2nd order upwinding type schemes, which require 3rd order 
	    f(xi, yi) = 3.0*f(xi - bndry->bx, yi - bndry->by) - 3.0*f(xi - 2*bndry->bx, yi - 2*bndry->by) + f(xi - 3*bndry->bx, yi - 3*bndry->by);	
	  }	
	}
      }
      if(bndry->by < 0) {
	// Inner y boundary. Set one point inwards
	for(; !bndry->isDone(); bndry->next1d()) {
	  
	  if(fg) {
	    
	    BoutReal xnorm = mesh->GlobalX(bndry->x);
	    BoutReal ynorm = 0.5*(   mesh->GlobalY(bndry->y)
				     + mesh->GlobalY(bndry->y - bndry->by) );
            
	    val = fg->generate(xnorm,TWOPI*ynorm,0.0, t) * metric->dx(bndry->x, bndry->y - bndry->by);
	  }
	  f(bndry->x,bndry->y - bndry->by) = (4.*f(bndry->x, bndry->y - 2*bndry->by) - f(bndry->x, bndry->y - 3*bndry->by) - 2.*val)/3.;

	  // Need to set second guard cell, as may be used for interpolation or upwinding derivatives
	  for(int i=0;i<bndry->width;i++) {
	    int xi = bndry->x + i*bndry->bx;
	    int yi = bndry->y + i*bndry->by;
	    // Use third order extrapolation because boundary point is set to third order, and these points 
	    // may be used be used by 2nd order upwinding type schemes, which require 3rd order 
	    f(xi, yi) = 3.0*f(xi - bndry->bx, yi - bndry->by) - 3.0*f(xi - 2*bndry->bx, yi - 2*bndry->by) + f(xi - 3*bndry->bx, yi - 3*bndry->by);
	  }	
	}
      }
      if(bndry->bx != 0){
	// x boundaries
	for(bndry->first(); !bndry->isDone(); bndry->next1d()) {
	  BoutReal delta = bndry->bx*metric->dx(bndry->x,bndry->y)+bndry->by*metric->dy(bndry->x,bndry->y);
	  
	  if(fg) {
	    // x norm is located half way between first grid cell and guard cell.
	    // y norm is shifted by half a grid point because it is staggered.
	    BoutReal xnorm = 0.5*(   mesh->GlobalX(bndry->x) + mesh->GlobalX(bndry->x - bndry->bx) ); 
	    BoutReal ynorm = 0.5*(   mesh->GlobalY(bndry->y) + mesh->GlobalY(bndry->y - 1) ); 
	    
	    val = fg->generate(xnorm, TWOPI*ynorm, 0.0, t);
	  }
	  
	  f(bndry->x,bndry->y) = f(bndry->x-bndry->bx, bndry->y-bndry->by) + delta*val;
	  if (bndry->width == 2){
	    f(bndry->x + bndry->bx, bndry->y + bndry->by) = f(bndry->x - 2*bndry->bx, bndry->y - 2*bndry->by) + 3.0*delta*val;
	  }
	}
      }	
    }
  }
  else {
    // Non-staggered, standard case
    
    for(bndry->first(); !bndry->isDone(); bndry->next1d()) {
      BoutReal delta = bndry->bx*metric->dx(bndry->x,bndry->y)+bndry->by*metric->dy(bndry->x,bndry->y);
      
      if(fg) {
	// Calculate the X and Y normalised values half-way between the guard cell and grid cell 
	BoutReal xnorm = 0.5*(   mesh->GlobalX(bndry->x)  // In the guard cell
				 + mesh->GlobalX(bndry->x - bndry->bx) ); // the grid cell
	
	BoutReal ynorm = 0.5*(   mesh->GlobalY(bndry->y)  // In the guard cell
				 + mesh->GlobalY(bndry->y - bndry->by) ); // the grid cell
	
	val = fg->generate(xnorm, TWOPI*ynorm, 0.0, t);
      }
      
      f(bndry->x,bndry->y) = f(bndry->x-bndry->bx, bndry->y-bndry->by) + delta*val;
      if (bndry->width == 2){
	f(bndry->x + bndry->bx, bndry->y + bndry->by) = f(bndry->x - 2*bndry->bx, bndry->y - 2*bndry->by) + 3.0*delta*val;
      }
    }
  }
}


void BoundaryNeumann::apply(Field3D &f) {
  BoundaryNeumann::apply(f,0.);
}


void BoundaryNeumann::apply(Field3D &f,BoutReal t) {
  Coordinates *metric = f.getCoordinates();
  
  bndry->first();
  
  // Decide which generator to use
  std::shared_ptr<FieldGenerator>  fg = gen;
  if(!fg)
    fg = f.getBndryGenerator(bndry->location);
  
  BoutReal val = 0.0;
  
  // Check for staggered grids
  
  CELL_LOC loc = f.getLocation();
  if(mesh->StaggerGrids && loc != CELL_CENTRE) {
    // Staggered. Need to apply slightly differently
    // Use one-sided differencing. Cell is now on
    // the boundary, so use one-sided differencing
    
    if( loc == CELL_XLOW ) {
      // Field is shifted in X
      
      if(bndry->bx > 0) {
	// Outer x boundary
	for(; !bndry->isDone(); bndry->next1d()) {
	  BoutReal xnorm = 0.5*(   mesh->GlobalX(bndry->x)
				   + mesh->GlobalX(bndry->x - bndry->bx) );
	  BoutReal ynorm = mesh->GlobalY(bndry->y);
	  
	  for(int zk=0;zk<mesh->LocalNz;zk++) {
	    if(fg)
	      val = fg->generate(xnorm,TWOPI*ynorm,TWOPI*zk/(mesh->LocalNz),t) * metric->dx(bndry->x, bndry->y);
	    
	    f(bndry->x,bndry->y, zk) = (4.*f(bndry->x - bndry->bx, bndry->y,zk) - f(bndry->x - 2*bndry->bx, bndry->y,zk) + 2.*val)/3.;
	    
	    // Need to set second guard cell, as may be used for interpolation or upwinding derivatives
	    for(int i=1;i<bndry->width;i++) {
	      int xi = bndry->x + i*bndry->bx;
	      int yi = bndry->y + i*bndry->by;
	      // Use third order extrapolation because boundary point is set to third order, and these points 
	      // may be used be used by 2nd order upwinding type schemes, which require 3rd order 
	      f(xi, yi, zk) = 3.0*f(xi - bndry->bx, yi - bndry->by, zk) - 3.0*f(xi - 2*bndry->bx, yi - 2*bndry->by, zk) 
		+ f(xi - 3*bndry->bx, yi - 3*bndry->by, zk);	
	    }	
	  }
	}
      }
      if(bndry->bx < 0) {
	// Inner x boundary
	for(; !bndry->isDone(); bndry->next1d()) {
	  
	  BoutReal xnorm = 0.5*(   mesh->GlobalX(bndry->x)
				   + mesh->GlobalX(bndry->x - bndry->bx) );
	  BoutReal ynorm = mesh->GlobalY(bndry->y);
	  
	  for(int zk=0;zk<mesh->LocalNz;zk++) {
	    
	    if(fg)
	      val = fg->generate(xnorm,TWOPI*ynorm,TWOPI*zk/(mesh->LocalNz),t) * metric->dx(bndry->x - bndry->bx, bndry->y);
            
	    f(bndry->x - bndry->bx,bndry->y, zk) = (4.*f(bndry->x - 2*bndry->bx, bndry->y,zk) - f(bndry->x - 3*bndry->bx, bndry->y,zk) - 2.*val)/3.;

            // Need to set second guard cell, as may be used for interpolation or upwinding derivatives
	    for(int i=0;i<bndry->width;i++) {
	      int xi = bndry->x + i*bndry->bx;
	      int yi = bndry->y + i*bndry->by;
	      // Use third order extrapolation because boundary point is set to third order, and these points 
	      // may be used be used by 2nd order upwinding type schemes, which require 3rd order 
	      f(xi, yi, zk) = 3.0*f(xi - bndry->bx, yi - bndry->by, zk) - 3.0*f(xi - 2*bndry->bx, yi - 2*bndry->by, zk) 
		+ f(xi - 3*bndry->bx, yi - 3*bndry->by, zk);	
	    }	
	  }
	}
      }
      if(bndry->by != 0) {
	for(; !bndry->isDone(); bndry->next1d()) {
	  // x norm is shifted by half a grid point because it is staggered.
	  // y norm is located half way between first grid cell and guard cell.
	  BoutReal xnorm = 0.5*(   mesh->GlobalX(bndry->x) + mesh->GlobalX(bndry->x - 1) ); 
	  BoutReal ynorm = 0.5*(   mesh->GlobalY(bndry->y) + mesh->GlobalY(bndry->y - bndry->by) ); 
	  
	  BoutReal delta = bndry->bx*metric->dx(bndry->x,bndry->y)+bndry->by*metric->dy(bndry->x,bndry->y);

	  for(int zk=0;zk<mesh->LocalNz;zk++) {
	    if(fg){
	      val = fg->generate(xnorm,TWOPI*ynorm,TWOPI*zk/(mesh->LocalNz),t);
	    }
	    f(bndry->x,bndry->y, zk) = f(bndry->x-bndry->bx, bndry->y-bndry->by, zk) + delta*val;
	    if (bndry->width == 2){
	      f(bndry->x + bndry->bx, bndry->y + bndry->by, zk) = f(bndry->x - 2*bndry->bx, bndry->y - 2*bndry->by, zk) + 3.0*delta*val;
	    }
	  }
	}
      }
    }
    else if( loc == CELL_YLOW ) {
      // Field is shifted in Y
      
      if(bndry->by > 0) {
	// Outer y boundary	
	for(; !bndry->isDone(); bndry->next1d()) {
	  
	  BoutReal xnorm = mesh->GlobalX(bndry->x);
	  BoutReal ynorm = 0.5*(   mesh->GlobalY(bndry->y)
				   + mesh->GlobalY(bndry->y - bndry->by) );
	  for(int zk=0;zk<mesh->LocalNz;zk++) {
	  
	    if(fg){
	      val = fg->generate(xnorm,TWOPI*ynorm,TWOPI*zk/(mesh->LocalNz),t) * metric->dy(bndry->x, bndry->y);
	    }
	    f(bndry->x,bndry->y,zk) =   (4.*f(bndry->x, bndry->y - bndry->by,zk) - f(bndry->x, bndry->y - 2*bndry->by,zk) + 2.*val)/3.;
	    
	    // Need to set second guard cell, as may be used for interpolation or upwinding derivatives
	    for(int i=1;i<bndry->width;i++) {
	      int xi = bndry->x + i*bndry->bx;
	      int yi = bndry->y + i*bndry->by;
	      // Use third order extrapolation because boundary point is set to third order, and these points 
	      // may be used be used by 2nd order upwinding type schemes, which require 3rd order 
	      f(xi, yi, zk) = 3.0*f(xi - bndry->bx, yi - bndry->by, zk) - 3.0*f(xi - 2*bndry->bx, yi - 2*bndry->by, zk) 
		+ f(xi - 3*bndry->bx, yi - 3*bndry->by, zk);	
	    }	
	  }
	}
      }
      if(bndry->by < 0) {
	// Inner y boundary. Set one point inwards
	for(; !bndry->isDone(); bndry->next1d()) {
	  
	  BoutReal xnorm = mesh->GlobalX(bndry->x);
	  BoutReal ynorm = 0.5*(   mesh->GlobalY(bndry->y)
				   + mesh->GlobalY(bndry->y - bndry->by) );
	  for(int zk=0;zk<mesh->LocalNz;zk++) {
	    if(fg)
	      val = fg->generate(xnorm,TWOPI*ynorm,TWOPI*zk/(mesh->LocalNz),t) * metric->dy(bndry->x, bndry->y - bndry->by);
            
	    f(bndry->x,bndry->y - bndry->by,zk) = (4.*f(bndry->x, bndry->y - 2*bndry->by,zk) - f(bndry->x, bndry->y - 3*bndry->by,zk) - 2.*val)/3.;
	    
	    // Need to set second guard cell, as may be used for interpolation or upwinding derivatives
	    for(int i=0;i<bndry->width;i++) {
	      int xi = bndry->x + i*bndry->bx;
	      int yi = bndry->y + i*bndry->by;
	      // Use third order extrapolation because boundary point is set to third order, and these points 
	      // may be used be used by 2nd order upwinding type schemes, which require 3rd order 
	      f(xi, yi, zk) = 3.0*f(xi - bndry->bx, yi - bndry->by, zk) - 3.0*f(xi - 2*bndry->bx, yi - 2*bndry->by, zk) 
		+ f(xi - 3*bndry->bx, yi - 3*bndry->by, zk);	
	    }
	  }
	}
      }
      if(bndry->bx !=0 ){
	// x boundaries.  
	for(; !bndry->isDone(); bndry->next1d()) {
	  // x norm is located half way between first grid cell and guard cell.
	  // y norm is shifted by half a grid point because it is staggered.
	  BoutReal xnorm = 0.5*(   mesh->GlobalX(bndry->x) + mesh->GlobalX(bndry->x - bndry->bx) ); 
	  BoutReal ynorm = 0.5*(   mesh->GlobalY(bndry->y) + mesh->GlobalY(bndry->y - 1) ); 
	  
	  BoutReal delta = bndry->bx*metric->dx(bndry->x,bndry->y)+bndry->by*metric->dy(bndry->x,bndry->y);

	  for(int zk=0;zk<mesh->LocalNz;zk++) {
	    if(fg){
	      val = fg->generate(xnorm,TWOPI*ynorm,TWOPI*zk/(mesh->LocalNz),t);
	    }
	    f(bndry->x,bndry->y, zk) = f(bndry->x-bndry->bx, bndry->y-bndry->by, zk) + delta*val;
	    if (bndry->width == 2){
	      f(bndry->x + bndry->bx, bndry->y + bndry->by, zk) = f(bndry->x - 2*bndry->bx, bndry->y - 2*bndry->by, zk) + 3.0*delta*val;
	    }
	  }
	}
      }
    }
  }
  else {
    for(; !bndry->isDone(); bndry->next1d()) {
      // Calculate the X and Y normalised values half-way between the guard cell and grid cell 
      BoutReal xnorm = 0.5*(   mesh->GlobalX(bndry->x)  // In the guard cell
			       + mesh->GlobalX(bndry->x - bndry->bx) ); // the grid cell
      
      BoutReal ynorm = 0.5*(   mesh->GlobalY(bndry->y)  // In the guard cell
			       + mesh->GlobalY(bndry->y - bndry->by) ); // the grid cell
      
      BoutReal delta = bndry->bx*metric->dx(bndry->x,bndry->y)+bndry->by*metric->dy(bndry->x,bndry->y);
      
      for(int zk=0;zk<mesh->LocalNz;zk++) {
	if(fg){
	  val = fg->generate(xnorm,TWOPI*ynorm,TWOPI*zk/(mesh->LocalNz),t);
	}
	f(bndry->x,bndry->y, zk) = f(bndry->x-bndry->bx, bndry->y-bndry->by, zk) + delta*val;
	if (bndry->width == 2){
	  f(bndry->x + bndry->bx, bndry->y + bndry->by, zk) = f(bndry->x - 2*bndry->bx, bndry->y - 2*bndry->by, zk) + 3.0*delta*val;
	}
      }
    }
  }
}

void BoundaryNeumann::apply_ddt(Field2D &f) {
  Field2D *dt = f.timeDeriv();
  for(bndry->first(); !bndry->isDone(); bndry->next())
    (*dt)(bndry->x,bndry->y) = 0.; // Set time derivative to zero
}

void BoundaryNeumann::apply_ddt(Field3D &f) {
  Field3D *dt = f.timeDeriv();
  for(bndry->first(); !bndry->isDone(); bndry->next())
    for(int z=0;z<mesh->LocalNz;z++)
      (*dt)(bndry->x,bndry->y,z) = 0.; // Set time derivative to zero
}

///////////////////////////////////////////////////////////////

BoundaryOp* BoundaryNeumann_O4::clone(BoundaryRegion *region, const std::list<std::string> &args){
  std::shared_ptr<FieldGenerator> newgen = nullptr;
  if(!args.empty()) {
    // First argument should be an expression
    newgen = FieldFactory::get()->parse(args.front());
  }
  return new BoundaryNeumann_O4(region, newgen);
}

void BoundaryNeumann_O4::apply(Field2D &f) {
  BoundaryNeumann_O4::apply(f,0.);
}

void BoundaryNeumann_O4::apply(Field2D &f,BoutReal t) {
  
  // Set (at 4th order) the value at the mid-point between the guard cell and the grid cell to be val
  // N.B. Only first guard cells (closest to the grid) should ever be used
  bndry->first();

  // Decide which generator to use
  std::shared_ptr<FieldGenerator>  fg = gen;
  if(!fg)
    fg = f.getBndryGenerator(bndry->location);

  BoutReal val = 0.0;
  
  // Check for staggered grids
  CELL_LOC loc = f.getLocation();
  if(mesh->StaggerGrids && loc != CELL_CENTRE) {
    throw BoutException("neumann_o4 not implemented with staggered grid yet");
  }
  else {
    // Non-staggered, standard case
    
    Coordinates *coords = f.getCoordinates();

    for(bndry->first(); !bndry->isDone(); bndry->next1d()) {
      BoutReal delta = bndry->bx*coords->dx(bndry->x,bndry->y)+bndry->by*coords->dy(bndry->x,bndry->y);
      
      if(fg) {
        // Calculate the X and Y normalised values half-way between the guard cell and grid cell 
        BoutReal xnorm = 0.5*(   mesh->GlobalX(bndry->x)  // In the guard cell
                                 + mesh->GlobalX(bndry->x - bndry->bx) ); // the grid cell
	
        BoutReal ynorm = 0.5*(   mesh->GlobalY(bndry->y)  // In the guard cell
                                 + mesh->GlobalY(bndry->y - bndry->by) ); // the grid cell
	
        val = fg->generate(xnorm, TWOPI*ynorm, 0.0, t);
      }
      
      f(bndry->x, bndry->y) = 12.*delta*val/11.
                             +
                             (
                             + 17.*f(bndry->x-  bndry->bx, bndry->y-  bndry->by)
                             +  9.*f(bndry->x-2*bndry->bx, bndry->y-2*bndry->by)
                             -  5.*f(bndry->x-3*bndry->bx, bndry->y-3*bndry->by)
                             +     f(bndry->x-4*bndry->bx, bndry->y-4*bndry->by)
                             )/22.;

      if (bndry->width == 2){
        throw BoutException("neumann_o4 with a boundary width of 2 not implemented yet");
      }
    }
  }
}

void BoundaryNeumann_O4::apply(Field3D &f) {
  BoundaryNeumann_O4::apply(f,0.);
}

void BoundaryNeumann_O4::apply(Field3D &f,BoutReal t) {
  bndry->first();

  // Decide which generator to use
  std::shared_ptr<FieldGenerator>  fg = gen;
  if(!fg)
    fg = f.getBndryGenerator(bndry->location);

  BoutReal val = 0.0;
  
  // Check for staggered grids
  CELL_LOC loc = f.getLocation();
  if(mesh->StaggerGrids && loc != CELL_CENTRE) {
    throw BoutException("neumann_o4 not implemented with staggered grid yet");
  }
  else {
    Coordinates *coords = f.getCoordinates();
    for(; !bndry->isDone(); bndry->next1d()) {
      // Calculate the X and Y normalised values half-way between the guard cell and grid cell 
      BoutReal xnorm = 0.5*(   mesh->GlobalX(bndry->x)  // In the guard cell
                               + mesh->GlobalX(bndry->x - bndry->bx) ); // the grid cell

      BoutReal ynorm = 0.5*(   mesh->GlobalY(bndry->y)  // In the guard cell
                               + mesh->GlobalY(bndry->y - bndry->by) ); // the grid cell
      
      BoutReal delta = bndry->bx*coords->dx(bndry->x,bndry->y)+bndry->by*coords->dy(bndry->x,bndry->y);

      for(int zk=0;zk<mesh->LocalNz;zk++) {
        if(fg){
          val = fg->generate(xnorm,TWOPI*ynorm,TWOPI*zk/(mesh->LocalNz),t);
        }

        f(bndry->x,bndry->y, zk) = 12.*delta*val/11.
                                 +
                                 (
                                 + 17.*f(bndry->x-  bndry->bx, bndry->y-  bndry->by, zk)
                                 +  9.*f(bndry->x-2*bndry->bx, bndry->y-2*bndry->by, zk)
                                 -  5.*f(bndry->x-3*bndry->bx, bndry->y-3*bndry->by, zk)
                                 +     f(bndry->x-4*bndry->bx, bndry->y-4*bndry->by, zk)
                                 )/22.;

        if (bndry->width == 2){
            throw BoutException("neumann_o4 with a boundary width of 2 not implemented yet");
        }
      }
    }
  }
}

void BoundaryNeumann_O4::apply_ddt(Field2D &f) {
  Field2D *dt = f.timeDeriv();
  for(bndry->first(); !bndry->isDone(); bndry->next())
    (*dt)(bndry->x,bndry->y) = 0.; // Set time derivative to zero
}

void BoundaryNeumann_O4::apply_ddt(Field3D &f) {
  Field3D *dt = f.timeDeriv();
  for(bndry->first(); !bndry->isDone(); bndry->next())
    for(int z=0;z<mesh->LocalNz;z++)
      (*dt)(bndry->x,bndry->y,z) = 0.; // Set time derivative to zero
}

///////////////////////////////////////////////////////////////

BoundaryOp* BoundaryNeumann_4thOrder::clone(BoundaryRegion *region, const std::list<std::string> &args) {
  verifyNumPoints(region,4);
  if(!args.empty()) {
    // First argument should be a value
    val = stringToReal(args.front());
    return new BoundaryNeumann_4thOrder(region, val);
  }
  return new BoundaryNeumann_4thOrder(region);
}

void BoundaryNeumann_4thOrder::apply(Field2D &f) {
  Coordinates *metric = f.getCoordinates();
  // Set (at 4th order) the gradient at the mid-point between the guard cell and the grid cell to be val
  // This sets the value of the co-ordinate derivative, i.e. DDX/DDY not Grad_par/Grad_perp.x
  for(bndry->first(); !bndry->isDone(); bndry->next1d()) {
    BoutReal delta = -(bndry->bx*metric->dx(bndry->x,bndry->y)+bndry->by*metric->dy(bndry->x,bndry->y));
    f(bndry->x,bndry->y) = 12.*delta/11.*val + 17./22.*f(bndry->x-bndry->bx,bndry->y-bndry->by) + 9./22.*f(bndry->x-2*bndry->bx,bndry->y-2*bndry->by) - 5./22.*f(bndry->x-3*bndry->bx,bndry->y-3*bndry->by) + 1./22.*f(bndry->x-4*bndry->bx,bndry->y-4*bndry->by);
    f(bndry->x+bndry->bx,bndry->y+bndry->by) = -24.*delta*val + 27.*f(bndry->x,bndry->y) - 27.*f(bndry->x-bndry->bx,bndry->y-bndry->by) + f(bndry->x-2*bndry->bx,bndry->y-2*bndry->by); // The f(bndry->x-4*bndry->bx,bndry->y-4*bndry->by) term vanishes, so that this sets to zero the 4th order central difference first derivative at the point half way between the guard cell and the grid cell
  }
}

void BoundaryNeumann_4thOrder::apply(Field3D &f) {
  Coordinates *metric = f.getCoordinates();
  // Set (at 4th order) the gradient at the mid-point between the guard cell and the grid cell to be val
  // This sets the value of the co-ordinate derivative, i.e. DDX/DDY not Grad_par/Grad_perp.x
  for(bndry->first(); !bndry->isDone(); bndry->next1d())
    for(int z=0;z<mesh->LocalNz;z++) {
      BoutReal delta = -(bndry->bx*metric->dx(bndry->x,bndry->y)+bndry->by*metric->dy(bndry->x,bndry->y));
      f(bndry->x,bndry->y,z) = 12.*delta/11.*val + 17./22.*f(bndry->x-bndry->bx,bndry->y-bndry->by,z) + 9./22.*f(bndry->x-2*bndry->bx,bndry->y-2*bndry->by,z) - 5./22.*f(bndry->x-3*bndry->bx,bndry->y-3*bndry->by,z) + 1./22.*f(bndry->x-4*bndry->bx,bndry->y-4*bndry->by,z);
      f(bndry->x+bndry->bx,bndry->y+bndry->by,z) = -24.*delta*val + 27.*f(bndry->x,bndry->y,z) - 27.*f(bndry->x-bndry->bx,bndry->y-bndry->by,z) + f(bndry->x-2*bndry->bx,bndry->y-2*bndry->by,z); // The f(bndry->x-4*bndry->bx,bndry->y-4*bndry->by,z) term vanishes, so that this sets to zero the 4th order central difference first derivative at the point half way between the guard cell and the grid cell
    }
}

void BoundaryNeumann_4thOrder::apply_ddt(Field2D &f) {
  Field2D *dt = f.timeDeriv();
  for(bndry->first(); !bndry->isDone(); bndry->next())
    (*dt)(bndry->x,bndry->y) = 0.; // Set time derivative to zero
}

void BoundaryNeumann_4thOrder::apply_ddt(Field3D &f) {
  Field3D *dt = f.timeDeriv();
  for(bndry->first(); !bndry->isDone(); bndry->next())
    for(int z=0;z<mesh->LocalNz;z++)
      (*dt)(bndry->x,bndry->y,z) = 0.; // Set time derivative to zero
}

///////////////////////////////////////////////////////////////

BoundaryOp* BoundaryNeumannPar::clone(BoundaryRegion *region, const std::list<std::string> &args) {
  verifyNumPoints(region,1);
  if(!args.empty()) {
    output << "WARNING: Ignoring arguments to BoundaryNeumann2\n";
  }
  return new BoundaryNeumannPar(region);
}


void BoundaryNeumannPar::apply(Field2D &f) {
  Coordinates *metric = f.getCoordinates();
  // Loop over all elements and set equal to the next point in
  for(bndry->first(); !bndry->isDone(); bndry->next())
    f(bndry->x, bndry->y) = f(bndry->x - bndry->bx, bndry->y - bndry->by)*sqrt(metric->g_22(bndry->x, bndry->y)/metric->g_22(bndry->x - bndry->bx, bndry->y - bndry->by));
}

void BoundaryNeumannPar::apply(Field3D &f) {
  Coordinates *metric = f.getCoordinates();
  for(bndry->first(); !bndry->isDone(); bndry->next())
    for(int z=0;z<mesh->LocalNz;z++)
      f(bndry->x,bndry->y,z) = f(bndry->x - bndry->bx,bndry->y - bndry->by,z)*sqrt(metric->g_22(bndry->x, bndry->y)/metric->g_22(bndry->x - bndry->bx, bndry->y - bndry->by));
}

///////////////////////////////////////////////////////////////

BoundaryOp *BoundaryRobin::clone(BoundaryRegion *region,
                                 const std::list<std::string> &args) {
  verifyNumPoints(region, 1);
  BoutReal a = 0.5, b = 1.0, g = 0.;

  auto it = args.begin();

  if (it != args.end()) {
    // First argument is 'a'
    a = stringToReal(*it);
    it++;

    if (it != args.end()) {
      // Second is 'b'
      b = stringToReal(*it);
      it++;

      if (it != args.end()) {
        // Third is 'g'
        g = stringToReal(*it);
        it++;
        if (it != args.end()) {
          output
              << "WARNING: BoundaryRobin takes maximum of 3 arguments. Ignoring extras\n";
        }
      }
    }
  }

  return new BoundaryRobin(region, a, b, g);
}

void BoundaryRobin::apply(Field2D &f) {
  if(fabs(bval) < 1.e-12) {
    // No derivative term so just constant value
    for(bndry->first(); !bndry->isDone(); bndry->next())
      f(bndry->x, bndry->y) = gval / aval;
  }else {
    BoutReal sign = 1.;
    if( (bndry->bx < 0) || (bndry->by < 0))
      sign = -1.;
    for(bndry->first(); !bndry->isDone(); bndry->next())
      f(bndry->x, bndry->y) = f(bndry->x - bndry->bx,bndry->y - bndry->by) + sign*(gval - aval*f(bndry->x - bndry->bx,bndry->y - bndry->by) ) / bval;
  }
}

void BoundaryRobin::apply(Field3D &f) {
  if(fabs(bval) < 1.e-12) {
    for(bndry->first(); !bndry->isDone(); bndry->next())
      for(int z=0;z<mesh->LocalNz;z++)
	f(bndry->x, bndry->y, z) = gval / aval;
  }else {
    BoutReal sign = 1.;
    if( (bndry->bx < 0) || (bndry->by < 0))
      sign = -1.;
    for(bndry->first(); !bndry->isDone(); bndry->next())
      for(int z=0;z<mesh->LocalNz;z++)
	f(bndry->x, bndry->y, z) = f(bndry->x - bndry->bx, bndry->y - bndry->by, z) + sign*(gval - aval*f(bndry->x - bndry->bx, bndry->y - bndry->by, z) ) / bval;
  }
}

///////////////////////////////////////////////////////////////

void BoundaryConstGradient::apply(Field2D &f){
  // Loop over all elements and set equal to the next point in
  for(bndry->first(); !bndry->isDone(); bndry->next())
    f(bndry->x, bndry->y) = 2.*f(bndry->x - bndry->bx,bndry->y - bndry->by) - f(bndry->x - 2*bndry->bx,bndry->y - 2*bndry->by);
}

void BoundaryConstGradient::apply(Field3D &f) {
  for(bndry->first(); !bndry->isDone(); bndry->next())
    for(int z=0;z<mesh->LocalNz;z++)
      f(bndry->x, bndry->y, z) = 2.*f(bndry->x - bndry->bx, bndry->y - bndry->by, z) - f(bndry->x - 2*bndry->bx,bndry->y - 2*bndry->by,z);
}

///////////////////////////////////////////////////////////////

BoundaryOp* BoundaryConstGradient::clone(BoundaryRegion *region, const std::list<std::string> &args) {
  verifyNumPoints(region,2);
  if(!args.empty()) {
    output << "WARNING: Ignoring arguments to BoundaryConstGradient\n";
  }
  return new BoundaryConstGradient(region);
}

///////////////////////////////////////////////////////////////

BoundaryOp* BoundaryZeroLaplace::clone(BoundaryRegion *region, const std::list<std::string> &args) {
  verifyNumPoints(region,2);
  if(!args.empty()) {
    output << "WARNING: Ignoring arguments to BoundaryZeroLaplace\n";
  }
  return new BoundaryZeroLaplace(region);
}

void BoundaryZeroLaplace::apply(Field2D &f) {
  Coordinates *metric = f.getCoordinates();
  if((bndry->location != BNDRY_XIN) && (bndry->location != BNDRY_XOUT)) {
    // Can't apply this boundary condition to non-X boundaries
    throw BoutException("ERROR: Can't apply Zero Laplace condition to non-X boundaries\n");
  }
  // Constant X derivative
  int bx = bndry->bx;
  // Loop over the Y dimension
  for(bndry->first(); !bndry->isDone(); bndry->nextY()) {
    int x = bndry->x;
    int y = bndry->y;
    BoutReal g = (f(x-bx,y) - f(x-2*bx,y)) / metric->dx(x-bx,y);
    // Loop in X towards edge of domain
    do {
      f(x,y) = f(x-bx,y) + g*metric->dx(x,y);
      bndry->nextX();
      x = bndry->x; y = bndry->y;
    }while(!bndry->isDone());
  }
}

void BoundaryZeroLaplace::apply(Field3D &f) {
  int ncz = mesh->LocalNz;

  Coordinates *metric = f.getCoordinates();

  Array<dcomplex> c0(ncz / 2 + 1);
  Array<dcomplex> c1(ncz / 2 + 1);

  if ((bndry->location != BNDRY_XIN) && (bndry->location != BNDRY_XOUT)) {
    // Can't apply this boundary condition to non-X boundaries
    throw BoutException(
        "ERROR: Can't apply Zero Laplace condition to non-X boundaries\n");
  }

  int bx = bndry->bx;
  // Loop over the Y dimension
  for (bndry->first(); !bndry->isDone(); bndry->nextY()) {
    // bndry->(x,y) is the first point in the boundary
    // bndry->(x-bx,y) is the last "real" point in the domain

    int x = bndry->x;
    int y = bndry->y;

    // Take FFT of last 2 points in domain
    rfft(f(x - bx, y), mesh->LocalNz, c0.begin());
    rfft(f(x - 2 * bx, y), mesh->LocalNz, c1.begin());
    c1[0] = c0[0] - c1[0]; // Only need gradient

    // Solve  metric->g11*d2f/dx2 - metric->g33*kz^2f = 0
    // Assume metric->g11, metric->g33 constant -> exponential growth or decay

    // Loop in X towards edge of domain
    do {
      // kz = 0 solution
      c0[0] += c1[0]; // Straight line

      // kz != 0 solution
      BoutReal coef =
          -1.0 * sqrt(metric->g33(x, y) / metric->g11(x, y)) * metric->dx(x, y);
      for (int jz = 1; jz <= ncz / 2; jz++) {
        BoutReal kwave = jz * 2.0 * PI / metric->zlength(); // wavenumber in [rad^-1]
        c0[jz] *= exp(coef * kwave);                        // The decaying solution only
      }
      // Reverse FFT
      irfft(c0.begin(), mesh->LocalNz, f(x, y));

      bndry->nextX();
      x = bndry->x;
      y = bndry->y;
    } while (!bndry->isDone());
  }
}

///////////////////////////////////////////////////////////////

BoundaryOp *BoundaryZeroLaplace2::clone(BoundaryRegion *region,
                                        const std::list<std::string> &args) {
  verifyNumPoints(region, 3);
  if (!args.empty()) {
    output << "WARNING: Ignoring arguments to BoundaryZeroLaplace2\n";
  }
  return new BoundaryZeroLaplace2(region);
}

void BoundaryZeroLaplace2::apply(Field2D &f) {
  if ((bndry->location != BNDRY_XIN) && (bndry->location != BNDRY_XOUT)) {
    // Can't apply this boundary condition to non-X boundaries
    throw BoutException(
        "ERROR: Can't apply Zero Laplace condition to non-X boundaries\n");
  }

  Coordinates *metric = f.getCoordinates();

  // Constant X derivative
  int bx = bndry->bx;
  // Loop over the Y dimension
  for (bndry->first(); !bndry->isDone(); bndry->nextY()) {
    int x = bndry->x;
    int y = bndry->y;
    BoutReal g = (f(x - bx, y) - f(x - 2 * bx, y)) / metric->dx(x - bx, y);
    // Loop in X towards edge of domain
    do {
      f(x, y) = f(x - bx, y) + g * metric->dx(x, y);
      bndry->nextX();
      x = bndry->x;
      y = bndry->y;
    } while (!bndry->isDone());
  }
}

void BoundaryZeroLaplace2::apply(Field3D &f) {
  int ncz = mesh->LocalNz;

  ASSERT0(ncz % 2 == 0); // Allocation assumes even number
  
  // allocate memory
  Array<dcomplex> c0(ncz / 2 + 1), c1(ncz / 2 + 1), c2(ncz / 2 + 1);

  if ((bndry->location != BNDRY_XIN) && (bndry->location != BNDRY_XOUT)) {
    // Can't apply this boundary condition to non-X boundaries
    throw BoutException(
        "ERROR: Can't apply Zero Laplace condition to non-X boundaries\n");
  }

  int bx = bndry->bx;
  // Loop over the Y dimension
  for (bndry->first(); !bndry->isDone(); bndry->nextY()) {
    // bndry->(x,y) is the first point in the boundary
    // bndry->(x-bx,y) is the last "real" point in the domain

    int x = bndry->x;
    int y = bndry->y;

    // Take FFT of last 2 points in domain
    rfft(f(x - bx, y), ncz, c1.begin());
    rfft(f(x - 2 * bx, y), ncz, c2.begin());

    // Loop in X towards edge of domain
    do {
      for (int jz = 0; jz <= ncz / 2; jz++) {
        dcomplex la, lb, lc;
        laplace_tridag_coefs(x - bx, y, jz, la, lb, lc);
        if (bx > 0) {
          // Outer boundary
          swap(la, lc);
        }
        c0[jz] = -(lb * c1[jz] + lc * c2[jz]) / la;
      }
      // Reverse FFT
      irfft(c0.begin(), ncz, f(x, y));
      // cycle c0 -> c1 -> c2 -> c0
      swap(c0, c2);
      swap(c2, c1);

      bndry->nextX();
      x = bndry->x;
      y = bndry->y;
    } while (!bndry->isDone());
  }
}

///////////////////////////////////////////////////////////////

BoundaryOp* BoundaryConstLaplace::clone(BoundaryRegion *region, const std::list<std::string> &args) {
  verifyNumPoints(region,2);
  if(!args.empty()) {
    output << "WARNING: Ignoring arguments to BoundaryConstLaplace\n";
  }
  return new BoundaryConstLaplace(region);
}

void BoundaryConstLaplace::apply(Field2D &f) {
  if((bndry->location != BNDRY_XIN) && (bndry->location != BNDRY_XOUT)) {
    // Can't apply this boundary condition to non-X boundaries
    throw BoutException("ERROR: Can't apply Zero Laplace condition to non-X boundaries\n");
  }
  
  // Constant X second derivative
  int bx = bndry->bx;
  // Loop over the Y dimension
  for(bndry->first(); !bndry->isDone(); bndry->nextY()) {
    int x = bndry->x;
    int y = bndry->y;
    // Calculate the Laplacian on the last point
    dcomplex la,lb,lc;
    laplace_tridag_coefs(x-2*bx, y, 0, la, lb, lc);
    dcomplex val = la*f(x-bx-1,y) + lb*f(x-2*bx,y) + lc*f(x-2*bx+1,y);
    // Loop in X towards edge of domain
    do {
      laplace_tridag_coefs(x-bx, y, 0, la, lb, lc);
      if(bx < 0) { // Lower X
	f(x,y) = ((val - lb*f(x-bx,y) + lc*f(x-2*bx,y)) / la).real();
      }else  // Upper X
	f(x,y) = ((val - lb*f(x-bx,y) + la*f(x-2*bx,y)) / lc).real();
      
      bndry->nextX();
      x = bndry->x; y = bndry->y;
    }while(!bndry->isDone());
  }
}

void BoundaryConstLaplace::apply(Field3D &f) {
  if((bndry->location != BNDRY_XIN) && (bndry->location != BNDRY_XOUT)) {
    // Can't apply this boundary condition to non-X boundaries
    throw BoutException("ERROR: Can't apply Zero Laplace condition to non-X boundaries\n");
  }
  
  Coordinates *metric = f.getCoordinates();
  
  int ncz = mesh->LocalNz;

  // Allocate memory
  Array<dcomplex> c0(ncz/2 + 1), c1(ncz/2 + 1), c2(ncz/2 + 1);
  
  int bx = bndry->bx;
  // Loop over the Y dimension
  for(bndry->first(); !bndry->isDone(); bndry->nextY()) {
    int x = bndry->x;
    int y = bndry->y;
    
    // Take FFT of last 3 points in domain
    rfft(f(x-bx,y), ncz, c0.begin());
    rfft(f(x-2*bx,y), ncz, c1.begin());
    rfft(f(x-3*bx,y), ncz, c2.begin());
    dcomplex k0lin = (c1[0] - c0[0])/metric->dx(x-bx,y); // for kz=0 solution
    
    // Calculate Delp2 on point MXG+1 (and put into c1)
    for(int jz=0;jz<=ncz/2;jz++) {
      dcomplex la,lb,lc;
      laplace_tridag_coefs(x-2*bx, y, jz, la, lb, lc);
      if(bx < 0) { // Inner X
	c1[jz] = la*c0[jz] + lb*c1[jz] + lc*c2[jz];
      }else { // Outer X
	c1[jz] = la*c2[jz] + lb*c1[jz] + lc*c0[jz];
      }
    }
    // Solve  metric->g11*d2f/dx2 - metric->g33*kz^2f = 0
    // Assume metric->g11, metric->g33 constant -> exponential growth or decay
    BoutReal xpos = 0.0;
    // Loop in X towards edge of domain
    do {
      // kz = 0 solution
      xpos -= metric->dx(x,y);
      c2[0] = c0[0] + k0lin*xpos + 0.5*c1[0]*xpos*xpos/metric->g11(x-bx,y);
      // kz != 0 solution
      BoutReal coef = -1.0*sqrt(metric->g33(x-bx,y) / metric->g11(x-bx,y))*metric->dx(x-bx,y);
      for(int jz=1;jz<=ncz/2;jz++) {
	BoutReal kwave=jz*2.0*PI/metric->zlength(); // wavenumber in [rad^-1]
	c0[jz] *= exp(coef*kwave); // The decaying solution only
	// Add the particular solution
	c2[jz] = c0[jz] - c1[jz]/(metric->g33(x-bx,y)*kwave*kwave); 
      }
      // Reverse FFT
      irfft(c2.begin(), ncz, f(x,y));
      
      bndry->nextX();
      x = bndry->x; y = bndry->y;
    }while(!bndry->isDone());
  }
}

///////////////////////////////////////////////////////////////

BoundaryOp* BoundaryDivCurl::clone(BoundaryRegion *region, const std::list<std::string> &args) {
  if(!args.empty()) {
    output << "WARNING: Ignoring arguments to BoundaryDivCurl\n";
  }
  return new BoundaryDivCurl(region);
}

void BoundaryDivCurl::apply(Vector2D &UNUSED(f)) {
  throw BoutException("ERROR: DivCurl boundary not yet implemented for 2D vectors\n");
}

void BoundaryDivCurl::apply(Vector3D &var) {
  int jx, jy, jz, jzp, jzm;
  BoutReal tmp;
  
  Coordinates *metric = mesh->getCoordinates(var.getLocation());
  
  int ncz = mesh->LocalNz;
  
  if(bndry->location != BNDRY_XOUT) {
    throw BoutException("ERROR: DivCurl boundary only works for outer X currently\n");
  }
  var.toCovariant();
  
  if(mesh->xstart > 2) {
    throw BoutException("Error: Div = Curl = 0 boundary condition doesn't work for MXG > 2. Sorry\n");
  }

  jx = mesh->xend+1;
  for(jy=1;jy<mesh->LocalNy-1;jy++) {
    for(jz=0;jz<ncz;jz++) {
      jzp = (jz+1) % ncz;
      jzm = (jz - 1 + ncz) % ncz;

      // dB_y / dx = dB_x / dy
      
      // dB_x / dy
      tmp = (var.x(jx-1,jy+1,jz) - var.x(jx-1,jy-1,jz)) / (metric->dy(jx-1,jy-1) + metric->dy(jx-1,jy));
      
      var.y(jx,jy,jz) = var.y(jx-2,jy,jz) + (metric->dx(jx-2,jy) + metric->dx(jx-1,jy)) * tmp;
      if(mesh->xstart == 2)
	// 4th order to get last point
	var.y(jx+1,jy,jz) = var.y(jx-3,jy,jz) + 4.*metric->dx(jx,jy)*tmp;
      
      // dB_z / dx = dB_x / dz
      
      tmp = (var.x(jx-1,jy,jzp) - var.x(jx-1,jy,jzm)) / (2.*metric->dz);
      
      var.z(jx,jy,jz) = var.z(jx-2,jy,jz) + (metric->dx(jx-2,jy) + metric->dx(jx-1,jy)) * tmp;
      if(mesh->xstart == 2)
	var.z(jx+1,jy,jz) = var.z(jx-3,jy,jz) + 4.*metric->dx(jx,jy)*tmp;

      // d/dx( Jmetric->g11 B_x ) = - d/dx( Jmetric->g12 B_y + Jmetric->g13 B_z) 
      //                    - d/dy( JB^y ) - d/dz( JB^z )
	
      tmp = -( metric->J(jx,jy)*metric->g12(jx,jy)*var.y(jx,jy,jz) + metric->J(jx,jy)*metric->g13(jx,jy)*var.z(jx,jy,jz)
	       - metric->J(jx-2,jy)*metric->g12(jx-2,jy)*var.y(jx-2,jy,jz) + metric->J(jx-2,jy)*metric->g13(jx-2,jy)*var.z(jx-2,jy,jz) )
	/ (metric->dx(jx-2,jy) + metric->dx(jx-1,jy)); // First term (d/dx) using vals calculated above
      tmp -= (metric->J(jx-1,jy+1)*metric->g12(jx-1,jy+1)*var.x(jx-1,jy+1,jz) - metric->J(jx-1,jy-1)*metric->g12(jx-1,jy-1)*var.x(jx-1,jy-1,jz)
	      + metric->J(jx-1,jy+1)*metric->g22(jx-1,jy+1)*var.y(jx-1,jy+1,jz) - metric->J(jx-1,jy-1)*metric->g22(jx-1,jy-1)*var.y(jx-1,jy-1,jz)
	      + metric->J(jx-1,jy+1)*metric->g23(jx-1,jy+1)*var.z(jx-1,jy+1,jz) - metric->J(jx-1,jy-1)*metric->g23(jx-1,jy-1)*var.z(jx-1,jy-1,jz))
	/ (metric->dy(jx-1,jy-1) + metric->dy(jx-1,jy)); // second (d/dy)
      tmp -= (metric->J(jx-1,jy)*metric->g13(jx-1,jy)*(var.x(jx-1,jy,jzp) - var.x(jx-1,jy,jzm)) +
	      metric->J(jx-1,jy)*metric->g23(jx-1,jy)*(var.y(jx-1,jy,jzp) - var.y(jx-1,jy,jzm)) +
	      metric->J(jx-1,jy)*metric->g33(jx-1,jy)*(var.z(jx-1,jy,jzp) - var.z(jx-1,jy,jzm))) / (2.*metric->dz);
      
      var.x(jx,jy,jz) = ( metric->J(jx-2,jy)*metric->g11(jx-2,jy)*var.x(jx-2,jy,jz) + 
			  (metric->dx(jx-2,jy) + metric->dx(jx-1,jy)) * tmp ) / metric->J(jx,jy)*metric->g11(jx,jy);
      if(mesh->xstart == 2)
	var.x(jx+1,jy,jz) = ( metric->J(jx-3,jy)*metric->g11(jx-3,jy)*var.x(jx-3,jy,jz) + 
			      4.*metric->dx(jx,jy)*tmp ) / metric->J(jx+1,jy)*metric->g11(jx+1,jy);
    }
  }
}

///////////////////////////////////////////////////////////////

BoundaryOp* BoundaryFree::clone(BoundaryRegion *region, const std::list<std::string> &args) {
  if(!args.empty()) {
    // First argument should be a value
    val = stringToReal(args.front());
    return new BoundaryFree(region, val);
  }
  return new BoundaryFree(region);
}

void BoundaryFree::apply(Field2D &UNUSED(f)) {
  // Do nothing for free boundary
}

void BoundaryFree::apply(Field3D &UNUSED(f)) {
  // Do nothing for free boundary
}

void BoundaryFree::apply_ddt(Field2D &UNUSED(f)) {
  // Do nothing for free boundary
}

void BoundaryFree::apply_ddt(Field3D &UNUSED(f)) {
  // Do nothing for free boundary
}
///////////////////////////////////////////////////////////////
// New free boundary implementation.  Uses last grid points to extrapolate into the guard cells.
// Written by L. Easy. 
///////////////////////////////////////////////////////////////

// 2nd order extrapolation:

BoundaryOp* BoundaryFree_O2::clone(BoundaryRegion *region, const std::list<std::string> &args){
  verifyNumPoints(region,2);
  if(!args.empty()) {
    output << "WARNING: Ignoring arguments to BoundaryFree\n";
  }
  return new BoundaryFree_O2(region) ; 
}

void BoundaryFree_O2::apply(Field2D &f) {
  // Set (at 2nd order) the value at the mid-point between the guard cell and the grid cell to be val
  // N.B. Only first guard cells (closest to the grid) should ever be used
  
  bndry->first();

  // Check for staggered grids
  
  CELL_LOC loc = f.getLocation();
  if(mesh->StaggerGrids && loc != CELL_CENTRE) {
    // Staggered. Need to apply slightly differently
    
    if( loc == CELL_XLOW) {
      // Field is shifted in X
      
      if(bndry->bx > 0) {
	// Outer x boundary	
	for(; !bndry->isDone(); bndry->next1d()) {
	  for(int i=0;i<bndry->width;i++) {
	    int xi = bndry->x + i*bndry->bx;
	    int yi = bndry->y + i*bndry->by;
	    f(xi, yi) = 2*f(xi - bndry->bx, yi -bndry->by) - f(xi- 2*bndry->bx, yi - 2*bndry->by);	
	  }	
	}
      }
      if(bndry->bx < 0) {
	// Inner x boundary. Set one point inwards
	for(; !bndry->isDone(); bndry->next1d()) {
	  for(int i=-1;i<bndry->width;i++) {
	    int xi = bndry->x + i*bndry->bx;
	    int yi = bndry->y + i*bndry->by;
	    f(xi, yi) = 2*f(xi - bndry->bx, yi -bndry->by) - f(xi- 2*bndry->bx, yi - 2*bndry->by);	
	  }		
	}
      }
      if(bndry->by != 0){
	// y boundaries
	for(; !bndry->isDone(); bndry->next1d()) {
	  for(int i=0;i<bndry->width;i++) {
	    int xi = bndry->x + i*bndry->bx;
	    int yi = bndry->y + i*bndry->by;
	    f(xi, yi) = 2*f(xi - bndry->bx, yi -bndry->by) - f(xi- 2*bndry->bx, yi - 2*bndry->by);	
	  }	
					
	}			
      }
    }
    else if( loc == CELL_YLOW ) {
      // Field is shifted in Y
      
      if(bndry->by > 0) {
	// Upper y boundary
	
	for(; !bndry->isDone(); bndry->next1d()) {
	  for(int i=0;i<bndry->width;i++) {
	    int xi = bndry->x + i*bndry->bx;
	    int yi = bndry->y + i*bndry->by;
	    f(xi, yi) = 2*f(xi - bndry->bx, yi -bndry->by) - f(xi- 2*bndry->bx, yi - 2*bndry->by);	
	  }				
	}
      }
      if(bndry->by < 0) {
	// Lower y boundary. Set one point inwards
	for(; !bndry->isDone(); bndry->next1d()) {
	  for(int i=-1;i<bndry->width;i++) {
	    int xi = bndry->x + i*bndry->bx;
	    int yi = bndry->y + i*bndry->by;
	    f(xi, yi) = 2*f(xi - bndry->bx, yi -bndry->by) - f(xi- 2*bndry->bx, yi - 2*bndry->by);	
	  }	
	}
      }
      if(bndry->bx != 0){
	// x boundaries
	for(; !bndry->isDone(); bndry->next1d()) {
					
	  for(int i=0;i<bndry->width;i++) {
	    int xi = bndry->x + i*bndry->bx;
	    int yi = bndry->y + i*bndry->by;
	    f(xi, yi) = 2*f(xi - bndry->bx, yi -bndry->by) - f(xi- 2*bndry->bx, yi - 2*bndry->by);	
	  }	
	}
      }
    }
  }
  else {
    // Non-staggered, standard case
    
    for(; !bndry->isDone(); bndry->next1d()) {
      
      for(int i=0;i<bndry->width;i++) {
	int xi = bndry->x + i*bndry->bx;
	int yi = bndry->y + i*bndry->by;
	f(xi, yi) = 2*f(xi - bndry->bx, yi -bndry->by) - f(xi- 2*bndry->bx, yi - 2*bndry->by);
      }	
    }
  }
}

void BoundaryFree_O2::apply(Field3D &f) {
  // Extrapolate from the last evolved simulation cells into the guard cells at 3rd order.  

  bndry->first();


  // Check for staggered grids
  
  CELL_LOC loc = f.getLocation();
  if(mesh->StaggerGrids && loc != CELL_CENTRE) {
    // Staggered. Need to apply slightly differently
    
    if( loc == CELL_XLOW ) {
      // Field is shifted in X
			
      if(bndry->bx > 0) {
	// Outer x boundary
	
	for(; !bndry->isDone(); bndry->next1d()) {
					
	  for(int zk=0;zk<mesh->LocalNz;zk++) {
	    for(int i=0;i<bndry->width;i++) {
	      int xi = bndry->x + i*bndry->bx;
	      int yi = bndry->y + i*bndry->by;
	      f(xi, yi, zk) = 2*f(xi - bndry->bx, yi -bndry->by, zk) - f(xi- 2*bndry->bx, yi - 2*bndry->by, zk);	
	    }	
	  }
	}
      }
      if(bndry->bx < 0) {
	// Inner x boundary. Set one point inwards
	for(; !bndry->isDone(); bndry->next1d()) {
	  
	  for(int zk=0;zk<mesh->LocalNz;zk++) {
	    for(int i=-1;i<bndry->width;i++) {
	      int xi = bndry->x + i*bndry->bx;
	      int yi = bndry->y + i*bndry->by;
	      f(xi, yi, zk) = 2*f(xi - bndry->bx, yi -bndry->by, zk) - f(xi- 2*bndry->bx, yi - 2*bndry->by, zk);	
	    }	
	  }
	}
      }
      if(bndry->by != 0){
	//y boundaries
				
	for(; !bndry->isDone(); bndry->next1d()) {
					
	  for(int zk=0;zk<mesh->LocalNz;zk++) {
	    for(int i=0;i<bndry->width;i++) {
	      int xi = bndry->x + i*bndry->bx;
	      int yi = bndry->y + i*bndry->by;
	      f(xi, yi, zk) = 2*f(xi - bndry->bx, yi -bndry->by, zk) - f(xi- 2*bndry->bx, yi - 2*bndry->by, zk);	
	    }	
	  }
	}
      }
    }
    else if( loc == CELL_YLOW ) {
      // Field is shifted in Y
      
      if(bndry->by > 0) {
	// Upper y boundary
	for(; !bndry->isDone(); bndry->next1d()) {
	  for(int zk=0;zk<mesh->LocalNz;zk++) {
	    for(int i=0;i<bndry->width;i++) {
	      int xi = bndry->x + i*bndry->bx;
	      int yi = bndry->y + i*bndry->by;
	      f(xi, yi, zk) = 2*f(xi - bndry->bx, yi -bndry->by, zk) - f(xi- 2*bndry->bx, yi - 2*bndry->by, zk);	
	    }	
	  }
	}
      }
      if(bndry->by < 0) {
	// Lower y boundary. Set one point inwards
	for(; !bndry->isDone(); bndry->next1d()) {
					
	  for(int zk=0;zk<mesh->LocalNz;zk++) {
	    for(int i=-1;i<bndry->width;i++) {
	      int xi = bndry->x + i*bndry->bx;
	      int yi = bndry->y + i*bndry->by;
	      f(xi, yi, zk) = 2*f(xi - bndry->bx, yi -bndry->by, zk) - f(xi- 2*bndry->bx, yi - 2*bndry->by, zk);	
	    }
	  }
	}
      }
      if(bndry->bx != 0){
	// x boundaries
	for(; !bndry->isDone(); bndry->next1d()) {
					
	  for(int zk=0;zk<mesh->LocalNz;zk++) {
	    for(int i=0;i<bndry->width;i++) {
	      int xi = bndry->x + i*bndry->bx;
	      int yi = bndry->y + i*bndry->by;
	      f(xi, yi, zk) = 2*f(xi - bndry->bx, yi -bndry->by, zk) - f(xi- 2*bndry->bx, yi - 2*bndry->by, zk);			
	    }
	  }
	}
      }
    }
  }
  else {
    // Standard (non-staggered) case
    for(; !bndry->isDone(); bndry->next1d()) {
			
      for(int zk=0;zk<mesh->LocalNz;zk++) {
	for(int i=0;i<bndry->width;i++) {
	  int xi = bndry->x + i*bndry->bx;
	  int yi = bndry->y + i*bndry->by;
	  f(xi, yi, zk) = 2*f(xi - bndry->bx, yi -bndry->by, zk) - f(xi- 2*bndry->bx, yi - 2*bndry->by, zk);	
	}
      }
    }
  }
}

void BoundaryFree_O2::apply_ddt(Field2D &f) {
  Field2D *dt = f.timeDeriv();
  for(bndry->first(); !bndry->isDone(); bndry->next())
    (*dt)(bndry->x,bndry->y) = 0.; // Set time derivative to zero
}

void BoundaryFree_O2::apply_ddt(Field3D &f) {
  Field3D *dt = f.timeDeriv();
  for(bndry->first(); !bndry->isDone(); bndry->next())
    for(int z=0;z<mesh->LocalNz;z++)
      (*dt)(bndry->x,bndry->y,z) = 0.; // Set time derivative to zero

}

//////////////////////////////////
// Third order extrapolation:
//////////////////////////////////
BoundaryOp* BoundaryFree_O3::clone(BoundaryRegion *region, const std::list<std::string> &args){
  verifyNumPoints(region,3);

  if(!args.empty()) {
    output << "WARNING: Ignoring arguments to BoundaryConstLaplace\n";
  }
  return new BoundaryFree_O3(region) ; 
}

void BoundaryFree_O3::apply(Field2D &f) {

  bndry->first();

  // Check for staggered grids
  
  CELL_LOC loc = f.getLocation();
  if(mesh->StaggerGrids && loc != CELL_CENTRE) {
    // Staggered. Need to apply slightly differently
    
    if( loc == CELL_XLOW) {
      // Field is shifted in X
      
      if(bndry->bx > 0) {
	// Outer x boundary	
	for(; !bndry->isDone(); bndry->next1d()) {
	  for(int i=0;i<bndry->width;i++) {
	    int xi = bndry->x + i*bndry->bx;
	    int yi = bndry->y + i*bndry->by;
	    f(xi, yi) = 3.0*f(xi - bndry->bx, yi - bndry->by) - 3.0*f(xi - 2*bndry->bx, yi - 2*bndry->by) + f(xi - 3*bndry->bx, yi - 3*bndry->by);
	  }	
	}
      }
      if(bndry->bx < 0) {
	// Inner x boundary. Set one point inwards
	for(; !bndry->isDone(); bndry->next1d()) {
	  for(int i=-1;i<bndry->width;i++) {
	    int xi = bndry->x + i*bndry->bx;
	    int yi = bndry->y + i*bndry->by;
	    f(xi, yi) = 3.0*f(xi - bndry->bx, yi - bndry->by) - 3.0*f(xi - 2*bndry->bx, yi - 2*bndry->by) + f(xi - 3*bndry->bx, yi - 3*bndry->by);
	  }		
	}
      }
      if(bndry->by != 0){
	// y boundaries
	for(; !bndry->isDone(); bndry->next1d()) {
	  for(int i=0;i<bndry->width;i++) {
	    int xi = bndry->x + i*bndry->bx;
	    int yi = bndry->y + i*bndry->by;
	    f(xi, yi) = 3.0*f(xi - bndry->bx, yi - bndry->by) - 3.0*f(xi - 2*bndry->bx, yi - 2*bndry->by) + f(xi - 3*bndry->bx, yi - 3*bndry->by);
	  }	
					
	}
      }
    }
    else if( loc == CELL_YLOW ) {
      // Field is shifted in Y
      
      if(bndry->by > 0) {
	// Upper y boundary
	
	for(; !bndry->isDone(); bndry->next1d()) {
	  for(int i=0;i<bndry->width;i++) {
	    int xi = bndry->x + i*bndry->bx;
	    int yi = bndry->y + i*bndry->by;
	    f(xi, yi) = 3.0*f(xi - bndry->bx, yi - bndry->by) - 3.0*f(xi - 2*bndry->bx, yi - 2*bndry->by) + f(xi - 3*bndry->bx, yi - 3*bndry->by);
	  }				
	}
      }
      if(bndry->by < 0) {
	// Lower y boundary. Set one point inwards
	for(; !bndry->isDone(); bndry->next1d()) {
	  for(int i=-1;i<bndry->width;i++) {
	    int xi = bndry->x + i*bndry->bx;
	    int yi = bndry->y + i*bndry->by;
	    f(xi, yi) = 3.0*f(xi - bndry->bx, yi - bndry->by) - 3.0*f(xi - 2*bndry->bx, yi - 2*bndry->by) + f(xi - 3*bndry->bx, yi - 3*bndry->by);
	  }	

	}
      }
      if(bndry->bx != 0){
	// x boundaries
	for(; !bndry->isDone(); bndry->next1d()) {
					
	  for(int i=0;i<bndry->width;i++) {
	    int xi = bndry->x + i*bndry->bx;
	    int yi = bndry->y + i*bndry->by;
	    f(xi, yi) = 3.0*f(xi - bndry->bx, yi - bndry->by) - 3.0*f(xi - 2*bndry->bx, yi - 2*bndry->by) + f(xi - 3*bndry->bx, yi - 3*bndry->by);
	  }	
	}
      }
    }
  }
  else {
    // Non-staggered, standard case
    
    for(; !bndry->isDone(); bndry->next1d()) {
      
      for(int i=0;i<bndry->width;i++) {
	int xi = bndry->x + i*bndry->bx;
	int yi = bndry->y + i*bndry->by;
	f(xi, yi) = 3.0*f(xi - bndry->bx, yi - bndry->by) - 3.0*f(xi - 2*bndry->bx, yi - 2*bndry->by) + f(xi - 3*bndry->bx, yi - 3*bndry->by);
      }	
    }
  }
}

void BoundaryFree_O3::apply(Field3D &f) {
  // Extrapolate from the last evolved simulation cells into the guard cells at 3rd order.  

  bndry->first();


  // Check for staggered grids
  
  CELL_LOC loc = f.getLocation();
  if(mesh->StaggerGrids && loc != CELL_CENTRE) {
    // Staggered. Need to apply slightly differently
    
    if( loc == CELL_XLOW ) {
      // Field is shifted in X
			
      if(bndry->bx > 0) {
	// Outer x boundary
	
	for(; !bndry->isDone(); bndry->next1d()) {
					
	  for(int zk=0;zk<mesh->LocalNz;zk++) {
	    for(int i=0;i<bndry->width;i++) {
	      int xi = bndry->x + i*bndry->bx;
	      int yi = bndry->y + i*bndry->by;
	      f(xi, yi, zk) = 3.0*f(xi - bndry->bx, yi - bndry->by, zk) - 3.0*f(xi - 2*bndry->bx, yi - 2*bndry->by, zk) 
		+ f(xi - 3*bndry->bx, yi - 3*bndry->by, zk);
	    }	
	  }
	}
      }
      if(bndry->bx < 0) {
	// Inner x boundary. Set one point inwards
	for(; !bndry->isDone(); bndry->next1d()) {
	  
	  for(int zk=0;zk<mesh->LocalNz;zk++) {
	    for(int i=-1;i<bndry->width;i++) {
	      int xi = bndry->x + i*bndry->bx;
	      int yi = bndry->y + i*bndry->by;
	      f(xi, yi, zk) = 3.0*f(xi - bndry->bx, yi - bndry->by, zk) - 3.0*f(xi - 2*bndry->bx, yi - 2*bndry->by, zk) 
		+ f(xi - 3*bndry->bx, yi - 3*bndry->by, zk);
	    }	
	  }
	}
      }
      if(bndry->by != 0){
	//y boundaries
				
	for(; !bndry->isDone(); bndry->next1d()) {
					
	  for(int zk=0;zk<mesh->LocalNz;zk++) {
	    for(int i=0;i<bndry->width;i++) {
	      int xi = bndry->x + i*bndry->bx;
	      int yi = bndry->y + i*bndry->by;
	      f(xi, yi, zk) = 3.0*f(xi - bndry->bx, yi - bndry->by, zk) - 3.0*f(xi - 2*bndry->bx, yi - 2*bndry->by, zk) 
		+ f(xi - 3*bndry->bx, yi - 3*bndry->by, zk);
	    }	
	  }
	}
      }
    }
    else if( loc == CELL_YLOW ) {
      // Field is shifted in Y
      
      if(bndry->by > 0) {
	// Upper y boundary
	for(; !bndry->isDone(); bndry->next1d()) {
	  for(int zk=0;zk<mesh->LocalNz;zk++) {
	    for(int i=0;i<bndry->width;i++) {
	      int xi = bndry->x + i*bndry->bx;
	      int yi = bndry->y + i*bndry->by;
	      f(xi, yi, zk) = 3.0*f(xi - bndry->bx, yi - bndry->by, zk) - 3.0*f(xi - 2*bndry->bx, yi - 2*bndry->by, zk) 
		+ f(xi - 3*bndry->bx, yi - 3*bndry->by, zk);
	    }	
	  }
	}
      }
      if(bndry->by < 0) {
	// Lower y boundary. Set one point inwards
	for(; !bndry->isDone(); bndry->next1d()) {
					
	  for(int zk=0;zk<mesh->LocalNz;zk++) {
	    for(int i=-1;i<bndry->width;i++) {
	      int xi = bndry->x + i*bndry->bx;
	      int yi = bndry->y + i*bndry->by;
	      f(xi, yi, zk) = 3.0*f(xi - bndry->bx, yi - bndry->by, zk) - 3.0*f(xi - 2*bndry->bx, yi - 2*bndry->by, zk) 
		+ f(xi - 3*bndry->bx, yi - 3*bndry->by, zk);
	    }
	  }
	}
      }
      if(bndry->bx != 0){
	// x boundaries
	for(; !bndry->isDone(); bndry->next1d()) {
					
	  for(int zk=0;zk<mesh->LocalNz;zk++) {
	    for(int i=0;i<bndry->width;i++) {
	      int xi = bndry->x + i*bndry->bx;
	      int yi = bndry->y + i*bndry->by;
	      f(xi, yi, zk) = 3.0*f(xi - bndry->bx, yi - bndry->by, zk) - 3.0*f(xi - 2*bndry->bx, yi - 2*bndry->by, zk) 
		+ f(xi - 3*bndry->bx, yi - 3*bndry->by, zk);
	    }

	  }
	}
      }
    }
  }
  else {
    // Standard (non-staggered) case
    for(; !bndry->isDone(); bndry->next1d()) {
			
      for(int zk=0;zk<mesh->LocalNz;zk++) {
	for(int i=0;i<bndry->width;i++) {
	  int xi = bndry->x + i*bndry->bx;
	  int yi = bndry->y + i*bndry->by;
	  f(xi, yi, zk) = 3.0*f(xi - bndry->bx, yi - bndry->by, zk) - 3.0*f(xi - 2*bndry->bx, yi - 2*bndry->by, zk) 
	    + f(xi - 3*bndry->bx, yi - 3*bndry->by, zk);
	}
      }
    }
  }
}

void BoundaryFree_O3::apply_ddt(Field2D &f) {
  Field2D *dt = f.timeDeriv();
  for(bndry->first(); !bndry->isDone(); bndry->next())
    (*dt)(bndry->x,bndry->y) = 0.; // Set time derivative to zero
}

void BoundaryFree_O3::apply_ddt(Field3D &f) {
  Field3D *dt = f.timeDeriv();
  for(bndry->first(); !bndry->isDone(); bndry->next())
    for(int z=0;z<mesh->LocalNz;z++)
      (*dt)(bndry->x,bndry->y,z) = 0.; // Set time derivative to zero

}

///////////////////////////////////////////////////////////////

BoundaryOp* BoundaryRelax::cloneMod(BoundaryOp *operation, const std::list<std::string> &args) {
  BoundaryRelax* result = new BoundaryRelax(operation, r);
  
  if(!args.empty()) {
    // First argument should be the rate
    BoutReal val = stringToReal(args.front());
    val = fabs(val); // Should always be positive
    result->r = val;
  }

  return result;
}

void BoundaryRelax::apply(Field2D &f, BoutReal t) {
  // Just apply the original boundary condition to f
  op->apply(f, t);
}

void BoundaryRelax::apply(Field3D &f, BoutReal UNUSED(t)) {
  // Just apply the original boundary condition to f
  op->apply(f);
}

void BoundaryRelax::apply_ddt(Field2D &f) {
  TRACE("BoundaryRelax::apply_ddt(Field2D)");

  // Make a copy of f
  Field2D g = f;
  // Apply the boundary to g
  op->apply(g);
  
  bndry->first();
  
  // Set time-derivatives
  for(bndry->first(); !bndry->isDone(); bndry->next()) {
    ddt(f)(bndry->x, bndry->y) = r * (g(bndry->x, bndry->y) - f(bndry->x, bndry->y));
  }
}

void BoundaryRelax::apply_ddt(Field3D &f) {
  TRACE("BoundaryRelax::apply_ddt(Field3D)");
  
  // Make a copy of f
  Field3D g = f; // NOTE: This is not very efficient... copying entire field
  // Apply the boundary to g
  op->apply(g);
  // Set time-derivatives
  for(bndry->first(); !bndry->isDone(); bndry->next())
    for(int z=0;z<mesh->LocalNz;z++) {
      ddt(f)(bndry->x, bndry->y, z) = r * (g(bndry->x, bndry->y, z) - f(bndry->x, bndry->y, z));
    }
}

///////////////////////////////////////////////////////////////

BoundaryOp* BoundaryWidth::cloneMod(BoundaryOp *operation, const std::list<std::string> &args) {
  BoundaryWidth* result = new BoundaryWidth(operation, width);
  
  if(args.empty()) {
    output << "WARNING: BoundaryWidth expected 1 argument\n";
  }else {
    // First argument should be the rate
    int val = stringToInt(args.front());
    result->width = val;
  }
  
  return result;
}

void BoundaryWidth::apply(Field2D &f, BoutReal t) {
  // Pointer to boundary region shared between all BoundaryOp, BoundaryModifiers
  int oldwid = bndry->width;
  bndry->width = width;
  op->apply(f, t);
  bndry->width = oldwid;
}

void BoundaryWidth::apply(Field3D &f, BoutReal t) {
  int oldwid = bndry->width;
  bndry->width = width;
  op->apply(f, t);
  bndry->width = oldwid;
}
  
void BoundaryWidth::apply_ddt(Field2D &f) {
  int oldwid = bndry->width;
  bndry->width = width;
  op->apply_ddt(f);
  bndry->width = oldwid;
}
  
void BoundaryWidth::apply_ddt(Field3D &f) {
  int oldwid = bndry->width;
  bndry->width = width;
  op->apply_ddt(f);
  bndry->width = oldwid;
}

///////////////////////////////////////////////////////////////
BoundaryOp* BoundaryToFieldAligned::cloneMod(BoundaryOp *operation, const std::list<std::string> &args) {
  BoundaryToFieldAligned* result = new BoundaryToFieldAligned(operation);
  
  if(!args.empty()) {
    output << "WARNING: BoundaryToFieldAligned expected no argument\n";
    //Shouldn't we throw ?
  }
  
  return result;
}

void BoundaryToFieldAligned::apply(Field2D &f, BoutReal t) {
  op->apply(f, t);
}

void BoundaryToFieldAligned::apply(Field3D &f, BoutReal t) {
  //NOTE: This is not very efficient... updating entire field
  f = mesh->fromFieldAligned(f); 

  // Apply the boundary to shifted field
  op->apply(f, t);

  //Shift back
  f = mesh->toFieldAligned(f);

  //This is inefficient -- could instead use the shiftZ just in the bndry
  //but this is not portable to other parallel transforms -- we could instead
  //have a flag to define the region in which we want to apply to/fromFieldAligned
}
  
void BoundaryToFieldAligned::apply_ddt(Field2D &f) {
  op->apply_ddt(f);
}

void BoundaryToFieldAligned::apply_ddt(Field3D &f) {
  f = mesh->fromFieldAligned(f);
  ddt(f) = mesh->fromFieldAligned(ddt(f));
  op->apply_ddt(f);
  ddt(f) = mesh->toFieldAligned(ddt(f));
}


///////////////////////////////////////////////////////////////
BoundaryOp* BoundaryFromFieldAligned::cloneMod(BoundaryOp *operation, const std::list<std::string> &args) {
  BoundaryFromFieldAligned* result = new BoundaryFromFieldAligned(operation);
  
  if(!args.empty()) {
    output << "WARNING: BoundaryFromFieldAligned expected no argument\n";
    //Shouldn't we throw ?
  }
  
  return result;
}

void BoundaryFromFieldAligned::apply(Field2D &f, BoutReal t) {
  op->apply(f, t);
}

void BoundaryFromFieldAligned::apply(Field3D &f, BoutReal t) {
  //NOTE: This is not very efficient... shifting entire field
  f = mesh->toFieldAligned(f); 

  // Apply the boundary to shifted field
  op->apply(f, t);

  //Shift back
  f = mesh->fromFieldAligned(f);

  //This is inefficient -- could instead use the shiftZ just in the bndry
  //but this is not portable to other parallel transforms -- we could instead
  //have a flag to define the region in which we want to apply to/fromFieldAligned
}
  
void BoundaryFromFieldAligned::apply_ddt(Field2D &f) {
  op->apply_ddt(f);
}

void BoundaryFromFieldAligned::apply_ddt(Field3D &f) {
  f = mesh->toFieldAligned(f);
  ddt(f) = mesh->toFieldAligned(ddt(f));
  op->apply_ddt(f);
  ddt(f) = mesh->fromFieldAligned(ddt(f));
}<|MERGE_RESOLUTION|>--- conflicted
+++ resolved
@@ -1398,65 +1398,8 @@
 
 ///////////////////////////////////////////////////////////////
 
-<<<<<<< HEAD
-BoundaryOp* BoundaryDirichlet_4thOrder::clone(BoundaryRegion *region, const list<string> &args) {
-=======
-BoundaryOp* BoundaryDirichlet_2ndOrder::clone(BoundaryRegion *region, const std::list<std::string> &args) {
-  output << "WARNING: Use of boundary condition \"dirichlet_2ndorder\" is deprecated!\n";
-  output << "         Consider using \"dirichlet\" instead\n";
-  verifyNumPoints(region,2);
-  if(!args.empty()) {
-    // First argument should be a value
-    val = stringToReal(args.front());
-    return new BoundaryDirichlet_2ndOrder(region, val);
-  }
-  return new BoundaryDirichlet_2ndOrder(region);
-}
-
-void BoundaryDirichlet_2ndOrder::apply(Field2D &f) {
-  // Set (at 2nd order) the value at the mid-point between the guard cell and the grid cell to be val
-  // N.B. Only first guard cells (closest to the grid) should ever be used
-  for(bndry->first(); !bndry->isDone(); bndry->next1d()) {
-    f(bndry->x,bndry->y) = 8./3.*val - 2.*f(bndry->x-bndry->bx,bndry->y-bndry->by) + 1./3.*f(bndry->x-2*bndry->bx,bndry->y-2*bndry->by);
-#ifdef BOUNDARY_CONDITIONS_UPGRADE_EXTRAPOLATE_FOR_2ND_ORDER
-    f(bndry->x+bndry->bx,bndry->y+bndry->by) = 3.*f(bndry->x,bndry->y) - 3.*f(bndry->x-bndry->bx,bndry->y-bndry->by) + f(bndry->x-2*bndry->bx,bndry->y-2*bndry->by);
-#elif defined(CHECK)
-    f(bndry->x+bndry->bx,bndry->y+bndry->by) = 1.e60;
-#endif
-  }
-}
-
-void BoundaryDirichlet_2ndOrder::apply(Field3D &f) {
-  // Set (at 2nd order) the value at the mid-point between the guard cell and the grid cell to be val
-  // N.B. Only first guard cells (closest to the grid) should ever be used
-  for(bndry->first(); !bndry->isDone(); bndry->next1d())
-    for(int z=0;z<mesh->LocalNz;z++) {
-      f(bndry->x,bndry->y,z) = 8./3.*val - 2.*f(bndry->x-bndry->bx,bndry->y-bndry->by,z) + 1./3.*f(bndry->x-2*bndry->bx,bndry->y-2*bndry->by,z);
-#ifdef BOUNDARY_CONDITIONS_UPGRADE_EXTRAPOLATE_FOR_2ND_ORDER
-      f(bndry->x+bndry->bx,bndry->y+bndry->by,z) = 3.*f(bndry->x,bndry->y,z) - 3.*f(bndry->x-bndry->bx,bndry->y-bndry->by,z) + f(bndry->x-2*bndry->bx,bndry->y-2*bndry->by,z);
-#elif defined(CHECK)
-      f(bndry->x+bndry->bx,bndry->y+bndry->by,z) = 1.e60;
-#endif
-    }
-}
-
-void BoundaryDirichlet_2ndOrder::apply_ddt(Field2D &f) {
-  Field2D *dt = f.timeDeriv();
-  for(bndry->first(); !bndry->isDone(); bndry->next())
-    (*dt)(bndry->x,bndry->y) = 0.; // Set time derivative to zero
-}
-
-void BoundaryDirichlet_2ndOrder::apply_ddt(Field3D &f) {
-  Field3D *dt = f.timeDeriv();
-  for(bndry->first(); !bndry->isDone(); bndry->next())
-    for(int z=0;z<mesh->LocalNz;z++)
-      (*dt)(bndry->x,bndry->y,z) = 0.; // Set time derivative to zero
-}
-
-///////////////////////////////////////////////////////////////
-
-BoundaryOp* BoundaryDirichlet_4thOrder::clone(BoundaryRegion *region, const std::list<std::string> &args) {
->>>>>>> d0097753
+BoundaryOp* BoundaryDirichlet_4thOrder::clone(BoundaryRegion* region,
+                                              const std::list<std::string>& args) {
   verifyNumPoints(region,4);
   if(!args.empty()) {
     // First argument should be a value
@@ -1595,99 +1538,8 @@
 
 ///////////////////////////////////////////////////////////////
 
-<<<<<<< HEAD
-BoundaryOp* BoundaryNeumann::clone(BoundaryRegion *region, const list<string> &args){
-=======
-BoundaryOp* BoundaryNeumann2::clone(BoundaryRegion *region, const std::list<std::string> &args) {
-  output << "WARNING: Use of boundary condition \"neumann2\" is deprecated!\n";
-  output << "         Consider using \"neumann\" instead\n";
-  verifyNumPoints(region,2);
-  if(!args.empty()) {
-    output << "WARNING: Ignoring arguments to BoundaryNeumann2\n";
-  }
-  return new BoundaryNeumann2(region);
-}
-
-void BoundaryNeumann2::apply(Field2D &f) {
-  // Loop over all elements and use one-sided differences
-  for(bndry->first(); !bndry->isDone(); bndry->next())
-    f(bndry->x, bndry->y) = (4.*f(bndry->x - bndry->bx, bndry->y - bndry->by) - f(bndry->x - 2*bndry->bx, bndry->y - 2*bndry->by))/3.;
-}
-
-void BoundaryNeumann2::apply(Field3D &f) {
-  for(bndry->first(); !bndry->isDone(); bndry->next())
-    for(int z=0;z<mesh->LocalNz;z++)
-      f(bndry->x, bndry->y, z) = (4.*f(bndry->x - bndry->bx, bndry->y - bndry->by, z) - f(bndry->x - 2*bndry->bx, bndry->y - 2*bndry->by, z))/3.;
-}
-
-///////////////////////////////////////////////////////////////
-
-BoundaryOp* BoundaryNeumann_2ndOrder::clone(BoundaryRegion *region, const std::list<std::string> &args) {
-  output << "WARNING: Use of boundary condition \"neumann_2ndorder\" is deprecated!\n";
-  output << "         Consider using \"neumann\" instead\n";
-#ifdef BOUNDARY_CONDITIONS_UPGRADE_EXTRAPOLATE_FOR_2ND_ORDER
-  verifyNumPoints(region,2);
-#else
-  verifyNumPoints(region,1);
-#endif
-  if(!args.empty()) {
-    // First argument should be a value
-    val = stringToReal(args.front());
-    return new BoundaryNeumann_2ndOrder(region, val);
-  }
-  return new BoundaryNeumann_2ndOrder(region);
-}
-
-void BoundaryNeumann_2ndOrder::apply(Field2D &f) {
-  Coordinates *metric = f.getCoordinates();
-  
-  // Set (at 2nd order) the gradient at the mid-point between the guard cell and the grid cell to be val
-  // This sets the value of the co-ordinate derivative, i.e. DDX/DDY not Grad_par/Grad_perp.x
-  // N.B. Only first guard cells (closest to the grid) should ever be used
-  for(bndry->first(); !bndry->isDone(); bndry->next1d()) {
-    f(bndry->x,bndry->y) = f(bndry->x-bndry->bx,bndry->y-bndry->by) + val*(bndry->bx*metric->dx(bndry->x,bndry->y)+bndry->by*metric->dy(bndry->x,bndry->y));
-#ifdef BOUNDARY_CONDITIONS_UPGRADE_EXTRAPOLATE_FOR_2ND_ORDER
-    f(bndry->x+bndry->bx,bndry->y+bndry->by) = 3.*f(bndry->x,bndry->y) - 3.*f(bndry->x-bndry->bx,bndry->y-bndry->by) + f(bndry->x-2*bndry->bx,bndry->y-2*bndry->by);
-#elif defined(CHECK)
-    f(bndry->x+bndry->bx,bndry->y+bndry->by) = 1.e60;
-#endif
-  }
-}
-
-void BoundaryNeumann_2ndOrder::apply(Field3D &f) {
-  Coordinates *metric = f.getCoordinates();
-  // Set (at 2nd order) the gradient at the mid-point between the guard cell and the grid cell to be val
-  // This sets the value of the co-ordinate derivative, i.e. DDX/DDY not Grad_par/Grad_perp.x
-  // N.B. Only first guard cells (closest to the grid) should ever be used
-  for(bndry->first(); !bndry->isDone(); bndry->next1d())
-    for(int z=0;z<mesh->LocalNz;z++) {
-      BoutReal delta = bndry->bx*metric->dx(bndry->x,bndry->y)+bndry->by*metric->dy(bndry->x,bndry->y);
-      f(bndry->x,bndry->y,z) = f(bndry->x-bndry->bx,bndry->y-bndry->by,z) + val*delta;
-#ifdef BOUNDARY_CONDITIONS_UPGRADE_EXTRAPOLATE_FOR_2ND_ORDER
-      f(bndry->x+bndry->bx,bndry->y+bndry->by,z) = 3.*f(bndry->x,bndry->y,z) - 3.*f(bndry->x-bndry->bx,bndry->y-bndry->by,z) + f(bndry->x-2*bndry->bx,bndry->y-2*bndry->by,z);
-#elif defined(CHECK)
-      f(bndry->x+bndry->bx,bndry->y+bndry->by,z) = 1.e60;
-#endif
-    }
-}
-
-void BoundaryNeumann_2ndOrder::apply_ddt(Field2D &f) {
-  Field2D *dt = f.timeDeriv();
-  for(bndry->first(); !bndry->isDone(); bndry->next())
-    (*dt)(bndry->x,bndry->y) = 0.; // Set time derivative to zero
-}
-
-void BoundaryNeumann_2ndOrder::apply_ddt(Field3D &f) {
-  Field3D *dt = f.timeDeriv();
-  for(bndry->first(); !bndry->isDone(); bndry->next())
-    for(int z=0;z<mesh->LocalNz;z++)
-      (*dt)(bndry->x,bndry->y,z) = 0.; // Set time derivative to zero
-}
-
-///////////////////////////////////////////////////////////////
-
-BoundaryOp* BoundaryNeumann::clone(BoundaryRegion *region, const std::list<std::string> &args){
->>>>>>> d0097753
+BoundaryOp* BoundaryNeumann::clone(BoundaryRegion* region,
+                                   const std::list<std::string>& args) {
   verifyNumPoints(region,1);
   std::shared_ptr<FieldGenerator> newgen = nullptr;
   if(!args.empty()) {
