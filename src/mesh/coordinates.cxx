/**************************************************************************
 * Differential geometry
 * Calculates the covariant metric tensor, and christoffel symbol terms
 * given the contravariant metric tensor terms
 **************************************************************************/

#include <bout/assert.hxx>
#include <bout/constants.hxx>
#include <bout/coordinates.hxx>
#include <msg_stack.hxx>
#include <output.hxx>
#include <utils.hxx>

#include <derivs.hxx>
#include <fft.hxx>
#include <interpolation.hxx>

#include <globals.hxx>

#include "parallel/fci.hxx"

// use anonymous namespace so this utility function is not available outside this file
namespace {
/// Interpolate a Field2D to a new CELL_LOC with interp_to.
/// Communicates to set internal guard cells.
/// Boundary guard cells are set by extrapolating from the grid, like
/// 'free_o3' boundary conditions
/// Corner guard cells are set to BoutNaN
Coordinates::metric_field_type interpolateAndExtrapolate(const Coordinates::metric_field_type& f, CELL_LOC location,
    bool extrapolate_x = true, bool extrapolate_y = true,
    bool no_extra_interpolate = false) {

  Mesh* localmesh = f.getMesh();
  Field2D result = interp_to(f, location, RGN_NOBNDRY);
  // Ensure result's data is unique. Otherwise result might be a duplicate of
  // f (if no interpolation is needed, e.g. if interpolation is in the
  // z-direction); then f would be communicated. Since this function is used
  // on geometrical quantities that might not be periodic in y even on closed
  // field lines (due to dependence on integrated shear), we don't want to
  // communicate f. We will sort out result's boundary guard cells below, but
  // not f's so we don't want to change f.
  result.allocate();
  localmesh->communicate(result);

  // Extrapolate into boundaries (if requested) so that differential geometry
  // terms can be interpolated if necessary
  // Note: cannot use applyBoundary("free_o3") here because applyBoundary()
  // would try to create a new Coordinates object since we have not finished
  // initializing yet, leading to an infinite recursion.
  // Also, here we interpolate for the boundary points at xstart/ystart and
  // (xend+1)/(yend+1) instead of extrapolating.
  for (auto& bndry : localmesh->getBoundaries()) {
    if ((extrapolate_x and bndry->bx != 0) or (extrapolate_y and bndry->by != 0)) {
      int extrap_start = 0;
      if (not no_extra_interpolate) {
        // Can use no_extra_interpolate argument to skip the extra interpolation when we
        // want to extrapolate the Christoffel symbol terms which come from derivatives so
        // don't have the extra point set already
        if ((location == CELL_XLOW) && (bndry->bx > 0)) {
          extrap_start = 1;
        } else if ((location == CELL_YLOW) && (bndry->by > 0)) {
          extrap_start = 1;
        }
      }
      for (bndry->first(); !bndry->isDone(); bndry->next1d()) {
        // interpolate extra boundary point that is missed by interp_to, if
        // necessary.
        // Only interpolate this point if we are actually changing location. E.g.
        // when we use this function to extrapolate J and Bxy on staggered grids,
        // this point should already be set correctly because the metric
        // components have been interpolated to here.
        if (extrap_start > 0 and f.getLocation() != location) {
          ASSERT1(bndry->bx == 0 or localmesh->xstart > 1);
          ASSERT1(bndry->by == 0 or localmesh->ystart > 1);
          // note that either bx or by is >0 here
          result(bndry->x, bndry->y) =
              (9. * (f(bndry->x - bndry->bx, bndry->y - bndry->by) + f(bndry->x, bndry->y))
               - f(bndry->x - 2 * bndry->bx, bndry->y - 2 * bndry->by)
               - f(bndry->x + bndry->bx, bndry->y + bndry->by))
              / 16.;
        }

        // set boundary guard cells
        if ((bndry->bx != 0 && localmesh->GlobalNx - 2 * bndry->width >= 3)
            || (bndry->by != 0 && localmesh->GlobalNy - 2 * bndry->width >= 3)) {
          if (bndry->bx != 0 && localmesh->LocalNx == 1 && bndry->width == 1) {
            throw BoutException(
                "Not enough points in the x-direction on this "
                "processor for extrapolation needed to use staggered grids. "
                "Increase number of x-guard cells MXG or decrease number of "
                "processors in the x-direction NXPE.");
          }
          if (bndry->by != 0 && localmesh->LocalNy == 1 && bndry->width == 1) {
            throw BoutException(
                "Not enough points in the y-direction on this "
                "processor for extrapolation needed to use staggered grids. "
                "Increase number of y-guard cells MYG or decrease number of "
                "processors in the y-direction NYPE.");
          }
          // extrapolate into boundary guard cells if there are enough grid points
          for (int i = extrap_start; i < bndry->width; i++) {
            int xi = bndry->x + i * bndry->bx;
            int yi = bndry->y + i * bndry->by;
            result(xi, yi) = 3.0 * result(xi - bndry->bx, yi - bndry->by)
                             - 3.0 * result(xi - 2 * bndry->bx, yi - 2 * bndry->by)
                             + result(xi - 3 * bndry->bx, yi - 3 * bndry->by);
          }
        } else {
          // not enough grid points to extrapolate, set equal to last grid point
          for (int i = extrap_start; i < bndry->width; i++) {
            result(bndry->x + i * bndry->bx, bndry->y + i * bndry->by) =
                result(bndry->x - bndry->bx, bndry->y - bndry->by);
          }
        }
      }
    }
  }

  // Set corner guard cells
  for (int i = 0; i < localmesh->xstart; i++) {
    for (int j = 0; j < localmesh->ystart; j++) {
      result(i, j) = BoutNaN;
      result(i, localmesh->LocalNy - 1 - j) = BoutNaN;
      result(localmesh->LocalNx - 1 - i, j) = BoutNaN;
      result(localmesh->LocalNx - 1 - i, localmesh->LocalNy - 1 - j) = BoutNaN;
    }
  }

  return result;
}

// If the CELL_CENTRE variable was read, the staggered version is required to
// also exist for consistency
void checkStaggeredGet(Mesh* mesh, const std::string& name, const std::string& suffix) {
  if (mesh->sourceHasVar(name) != mesh->sourceHasVar(name+suffix)) {
    throw BoutException("Attempting to read staggered fields from grid, but " + name
        + " is not present in both CELL_CENTRE and staggered versions.");
  }
}

// convenience function for repeated code
void getAtLoc(Mesh* mesh, Field2D &var, const std::string& name,
    const std::string& suffix, CELL_LOC location, BoutReal default_value = 0.) {

  checkStaggeredGet(mesh, name, suffix);
  mesh->get(var, name+suffix, default_value);
  var.setLocation(location);
}

std::string getLocationSuffix(CELL_LOC location) {
  switch (location) {
  case CELL_CENTRE: {
      return "";
    }
  case CELL_XLOW: {
      return "_xlow";
    }
  case CELL_YLOW: {
      return "_ylow";
    }
  case CELL_ZLOW: {
      // geometrical quantities are Field2D, so CELL_ZLOW version is the same
      // as CELL_CENTRE
      return "";
    }
  default: {
      throw BoutException("Incorrect location passed to "
          "Coordinates(Mesh*,const CELL_LOC,const Coordinates*) constructor.");
    }
  }
}
}

Coordinates::Coordinates(Mesh* mesh, Field2D dx, Field2D dy, BoutReal dz, Field2D J,
                         Field2D Bxy, Field2D g11, Field2D g22, Field2D g33, Field2D g12,
                         Field2D g13, Field2D g23, Field2D g_11, Field2D g_22,
                         Field2D g_33, Field2D g_12, Field2D g_13, Field2D g_23,
                         Field2D ShiftTorsion, Field2D IntShiftTorsion,
                         bool calculate_geometry)
    : dx(std::move(dx)), dy(std::move(dy)), dz(dz), J(std::move(J)), Bxy(std::move(Bxy)),
      g11(std::move(g11)), g22(std::move(g22)), g33(std::move(g33)), g12(std::move(g12)),
      g13(std::move(g13)), g23(std::move(g23)), g_11(std::move(g_11)),
      g_22(std::move(g_22)), g_33(std::move(g_33)), g_12(std::move(g_12)),
      g_13(std::move(g_13)), g_23(std::move(g_23)), ShiftTorsion(std::move(ShiftTorsion)),
      IntShiftTorsion(std::move(IntShiftTorsion)), nz(mesh->LocalNz), localmesh(mesh),
      location(CELL_CENTRE) {
  if (calculate_geometry) {
    if (geometry()) {
      throw BoutException("Differential geometry failed\n");
    }
  }
}

Coordinates::Coordinates(Mesh* mesh, Options* options)
    : dx(1, mesh), dy(1, mesh), dz(1), d1_dx(mesh), d1_dy(mesh), J(1, mesh), Bxy(1, mesh),
      // Identity metric tensor
      g11(1, mesh), g22(1, mesh), g33(1, mesh), g12(0, mesh), g13(0, mesh), g23(0, mesh),
      g_11(1, mesh), g_22(1, mesh), g_33(1, mesh), g_12(0, mesh), g_13(0, mesh),
      g_23(0, mesh), G1_11(mesh), G1_22(mesh), G1_33(mesh), G1_12(mesh), G1_13(mesh),
      G1_23(mesh), G2_11(mesh), G2_22(mesh), G2_33(mesh), G2_12(mesh), G2_13(mesh),
      G2_23(mesh), G3_11(mesh), G3_22(mesh), G3_33(mesh), G3_12(mesh), G3_13(mesh),
      G3_23(mesh), G1(mesh), G2(mesh), G3(mesh), ShiftTorsion(mesh),
      IntShiftTorsion(mesh), localmesh(mesh), location(CELL_CENTRE) {

  if (options == nullptr) {
    options = Options::getRoot()->getSection("mesh");
  }

  // Note: If boundary cells were not loaded from the grid file, use
  // 'interpolateAndExtrapolate' to set them. Ensures that derivatives are
  // smooth at all the boundaries.

  const bool extrapolate_x = not mesh->sourceHasXBoundaryGuards();
  const bool extrapolate_y = not mesh->sourceHasYBoundaryGuards();

  if (extrapolate_x) {
    output_warn.write(_("WARNING: extrapolating input mesh quantities into x-boundary "
          "cells\n"));
  }

  if (extrapolate_y) {
    output_warn.write(_("WARNING: extrapolating input mesh quantities into y-boundary "
          "cells\n"));
  }

  if (mesh->get(dx, "dx")) {
    output_warn.write(_("\tWARNING: differencing quantity 'dx' not found. Set to 1.0\n"));
    dx = 1.0;
  }
  dx = interpolateAndExtrapolate(dx, location, extrapolate_x, extrapolate_y);

  if (mesh->periodicX) {
    mesh->communicate(dx);
  }

  if (mesh->get(dy, "dy")) {
    output_warn.write(_("\tWARNING: differencing quantity 'dy' not found. Set to 1.0\n"));
    dy = 1.0;
  }
  dy = interpolateAndExtrapolate(dy, location, extrapolate_x, extrapolate_y);

  nz = mesh->LocalNz;

  if (mesh->get(dz, "dz")) {
    // Couldn't read dz from input
    BoutReal ZMIN, ZMAX;
    Options* options = Options::getRoot();
    if (options->isSet("zperiod")) {
      int zperiod;
      OPTION(options, zperiod, 1);
      ZMIN = 0.0;
      ZMAX = 1.0 / static_cast<BoutReal>(zperiod);
    } else {
      OPTION(options, ZMIN, 0.0);
      OPTION(options, ZMAX, 1.0);
    }

    dz = (ZMAX - ZMIN) * TWOPI / nz;
  }

  // Diagonal components of metric tensor g^{ij} (default to 1)
  mesh->get(g11, "g11", 1.0, false);
  mesh->get(g22, "g22", 1.0, false);
  mesh->get(g33, "g33", 1.0, false);

  // Off-diagonal elements. Default to 0
  mesh->get(g12, "g12", 0.0, false);
  mesh->get(g13, "g13", 0.0, false);
  mesh->get(g23, "g23", 0.0, false);

  mesh->communicateXZ(g11, g22, g33, g12, g13, g23);

  // Check input metrics
  // Diagonal metric components should be finite
  bout::checkFinite(g11, "g11", "RGN_NOCORNERS");
  bout::checkFinite(g22, "g22", "RGN_NOCORNERS");
  bout::checkFinite(g33, "g33", "RGN_NOCORNERS");
  // Diagonal metric components should be positive
  bout::checkPositive(g11, "g11", "RGN_NOCORNERS");
  bout::checkPositive(g22, "g22", "RGN_NOCORNERS");
  bout::checkPositive(g33, "g33", "RGN_NOCORNERS");
  // Off-diagonal metric components should be finite
  bout::checkFinite(g12, "g12", "RGN_NOCORNERS");
  bout::checkFinite(g13, "g13", "RGN_NOCORNERS");
  bout::checkFinite(g23, "g23", "RGN_NOCORNERS");

  /// Find covariant metric components
  auto covariant_component_names = {"g_11", "g_22", "g_33", "g_12", "g_13", "g_23"};
  auto source_has_component = [&mesh] (const std::string& name) {
    return mesh->sourceHasVar(name);
  };
  // Check if any of the components are present
  if (std::any_of(begin(covariant_component_names), end(covariant_component_names),
                  source_has_component)) {
    // Check that all components are present
    if (std::all_of(begin(covariant_component_names), end(covariant_component_names),
                    source_has_component)) {
      mesh->get(g_11, "g_11", 1.0, false);
      mesh->get(g_22, "g_22", 1.0, false);
      mesh->get(g_33, "g_33", 1.0, false);
      mesh->get(g_12, "g_12", 0.0, false);
      mesh->get(g_13, "g_13", 0.0, false);
      mesh->get(g_23, "g_23", 0.0, false);

      mesh->communicateXZ(g_11, g_22, g_33, g_12, g_13, g_23);

      output_warn.write("\tWARNING! Covariant components of metric tensor set manually. "
                        "Contravariant components NOT recalculated\n");

    } else {
      output_warn.write("Not all covariant components of metric tensor found. "
                        "Calculating all from the contravariant tensor\n");
      /// Calculate contravariant metric components if not found
      if (calcCovariant()) {
        throw BoutException("Error in calcCovariant call");
      }
    }
  } else {
    /// Calculate contravariant metric components if not found
    if (calcCovariant()) {
      throw BoutException("Error in calcCovariant call");
    }
  }
  // More robust to extrapolate derived quantities directly, rather than
  // deriving from extrapolated covariant metric components
  g_11 = interpolateAndExtrapolate(g_11, location, extrapolate_x, extrapolate_y);
  g_22 = interpolateAndExtrapolate(g_22, location, extrapolate_x, extrapolate_y);
  g_33 = interpolateAndExtrapolate(g_33, location, extrapolate_x, extrapolate_y);
  g_12 = interpolateAndExtrapolate(g_12, location, extrapolate_x, extrapolate_y);
  g_13 = interpolateAndExtrapolate(g_13, location, extrapolate_x, extrapolate_y);
  g_23 = interpolateAndExtrapolate(g_23, location, extrapolate_x, extrapolate_y);

  // Check covariant metrics
  // Diagonal metric components should be finite
  bout::checkFinite(g_11, "g_11", "RGN_NOCORNERS");
  bout::checkFinite(g_22, "g_22", "RGN_NOCORNERS");
  bout::checkFinite(g_33, "g_33", "RGN_NOCORNERS");
  // Diagonal metric components should be positive
  bout::checkPositive(g_11, "g_11", "RGN_NOCORNERS");
  bout::checkPositive(g_22, "g_22", "RGN_NOCORNERS");
  bout::checkPositive(g_33, "g_33", "RGN_NOCORNERS");
  // Off-diagonal metric components should be finite
  bout::checkFinite(g_12, "g_12", "RGN_NOCORNERS");
  bout::checkFinite(g_13, "g_13", "RGN_NOCORNERS");
  bout::checkFinite(g_23, "g_23", "RGN_NOCORNERS");

  /// Calculate Jacobian and Bxy
  if (jacobian())
    throw BoutException("Error in jacobian call");

  // Attempt to read J from the grid file
  auto Jcalc = J;
  if (mesh->get(J, "J", 0.0, false)) {
    output_warn.write("\tWARNING: Jacobian 'J' not found. Calculating from metric tensor\n");
    J = Jcalc;
  } else {
    J = interpolateAndExtrapolate(J, location, extrapolate_x, extrapolate_y);

    // Compare calculated and loaded values
    output_warn.write("\tMaximum difference in J is %e\n", max(abs(J - Jcalc)));

    mesh->communicateXZ(J);

    // Re-evaluate Bxy using new J
    Bxy = sqrt(g_22) / J;
  }

  // Attempt to read Bxy from the grid file
  auto Bcalc = Bxy;
  if (mesh->get(Bxy, "Bxy", 0.0, false)) {
    output_warn.write("\tWARNING: Magnitude of B field 'Bxy' not found. Calculating from "
                      "metric tensor\n");
    Bxy = Bcalc;
  } else {
<<<<<<< HEAD
    mesh->communicateXZ(Bxy);
=======
    Bxy = interpolateAndExtrapolate(Bxy, location, extrapolate_x, extrapolate_y);
>>>>>>> 974aad96

    output_warn.write("\tMaximum difference in Bxy is %e\n", max(abs(Bxy - Bcalc)));
    // Check Bxy
    bout::checkFinite(Bxy, "Bxy", "RGN_NOCORNERS");
    bout::checkPositive(Bxy, "Bxy", "RGN_NOCORNERS");
  }

  //////////////////////////////////////////////////////
  /// Calculate Christoffel symbols. Needs communication
  if (geometry()) {
    throw BoutException("Differential geometry failed\n");
  }

  if (mesh->get(ShiftTorsion, "ShiftTorsion")) {
    output_warn.write(
        "\tWARNING: No Torsion specified for zShift. Derivatives may not be correct\n");
    ShiftTorsion = 0.0;
  }
  ShiftTorsion = interpolateAndExtrapolate(ShiftTorsion, location, extrapolate_x, extrapolate_y);

  //////////////////////////////////////////////////////

  if (mesh->IncIntShear) {
    if (mesh->get(IntShiftTorsion, "IntShiftTorsion", 0.0, false)) {
      output_warn.write("\tWARNING: No Integrated torsion specified\n");
    }
    IntShiftTorsion = interpolateAndExtrapolate(IntShiftTorsion, location, extrapolate_x, extrapolate_y);
  } else {
    // IntShiftTorsion will not be used, but set to zero to avoid uninitialized field
    IntShiftTorsion = 0.;
  }

  setParallelTransform(options);
}

// use anonymous namespace so this utility function is not available outside this file
namespace {
  /// Interpolate a Field2D to a new CELL_LOC with interp_to.
  /// Communicates to set internal guard cells.
  /// Boundary guard cells are set equal to the nearest grid point (equivalent to
  /// 2nd order accurate Neumann boundary condition).
  /// Corner guard cells are set to BoutNaN
Coordinates::metric_field_type
interpolateAndNeumann(const Coordinates::metric_field_type& f, CELL_LOC location) {
#ifndef COORDINATES_USE_3D
  Mesh* localmesh = f.getMesh();
  auto result = interp_to(f, location, RGN_NOBNDRY);
  localmesh->communicate(result);

  // Copy nearest value into boundaries so that differential geometry terms can
  // be interpolated if necessary
  // Note: cannot use applyBoundary("neumann") here because applyBoundary()
  // would try to create a new Coordinates object since we have not finished
  // initializing yet, leading to an infinite recursion
  for (auto bndry : localmesh->getBoundaries()) {
    if (bndry->bx != 0) {
      // If bx!=0 we are on an x-boundary, inner if bx>0 and outer if bx<0
      for (bndry->first(); !bndry->isDone(); bndry->next1d()) {
        for (int i = 0; i < localmesh->xstart; i++)
          result(bndry->x + i * bndry->bx, bndry->y) =
              result(bndry->x + (i - 1) * bndry->bx, bndry->y - bndry->by);
      }
    }
    if (bndry->by != 0) {
      // If by!=0 we are on a y-boundary, upper if by>0 and lower if by<0
      for (bndry->first(); !bndry->isDone(); bndry->next1d()) {
        for (int i = 0; i < localmesh->ystart; i++)
          result(bndry->x, bndry->y + i * bndry->by) =
              result(bndry->x - bndry->bx, bndry->y + (i - 1) * bndry->by);
      }
    }
  }

  // Set corner guard cells
  for (int i = 0; i < localmesh->xstart; i++) {
    for (int j = 0; j < localmesh->ystart; j++) {
      result(i, j) = BoutNaN;
      result(i, localmesh->LocalNy - 1 - j) = BoutNaN;
      result(localmesh->LocalNx - 1 - i, j) = BoutNaN;
      result(localmesh->LocalNx - 1 - i, localmesh->LocalNy - 1 - j) = BoutNaN;
    }
  }

  return result;
#else
  throw BoutException(
      "Staggered coordinates locations not currently supported with 3D metrics.");
#endif
  }

  // If the CELL_CENTRE variable was read, the staggered version is required to
  // also exist for consistency
  void checkStaggeredGet(Mesh* mesh, std::string name, std::string suffix) {
    if (mesh->sourceHasVar(name) != mesh->sourceHasVar(name+suffix)) {
      throw BoutException("Attempting to read staggered fields from grid, but " + name
          + " is not present in both CELL_CENTRE and staggered versions.");
    }
  }

  // convenience function for repeated code
  void getAtLoc(Mesh* mesh, Coordinates::metric_field_type &var, std::string name, std::string suffix,
      CELL_LOC location, BoutReal default_value = 0.) {

    checkStaggeredGet(mesh, name, suffix);
    mesh->get(var, name+suffix, default_value);
    var.setLocation(location);
  }
}

Coordinates::Coordinates(Mesh *mesh, Options* options, const CELL_LOC loc,
      const Coordinates* coords_in, bool force_interpolate_from_centre)
    : dx(1, mesh), dy(1, mesh), dz(1), d1_dx(mesh), d1_dy(mesh), J(1, mesh), Bxy(1, mesh),
      // Identity metric tensor
      g11(1, mesh), g22(1, mesh), g33(1, mesh), g12(0, mesh), g13(0, mesh), g23(0, mesh),
      g_11(1, mesh), g_22(1, mesh), g_33(1, mesh), g_12(0, mesh), g_13(0, mesh),
      g_23(0, mesh), G1_11(mesh), G1_22(mesh), G1_33(mesh), G1_12(mesh), G1_13(mesh),
      G1_23(mesh), G2_11(mesh), G2_22(mesh), G2_33(mesh), G2_12(mesh), G2_13(mesh),
      G2_23(mesh), G3_11(mesh), G3_22(mesh), G3_33(mesh), G3_12(mesh), G3_13(mesh),
      G3_23(mesh), G1(mesh), G2(mesh), G3(mesh), ShiftTorsion(mesh),
      IntShiftTorsion(mesh), localmesh(mesh), location(loc) {

  std::string suffix = getLocationSuffix(location);

  nz = mesh->LocalNz;

  dz = coords_in->dz;

  // Default to true in case staggered quantities are not read from file
  bool extrapolate_x = true;
  bool extrapolate_y = true;

  if (!force_interpolate_from_centre && mesh->sourceHasVar("dx"+suffix)) {

    extrapolate_x = not mesh->sourceHasXBoundaryGuards();
    extrapolate_y = not mesh->sourceHasYBoundaryGuards();

    if (extrapolate_x) {
      output_warn.write(_("WARNING: extrapolating input mesh quantities into x-boundary "
            "cells\n"));
    }

    if (extrapolate_y) {
      output_warn.write(_("WARNING: extrapolating input mesh quantities into y-boundary "
            "cells\n"));
    }

    checkStaggeredGet(mesh, "dx", suffix);
    if (mesh->get(dx, "dx"+suffix)) {
      output_warn.write(
          "\tWARNING: differencing quantity 'dx%s' not found. Set to 1.0\n", suffix.c_str());
      dx = 1.0;
    }
    dx.setLocation(location);
    dx = interpolateAndExtrapolate(dx, location, extrapolate_x, extrapolate_y);

    if (mesh->periodicX) {
      mesh->communicate(dx);
    }

    checkStaggeredGet(mesh, "dy", suffix);
    if (mesh->get(dy, "dy"+suffix)) {
      output_warn.write(
          "\tWARNING: differencing quantity 'dy%s' not found. Set to 1.0\n", suffix.c_str());
      dy = 1.0;
    }
    dy.setLocation(location);
    dy = interpolateAndExtrapolate(dy, location, extrapolate_x, extrapolate_y);

    // grid data source has staggered fields, so read instead of interpolating
    // Diagonal components of metric tensor g^{ij} (default to 1)
    getAtLoc(mesh, g11, "g11", suffix, location, 1.0);
    g11 = interpolateAndExtrapolate(g11, location, extrapolate_x, extrapolate_y);
    getAtLoc(mesh, g22, "g22", suffix, location, 1.0);
    g22 = interpolateAndExtrapolate(g22, location, extrapolate_x, extrapolate_y);
    getAtLoc(mesh, g33, "g33", suffix, location, 1.0);
    g33 = interpolateAndExtrapolate(g33, location, extrapolate_x, extrapolate_y);
    getAtLoc(mesh, g12, "g12", suffix, location, 0.0);
    g12 = interpolateAndExtrapolate(g12, location, extrapolate_x, extrapolate_y);
    getAtLoc(mesh, g13, "g13", suffix, location, 0.0);
    g13 = interpolateAndExtrapolate(g13, location, extrapolate_x, extrapolate_y);
    getAtLoc(mesh, g23, "g23", suffix, location, 0.0);
    g23 = interpolateAndExtrapolate(g23, location, extrapolate_x, extrapolate_y);

    /// Find covariant metric components
    auto covariant_component_names = {"g_11", "g_22", "g_33", "g_12", "g_13", "g_23"};
    auto source_has_component = [&suffix, &mesh] (const std::string& name) {
      return mesh->sourceHasVar(name + suffix);
    };
    // Check if any of the components are present
    if (std::any_of(begin(covariant_component_names), end(covariant_component_names),
                    source_has_component)) {
      // Check that all components are present
      if (std::all_of(begin(covariant_component_names), end(covariant_component_names),
                      source_has_component)) {

        getAtLoc(mesh, g_11, "g_11", suffix, location);
        getAtLoc(mesh, g_22, "g_22", suffix, location);
        getAtLoc(mesh, g_33, "g_33", suffix, location);
        getAtLoc(mesh, g_12, "g_12", suffix, location);
        getAtLoc(mesh, g_13, "g_13", suffix, location);
        getAtLoc(mesh, g_23, "g_23", suffix, location);

        output_warn.write("\tWARNING! Staggered covariant components of metric tensor set manually. "
                          "Contravariant components NOT recalculated\n");

      } else {
        output_warn.write("Not all staggered covariant components of metric tensor found. "
                          "Calculating all from the contravariant tensor\n");
        /// Calculate contravariant metric components if not found
        if (calcCovariant()) {
          throw BoutException("Error in staggered calcCovariant call");
        }
      }
    } else {
      /// Calculate contravariant metric components if not found
      if (calcCovariant()) {
        throw BoutException("Error in staggered calcCovariant call");
      }
    }
    // More robust to extrapolate derived quantities directly, rather than
    // deriving from extrapolated covariant metric components
    g_11 = interpolateAndExtrapolate(g_11, location, extrapolate_x, extrapolate_y);
    g_22 = interpolateAndExtrapolate(g_22, location, extrapolate_x, extrapolate_y);
    g_33 = interpolateAndExtrapolate(g_33, location, extrapolate_x, extrapolate_y);
    g_12 = interpolateAndExtrapolate(g_12, location, extrapolate_x, extrapolate_y);
    g_13 = interpolateAndExtrapolate(g_13, location, extrapolate_x, extrapolate_y);
    g_23 = interpolateAndExtrapolate(g_23, location, extrapolate_x, extrapolate_y);

    /// Calculate Jacobian and Bxy
    if (jacobian()) {
      throw BoutException("Error in jacobian call while constructing staggered Coordinates");
    }

    checkStaggeredGet(mesh, "ShiftTorsion", suffix);
    if (mesh->get(ShiftTorsion, "ShiftTorsion"+suffix)) {
      output_warn.write("\tWARNING: No Torsion specified for zShift. Derivatives may not be correct\n");
      ShiftTorsion = 0.0;
    }
    ShiftTorsion.setLocation(location);
    ShiftTorsion = interpolateAndExtrapolate(ShiftTorsion, location, extrapolate_x, extrapolate_y);

    //////////////////////////////////////////////////////

    if (mesh->IncIntShear) {
      checkStaggeredGet(mesh, "IntShiftTorsion", suffix);
      if (mesh->get(IntShiftTorsion, "IntShiftTorsion"+suffix)) {
        output_warn.write("\tWARNING: No Integrated torsion specified\n");
        IntShiftTorsion = 0.0;
      }
      IntShiftTorsion.setLocation(location);
      IntShiftTorsion = interpolateAndExtrapolate(IntShiftTorsion, location, extrapolate_x, extrapolate_y);
    } else {
      // IntShiftTorsion will not be used, but set to zero to avoid uninitialized field
      IntShiftTorsion = 0.;
    }
  } else {
    // Interpolate fields from coords_in

    dx = interpolateAndExtrapolate(coords_in->dx, location);
    dy = interpolateAndExtrapolate(coords_in->dy, location);

    // Diagonal components of metric tensor g^{ij}
    g11 = interpolateAndExtrapolate(coords_in->g11, location);
    g22 = interpolateAndExtrapolate(coords_in->g22, location);
    g33 = interpolateAndExtrapolate(coords_in->g33, location);

    // Off-diagonal elements.
    g12 = interpolateAndExtrapolate(coords_in->g12, location);
    g13 = interpolateAndExtrapolate(coords_in->g13, location);
    g23 = interpolateAndExtrapolate(coords_in->g23, location);

    // 3x3 matrix inversion can exaggerate small interpolation errors, so it is
    // more robust to interpolate and extrapolate derived quantities directly,
    // rather than deriving from interpolated/extrapolated covariant metric
    // components
    g_11 = interpolateAndExtrapolate(coords_in->g_11, location);
    g_22 = interpolateAndExtrapolate(coords_in->g_22, location);
    g_33 = interpolateAndExtrapolate(coords_in->g_33, location);
    g_12 = interpolateAndExtrapolate(coords_in->g_12, location);
    g_13 = interpolateAndExtrapolate(coords_in->g_13, location);
    g_23 = interpolateAndExtrapolate(coords_in->g_23, location);

    J = interpolateAndExtrapolate(coords_in->J, location);
    Bxy = interpolateAndExtrapolate(coords_in->J, location);

    bout::checkFinite(J, "The Jacobian", "RGN_NOCORNERS");
    bout::checkPositive(J, "The Jacobian", "RGN_NOCORNERS");
    bout::checkFinite(Bxy, "Bxy", "RGN_NOCORNERS");
    bout::checkPositive(Bxy, "Bxy", "RGN_NOCORNERS");

    ShiftTorsion = interpolateAndExtrapolate(coords_in->ShiftTorsion, location);

    if (mesh->IncIntShear) {
      IntShiftTorsion = interpolateAndExtrapolate(coords_in->IntShiftTorsion, location);
    }
  }

  // Check input metrics
  // Diagonal metric components should be finite
  bout::checkFinite(g11, "g11", "RGN_NOCORNERS");
  bout::checkFinite(g22, "g22", "RGN_NOCORNERS");
  bout::checkFinite(g33, "g33", "RGN_NOCORNERS");
  bout::checkFinite(g_11, "g_11", "RGN_NOCORNERS");
  bout::checkFinite(g_22, "g_22", "RGN_NOCORNERS");
  bout::checkFinite(g_33, "g_33", "RGN_NOCORNERS");
  // Diagonal metric components should be positive
  bout::checkPositive(g11, "g11", "RGN_NOCORNERS");
  bout::checkPositive(g22, "g22", "RGN_NOCORNERS");
  bout::checkPositive(g33, "g33", "RGN_NOCORNERS");
  bout::checkPositive(g_11, "g_11", "RGN_NOCORNERS");
  bout::checkPositive(g_22, "g_22", "RGN_NOCORNERS");
  bout::checkPositive(g_33, "g_33", "RGN_NOCORNERS");
  // Off-diagonal metric components should be finite
  bout::checkFinite(g12, "g12", "RGN_NOCORNERS");
  bout::checkFinite(g13, "g13", "RGN_NOCORNERS");
  bout::checkFinite(g23, "g23", "RGN_NOCORNERS");
  bout::checkFinite(g_12, "g_12", "RGN_NOCORNERS");
  bout::checkFinite(g_13, "g_13", "RGN_NOCORNERS");
  bout::checkFinite(g_23, "g_23", "RGN_NOCORNERS");

  ShiftTorsion = interpolateAndNeumann(coords_in->ShiftTorsion, location);

  //////////////////////////////////////////////////////

  if (mesh->IncIntShear) {
    IntShiftTorsion = interpolateAndNeumann(coords_in->IntShiftTorsion, location);
  } else {
    // IntShiftTorsion will not be used, but set to zero to avoid uninitialized field
    IntShiftTorsion = 0.;
  }
  //////////////////////////////////////////////////////
  /// Calculate Christoffel symbols. Needs communication
  if (geometry(false, force_interpolate_from_centre)) {
    throw BoutException("Differential geometry failed while constructing staggered Coordinates");
  }

  setParallelTransform(options);
}

void Coordinates::outputVars(Datafile& file) {
  const std::string loc_string = (location == CELL_CENTRE) ? "" : "_"+toString(location);

  file.addOnce(dx, "dx" + loc_string);
  file.addOnce(dy, "dy" + loc_string);
  file.addOnce(dz, "dz" + loc_string);

  file.addOnce(g11, "g11" + loc_string);
  file.addOnce(g22, "g22" + loc_string);
  file.addOnce(g33, "g33" + loc_string);
  file.addOnce(g12, "g12" + loc_string);
  file.addOnce(g13, "g13" + loc_string);
  file.addOnce(g23, "g23" + loc_string);

  file.addOnce(g_11, "g_11" + loc_string);
  file.addOnce(g_22, "g_22" + loc_string);
  file.addOnce(g_33, "g_33" + loc_string);
  file.addOnce(g_12, "g_12" + loc_string);
  file.addOnce(g_13, "g_13" + loc_string);
  file.addOnce(g_23, "g_23" + loc_string);

  file.addOnce(J, "J" + loc_string);
}

int Coordinates::geometry(bool recalculate_staggered,
    bool force_interpolate_from_centre) {
  TRACE("Coordinates::geometry");
  localmesh->communicate(dx, dy, g11, g22, g33, g12, g13, g23);
  localmesh->communicate(g_11, g_22, g_33, g_12, g_13, g_23, J, Bxy);

  output_progress.write("Calculating differential geometry terms\n");

  if (min(abs(dx)) < 1e-8)
    throw BoutException("dx magnitude less than 1e-8");

  if (min(abs(dy)) < 1e-8)
    throw BoutException("dy magnitude less than 1e-8");

  if (fabs(dz) < 1e-8)
    throw BoutException("dz magnitude less than 1e-8");

  // Check input metrics
  // Diagonal metric components should be finite
  bout::checkFinite(g11, "g11", "RGN_NOCORNERS");
  bout::checkFinite(g22, "g22", "RGN_NOCORNERS");
  bout::checkFinite(g33, "g33", "RGN_NOCORNERS");
  // Diagonal metric components should be positive
  bout::checkPositive(g11, "g11", "RGN_NOCORNERS");
  bout::checkPositive(g22, "g22", "RGN_NOCORNERS");
  bout::checkPositive(g33, "g33", "RGN_NOCORNERS");
  // Off-diagonal metric components should be finite
  bout::checkFinite(g12, "g12", "RGN_NOCORNERS");
  bout::checkFinite(g13, "g13", "RGN_NOCORNERS");
  bout::checkFinite(g23, "g23", "RGN_NOCORNERS");

  // Diagonal metric components should be finite
  bout::checkFinite(g_11, "g_11", "RGN_NOCORNERS");
  bout::checkFinite(g_22, "g_22", "RGN_NOCORNERS");
  bout::checkFinite(g_33, "g_33", "RGN_NOCORNERS");
  // Diagonal metric components should be positive
  bout::checkPositive(g_11, "g_11", "RGN_NOCORNERS");
  bout::checkPositive(g_22, "g_22", "RGN_NOCORNERS");
  bout::checkPositive(g_33, "g_33", "RGN_NOCORNERS");
  // Off-diagonal metric components should be finite
  bout::checkFinite(g_12, "g_12", "RGN_NOCORNERS");
  bout::checkFinite(g_13, "g_13", "RGN_NOCORNERS");
  bout::checkFinite(g_23, "g_23", "RGN_NOCORNERS");

  // Calculate Christoffel symbol terms (18 independent values)
  // Note: This calculation is completely general: metric
  // tensor can be 2D or 3D. For 2D, all DDZ terms are zero

  G1_11 = 0.5 * g11 * DDX(g_11) + g12 * (DDX(g_12) - 0.5 * DDY(g_11))
          + g13 * (DDX(g_13) - 0.5 * DDZ(g_11));
  G1_22 = g11 * (DDY(g_12) - 0.5 * DDX(g_22)) + 0.5 * g12 * DDY(g_22)
          + g13 * (DDY(g_23) - 0.5 * DDZ(g_22));
  G1_33 = g11 * (DDZ(g_13) - 0.5 * DDX(g_33)) + g12 * (DDZ(g_23) - 0.5 * DDY(g_33))
          + 0.5 * g13 * DDZ(g_33);
  G1_12 = 0.5 * g11 * DDY(g_11) + 0.5 * g12 * DDX(g_22)
          + 0.5 * g13 * (DDY(g_13) + DDX(g_23) - DDZ(g_12));
  G1_13 = 0.5 * g11 * DDZ(g_11) + 0.5 * g12 * (DDZ(g_12) + DDX(g_23) - DDY(g_13))
          + 0.5 * g13 * DDX(g_33);
  G1_23 = 0.5 * g11 * (DDZ(g_12) + DDY(g_13) - DDX(g_23))
          + 0.5 * g12 * (DDZ(g_22) + DDY(g_23) - DDY(g_23))
          // + 0.5 *g13*(DDZ(g_32) + DDY(g_33) - DDZ(g_23));
          // which equals
          + 0.5 * g13 * DDY(g_33);

  G2_11 = 0.5 * g12 * DDX(g_11) + g22 * (DDX(g_12) - 0.5 * DDY(g_11))
          + g23 * (DDX(g_13) - 0.5 * DDZ(g_11));
  G2_22 = g12 * (DDY(g_12) - 0.5 * DDX(g_22)) + 0.5 * g22 * DDY(g_22)
          + g23 * (DDY(g23) - 0.5 * DDZ(g_22));
  G2_33 = g12 * (DDZ(g_13) - 0.5 * DDX(g_33)) + g22 * (DDZ(g_23) - 0.5 * DDY(g_33))
          + 0.5 * g23 * DDZ(g_33);
  G2_12 = 0.5 * g12 * DDY(g_11) + 0.5 * g22 * DDX(g_22)
          + 0.5 * g23 * (DDY(g_13) + DDX(g_23) - DDZ(g_12));
  G2_13 =
      // 0.5 *g21*(DDZ(g_11) + DDX(g_13) - DDX(g_13))
      // which equals
      0.5 * g12 * (DDZ(g_11) + DDX(g_13) - DDX(g_13))
      // + 0.5 *g22*(DDZ(g_21) + DDX(g_23) - DDY(g_13))
      // which equals
      + 0.5 * g22 * (DDZ(g_12) + DDX(g_23) - DDY(g_13))
      // + 0.5 *g23*(DDZ(g_31) + DDX(g_33) - DDZ(g_13));
      // which equals
      + 0.5 * g23 * DDX(g_33);
  G2_23 = 0.5 * g12 * (DDZ(g_12) + DDY(g_13) - DDX(g_23)) + 0.5 * g22 * DDZ(g_22)
          + 0.5 * g23 * DDY(g_33);

  G3_11 = 0.5 * g13 * DDX(g_11) + g23 * (DDX(g_12) - 0.5 * DDY(g_11))
          + g33 * (DDX(g_13) - 0.5 * DDZ(g_11));
  G3_22 = g13 * (DDY(g_12) - 0.5 * DDX(g_22)) + 0.5 * g23 * DDY(g_22)
          + g33 * (DDY(g_23) - 0.5 * DDZ(g_22));
  G3_33 = g13 * (DDZ(g_13) - 0.5 * DDX(g_33)) + g23 * (DDZ(g_23) - 0.5 * DDY(g_33))
          + 0.5 * g33 * DDZ(g_33);
  G3_12 =
      // 0.5 *g31*(DDY(g_11) + DDX(g_12) - DDX(g_12))
      // which equals to
      0.5 * g13 * DDY(g_11)
      // + 0.5 *g32*(DDY(g_21) + DDX(g_22) - DDY(g_12))
      // which equals to
      + 0.5 * g23 * DDX(g_22)
      //+ 0.5 *g33*(DDY(g_31) + DDX(g_32) - DDZ(g_12));
      // which equals to
      + 0.5 * g33 * (DDY(g_13) + DDX(g_23) - DDZ(g_12));
  G3_13 = 0.5 * g13 * DDZ(g_11) + 0.5 * g23 * (DDZ(g_12) + DDX(g_23) - DDY(g_13))
          + 0.5 * g33 * DDX(g_33);
  G3_23 = 0.5 * g13 * (DDZ(g_12) + DDY(g_13) - DDX(g_23)) + 0.5 * g23 * DDZ(g_22)
          + 0.5 * g33 * DDY(g_33);

  auto tmp = J * g12;
  localmesh->communicate(tmp);
  G1 = (DDX(J * g11) + DDY(tmp) + DDZ(J * g13)) / J;
  tmp = J * g22;
  localmesh->communicate(tmp);
  G2 = (DDX(J * g12) + DDY(tmp) + DDZ(J * g23)) / J;
  tmp = J * g23;
  localmesh->communicate(tmp);
  G3 = (DDX(J * g13) + DDY(tmp) + DDZ(J * g33)) / J;

  // Communicate christoffel symbol terms
  output_progress.write("\tCommunicating connection terms\n");

  FieldGroup com;

  com.add(G1_11);
  com.add(G1_22);
  com.add(G1_33);
  com.add(G1_12);
  com.add(G1_13);
  com.add(G1_23);

  com.add(G2_11);
  com.add(G2_22);
  com.add(G2_33);
  com.add(G2_12);
  com.add(G2_13);
  com.add(G2_23);

  com.add(G3_11);
  com.add(G3_22);
  com.add(G3_33);
  com.add(G3_12);
  com.add(G3_13);
  com.add(G3_23);

  com.add(G1);
  com.add(G2);
  com.add(G3);

  localmesh->communicateXZ(com);

  // Set boundary guard cells of Christoffel symbol terms
  // Ideally, when location is staggered, we would set the upper/outer boundary point
  // correctly rather than by extrapolating here: e.g. if location==CELL_YLOW and we are
  // at the upper y-boundary the x- and z-derivatives at yend+1 at the boundary can be
  // calculated because the guard cells are available, while the y-derivative could be
  // calculated from the CELL_CENTRE metric components (which have guard cells available
  // past the boundary location). This would avoid the problem that the y-boundary on the
  // CELL_YLOW grid is at a 'guard cell' location (yend+1).
  // However, the above would require lots of special handling, so just extrapolate for
  // now.
  G1_11 = interpolateAndExtrapolate(G1_11, location, true, true, true);
  G1_22 = interpolateAndExtrapolate(G1_22, location, true, true, true);
  G1_33 = interpolateAndExtrapolate(G1_33, location, true, true, true);
  G1_12 = interpolateAndExtrapolate(G1_12, location, true, true, true);
  G1_13 = interpolateAndExtrapolate(G1_13, location, true, true, true);
  G1_23 = interpolateAndExtrapolate(G1_23, location, true, true, true);

  G2_11 = interpolateAndExtrapolate(G2_11, location, true, true, true);
  G2_22 = interpolateAndExtrapolate(G2_22, location, true, true, true);
  G2_33 = interpolateAndExtrapolate(G2_33, location, true, true, true);
  G2_12 = interpolateAndExtrapolate(G2_12, location, true, true, true);
  G2_13 = interpolateAndExtrapolate(G2_13, location, true, true, true);
  G2_23 = interpolateAndExtrapolate(G2_23, location, true, true, true);

  G3_11 = interpolateAndExtrapolate(G3_11, location, true, true, true);
  G3_22 = interpolateAndExtrapolate(G3_22, location, true, true, true);
  G3_33 = interpolateAndExtrapolate(G3_33, location, true, true, true);
  G3_12 = interpolateAndExtrapolate(G3_12, location, true, true, true);
  G3_13 = interpolateAndExtrapolate(G3_13, location, true, true, true);
  G3_23 = interpolateAndExtrapolate(G3_23, location, true, true, true);

  G1 = interpolateAndExtrapolate(G1, location, true, true, true);
  G2 = interpolateAndExtrapolate(G2, location, true, true, true);
  G3 = interpolateAndExtrapolate(G3, location, true, true, true);

  //////////////////////////////////////////////////////
  /// Non-uniform meshes. Need to use DDX, DDY

  OPTION(Options::getRoot(), non_uniform, true);

  Coordinates::metric_field_type d2x(localmesh), d2y(localmesh); // d^2 x / d i^2

  // Read correction for non-uniform meshes
  std::string suffix = getLocationSuffix(location);
  if (CELL_CENTRE or (!force_interpolate_from_centre
                      and localmesh->sourceHasVar("dx"+suffix))) {
    bool extrapolate_x = not localmesh->sourceHasXBoundaryGuards();
    bool extrapolate_y = not localmesh->sourceHasYBoundaryGuards();

    if (localmesh->get(d2x, "d2x"+suffix)) {
      output_warn.write(
          "\tWARNING: differencing quantity 'd2x' not found. Calculating from dx\n");
      d1_dx = bout::derivatives::index::DDX(1. / dx); // d/di(1/dx)

      localmesh->communicate(d1_dx);
      d1_dx = interpolateAndExtrapolate(d1_dx, location, true, true, true);
    } else {
      // set boundary cells if necessary
      d2x = interpolateAndExtrapolate(d2x, location, extrapolate_x, extrapolate_y);

      d1_dx = -d2x / (dx * dx);
    }

    if (localmesh->get(d2y, "d2y"+suffix)) {
      output_warn.write(
          "\tWARNING: differencing quantity 'd2y' not found. Calculating from dy\n");
      d1_dy = bout::derivatives::index::DDY(1. / dy); // d/di(1/dy)

      localmesh->communicate(d1_dy);
      d1_dy = interpolateAndExtrapolate(d1_dy, location, true, true, true);
    } else {
      // Shift d2y to our location
      d2y = interpolateAndExtrapolate(d2y, location, extrapolate_x, extrapolate_y);

      d1_dy = -d2y / (dy * dy);
    }
  } else {
    if (localmesh->get(d2x, "d2x")) {
      output_warn.write(
          "\tWARNING: differencing quantity 'd2x' not found. Calculating from dx\n");
      d1_dx = bout::derivatives::index::DDX(1. / dx); // d/di(1/dx)

      localmesh->communicate(d1_dx);
      d1_dx = interpolateAndExtrapolate(d1_dx, location, true, true, true);
    } else {
      // Shift d2x to our location
      d2x = interpolateAndExtrapolate(d2x, location);

      d1_dx = -d2x / (dx * dx);
    }

    if (localmesh->get(d2y, "d2y")) {
      output_warn.write(
          "\tWARNING: differencing quantity 'd2y' not found. Calculating from dy\n");
      d1_dy = bout::derivatives::index::DDY(1. / dy); // d/di(1/dy)

      localmesh->communicate(d1_dy);
      d1_dy = interpolateAndExtrapolate(d1_dy, location, true, true, true);
    } else {
      // Shift d2y to our location
      d2y = interpolateAndExtrapolate(d2y, location);

      d1_dy = -d2y / (dy * dy);
    }
  }
  localmesh->communicateXZ(d1_dx, d1_dy);

  if (location == CELL_CENTRE && recalculate_staggered) {
    // Re-calculate interpolated Coordinates at staggered locations
    localmesh->recalculateStaggeredCoordinates();
  }

  return 0;
}

int Coordinates::calcCovariant() {
  TRACE("Coordinates::calcCovariant");

  // Make sure metric elements are allocated
  g_11.allocate();
  g_22.allocate();
  g_33.allocate();
  g_12.allocate();
  g_13.allocate();
  g_23.allocate();

  g_11.setLocation(location);
  g_22.setLocation(location);
  g_33.setLocation(location);
  g_12.setLocation(location);
  g_13.setLocation(location);
  g_23.setLocation(location);

  // Perform inversion of g^{ij} to get g_{ij}
  // NOTE: Currently this bit assumes that metric terms are Field2D objects

  auto a = Matrix<BoutReal>(3, 3);

  for (int jx = 0; jx < localmesh->LocalNx; jx++) {
    for (int jy = 0; jy < localmesh->LocalNy; jy++) {
#ifndef COORDINATES_USE_3D
      {
        int jz = 0;
#else
      for (int jz = 0; jz < localmesh->LocalNz; jz++) { // Inefficient for 2D metric type
#endif
        // set elements of g
        a(0, 0) = g11(jx, jy, jz);
        a(1, 1) = g22(jx, jy, jz);
        a(2, 2) = g33(jx, jy, jz);

        a(0, 1) = a(1, 0) = g12(jx, jy, jz);
        a(1, 2) = a(2, 1) = g23(jx, jy, jz);
        a(0, 2) = a(2, 0) = g13(jx, jy, jz);

        // invert
        if (invert3x3(a)) {
          output_error.write("\tERROR: metric tensor is singular at (%d, %d, %d)\n", jx,
                             jy, jz);
          return 1;
        }

        // put elements into g_{ij}
        g_11(jx, jy, jz) = a(0, 0);
        g_22(jx, jy, jz) = a(1, 1);
        g_33(jx, jy, jz) = a(2, 2);

        g_12(jx, jy, jz) = a(0, 1);
        g_13(jx, jy, jz) = a(0, 2);
        g_23(jx, jy, jz) = a(1, 2);
      }
    }
  }

  BoutReal maxerr;
  maxerr = BOUTMAX(max(abs((g_11 * g11 + g_12 * g12 + g_13 * g13) - 1)),
                   max(abs((g_12 * g12 + g_22 * g22 + g_23 * g23) - 1)),
                   max(abs((g_13 * g13 + g_23 * g23 + g_33 * g33) - 1)));

  output_info.write("\tLocal maximum error in diagonal inversion is %e\n", maxerr);

  maxerr = BOUTMAX(max(abs(g_11 * g12 + g_12 * g22 + g_13 * g23)),
                   max(abs(g_11 * g13 + g_12 * g23 + g_13 * g33)),
                   max(abs(g_12 * g13 + g_22 * g23 + g_23 * g33)));

  output_info.write("\tLocal maximum error in off-diagonal inversion is %e\n", maxerr);

  return 0;
}

int Coordinates::calcContravariant() {
  TRACE("Coordinates::calcContravariant");

  // Make sure metric elements are allocated
  g11.allocate();
  g22.allocate();
  g33.allocate();
  g12.allocate();
  g13.allocate();
  g23.allocate();

  // Perform inversion of g_{ij} to get g^{ij}
  // NOTE: Currently this bit assumes that metric terms are Field2D objects

  auto a = Matrix<BoutReal>(3, 3);

  for (int jx = 0; jx < localmesh->LocalNx; jx++) {
    for (int jy = 0; jy < localmesh->LocalNy; jy++) {
#ifndef COORDINATES_USE_3D
      {
        int jz = 0;
#else
      for (int jz = 0; jz < localmesh->LocalNz; jz++) { // Inefficient for 2D metric type
#endif
        // set elements of g
        a(0, 0) = g_11(jx, jy, jz);
        a(1, 1) = g_22(jx, jy, jz);
        a(2, 2) = g_33(jx, jy, jz);

        a(0, 1) = a(1, 0) = g_12(jx, jy, jz);
        a(1, 2) = a(2, 1) = g_23(jx, jy, jz);
        a(0, 2) = a(2, 0) = g_13(jx, jy, jz);

        // invert
        if (invert3x3(a)) {
          output_error.write("\tERROR: metric tensor is singular at (%d, %d, %d)\n", jx,
                             jy, jz);
          return 1;
        }

        // put elements into g_{ij}
        g11(jx, jy, jz) = a(0, 0);
        g22(jx, jy, jz) = a(1, 1);
        g33(jx, jy, jz) = a(2, 2);

        g12(jx, jy, jz) = a(0, 1);
        g13(jx, jy, jz) = a(0, 2);
        g23(jx, jy, jz) = a(1, 2);
      }
    }
  }

  BoutReal maxerr;
  maxerr = BOUTMAX(max(abs((g_11 * g11 + g_12 * g12 + g_13 * g13) - 1)),
                   max(abs((g_12 * g12 + g_22 * g22 + g_23 * g23) - 1)),
                   max(abs((g_13 * g13 + g_23 * g23 + g_33 * g33) - 1)));

  output_info.write("\tMaximum error in diagonal inversion is %e\n", maxerr);

  maxerr = BOUTMAX(max(abs(g_11 * g12 + g_12 * g22 + g_13 * g23)),
                   max(abs(g_11 * g13 + g_12 * g23 + g_13 * g33)),
                   max(abs(g_12 * g13 + g_22 * g23 + g_23 * g33)));

  output_info.write("\tMaximum error in off-diagonal inversion is %e\n", maxerr);
  return 0;
}

int Coordinates::jacobian() {
  TRACE("Coordinates::jacobian");
  // calculate Jacobian using g^-1 = det[g^ij], J = sqrt(g)

<<<<<<< HEAD
  auto g = g11 * g22 * g33 + 2.0 * g12 * g13 * g23 - g11 * g23 * g23 - g22 * g13 * g13
           - g33 * g12 * g12;
=======
  const bool extrapolate_x = not localmesh->sourceHasXBoundaryGuards();
  const bool extrapolate_y = not localmesh->sourceHasYBoundaryGuards();

  Field2D g = g11 * g22 * g33 + 2.0 * g12 * g13 * g23 - g11 * g23 * g23 - g22 * g13 * g13
              - g33 * g12 * g12;
>>>>>>> 974aad96

  // Check that g is positive
  bout::checkPositive(g, "The determinant of g^ij", "RGN_NOCORNERS");

  J = 1. / sqrt(g);
  // More robust to extrapolate derived quantities directly, rather than
  // deriving from extrapolated covariant metric components
  J = interpolateAndExtrapolate(J, location, extrapolate_x, extrapolate_y);

  // Check jacobian
  bout::checkFinite(J, "The Jacobian", "RGN_NOCORNERS");
  bout::checkPositive(J, "The Jacobian", "RGN_NOCORNERS");
  if (min(abs(J)) < 1.0e-10) {
    throw BoutException("\tERROR: Jacobian becomes very small\n");
  }

  bout::checkPositive(g_22, "g_22", "RGN_NOCORNERS");

  Bxy = sqrt(g_22) / J;
  Bxy = interpolateAndExtrapolate(Bxy, location, extrapolate_x, extrapolate_y);

  bout::checkFinite(Bxy, "Bxy", "RGN_NOCORNERS");
  bout::checkPositive(Bxy, "Bxy", "RGN_NOCORNERS");

  return 0;
}

void Coordinates::setParallelTransform(Options* options) {

  std::string ptstr;
  options->get("paralleltransform", ptstr, "identity");

  // Convert to lower case for comparison
  ptstr = lowercase(ptstr);

  if(ptstr == "identity") {
    // Identity method i.e. no transform needed
    transform = bout::utils::make_unique<ParallelTransformIdentity>(*localmesh);

  } else if (ptstr == "shifted") {
    // Shifted metric method

    Field2D zShift{localmesh};

    // Read the zShift angle from the mesh
    std::string suffix = getLocationSuffix(location);
    if (localmesh->sourceHasVar("dx"+suffix)) {
      // Grid file has variables at this location, so should be able to read
      checkStaggeredGet(localmesh, "zShift", suffix);
      if (localmesh->get(zShift, "zShift"+suffix)) {
        // No zShift variable. Try qinty in BOUT grid files
        if (localmesh->get(zShift, "qinty"+suffix)) {
          // Failed to find either variable, cannot use ShiftedMetric
          throw BoutException("Could not read zShift"+suffix+" from grid file");
        }
      }

      // extrapolate into boundary guard cells if necessary
      interpolateAndExtrapolate(zShift, location,
          not localmesh->sourceHasXBoundaryGuards(),
          not localmesh->sourceHasYBoundaryGuards());
    } else {
      if (localmesh->get(zShift, "zShift")) {
        // No zShift variable. Try qinty in BOUT grid files
        if (localmesh->get(zShift, "qinty")) {
          // Failed to find either variable, cannot use ShiftedMetric
          throw BoutException("Could not read zShift"+suffix+" from grid file");
        }
      }

      zShift = interpolateAndExtrapolate(zShift, location);
    }

    // make sure zShift has been communicated
    localmesh->communicate(zShift);

    // Correct guard cells for discontinuity of zShift at poloidal branch cut
    for (int x = 0; x < localmesh->LocalNx; x++) {
      const auto lower = localmesh->hasBranchCutLower(x);
      if (lower.first) {
        for (int y = 0; y < localmesh->ystart; y++) {
          zShift(x, y) -= lower.second;
        }
      }
      const auto upper = localmesh->hasBranchCutUpper(x);
      if (upper.first) {
        for (int y = localmesh->yend + 1; y < localmesh->LocalNy; y++) {
          zShift(x, y) += upper.second;
        }
      }
    }

    transform = bout::utils::make_unique<ShiftedMetric>(*localmesh, location, zShift,
        zlength());

  } else if (ptstr == "fci") {

    if (location != CELL_CENTRE) {
      throw BoutException("FCITransform is not available on staggered grids.");
    }

    // Flux Coordinate Independent method
    const bool fci_zperiodic = Options::root()["fci"]["z_periodic"].withDefault(true);
    transform = bout::utils::make_unique<FCITransform>(*localmesh, fci_zperiodic);

  } else {
    throw BoutException(_("Unrecognised paralleltransform option.\n"
                          "Valid choices are 'identity', 'shifted', 'fci'"));
  }
}

/*******************************************************************************
 * Operators
 *
 *******************************************************************************/

const Coordinates::metric_field_type Coordinates::DDX(const Field2D& f, CELL_LOC loc,
                                                      const std::string& method,
                                                      REGION region) {
  ASSERT1(location == loc || loc == CELL_DEFAULT);
  return bout::derivatives::index::DDX(f, loc, method, region) / dx;
}
const Field3D Coordinates::DDX(const Field3D& f, CELL_LOC outloc,
                               const std::string& method, REGION region) {

  auto result = bout::derivatives::index::DDX(f, outloc, method, region);
  result /= dx;

  if (f.getMesh()->IncIntShear) {
    // Using BOUT-06 style shifting
    result += IntShiftTorsion * DDZ(f, outloc, method, region);
  }

  return result;
};

const Coordinates::metric_field_type Coordinates::DDY(const Field2D& f, CELL_LOC loc,
                                                      const std::string& method,
                                                      REGION region) {
  ASSERT1(location == loc || loc == CELL_DEFAULT);
  return bout::derivatives::index::DDY(f, loc, method, region) / dy;
}

const Field3D Coordinates::DDY(const Field3D& f, CELL_LOC outloc,
                               const std::string& method, REGION region) {
  return bout::derivatives::index::DDY(f, outloc, method, region) / dy;
};

const Coordinates::metric_field_type Coordinates::DDZ(MAYBE_UNUSED(const Field2D& f),
                                                      MAYBE_UNUSED(CELL_LOC loc),
                                                      const std::string& UNUSED(method),
                                                      REGION UNUSED(region)) {
  ASSERT1(location == loc || loc == CELL_DEFAULT);
  ASSERT1(f.getMesh() == localmesh);
  if (loc == CELL_DEFAULT) {
    loc = f.getLocation();
  }
  return zeroFrom(f).setLocation(loc);
}
const Field3D Coordinates::DDZ(const Field3D& f, CELL_LOC outloc,
                               const std::string& method, REGION region) {
  return bout::derivatives::index::DDZ(f, outloc, method, region) / dz;
};

/////////////////////////////////////////////////////////
// Parallel gradient

const Coordinates::metric_field_type
Coordinates::Grad_par(const Field2D& var, MAYBE_UNUSED(CELL_LOC outloc),
                      const std::string& UNUSED(method)) {
  TRACE("Coordinates::Grad_par( Field2D )");
  ASSERT1(location == outloc
          || (outloc == CELL_DEFAULT && location == var.getLocation()));

  return DDY(var) / sqrt(g_22);
}

const Field3D Coordinates::Grad_par(const Field3D& var, CELL_LOC outloc,
                                    const std::string& method) {
  TRACE("Coordinates::Grad_par( Field3D )");
  ASSERT1(location == outloc || outloc == CELL_DEFAULT);

  return ::DDY(var, outloc, method) / sqrt(g_22);
}

/////////////////////////////////////////////////////////
// Vpar_Grad_par
// vparallel times the parallel derivative along unperturbed B-field

const Coordinates::metric_field_type
Coordinates::Vpar_Grad_par(const Field2D& v, const Field2D& f,
                           MAYBE_UNUSED(CELL_LOC outloc),
                           const std::string& UNUSED(method)) {
  ASSERT1(location == outloc || (outloc == CELL_DEFAULT && location == f.getLocation()));
  return VDDY(v, f) / sqrt(g_22);
}

const Field3D Coordinates::Vpar_Grad_par(const Field3D& v, const Field3D& f,
                                         CELL_LOC outloc, const std::string& method) {
  ASSERT1(location == outloc || outloc == CELL_DEFAULT);
  return VDDY(v, f, outloc, method) / sqrt(g_22);
}

/////////////////////////////////////////////////////////
// Parallel divergence

const Coordinates::metric_field_type
Coordinates::Div_par(const Field2D& f, CELL_LOC outloc, const std::string& method) {
  TRACE("Coordinates::Div_par( Field2D )");
  ASSERT1(location == outloc || outloc == CELL_DEFAULT);

  // Need Bxy at location of f, which might be different from location of this
  // Coordinates object
  auto Bxy_floc = f.getCoordinates()->Bxy;

  return Bxy * Grad_par(f / Bxy_floc, outloc, method);
}

const Field3D Coordinates::Div_par(const Field3D& f, CELL_LOC outloc,
                                   const std::string& method) {
  TRACE("Coordinates::Div_par( Field3D )");
  ASSERT1(location == outloc || outloc == CELL_DEFAULT);

  // Need Bxy at location of f, which might be different from location of this
  // Coordinates object
  auto Bxy_floc = f.getCoordinates()->Bxy;

  if (!f.hasParallelSlices()) {
    // No yup/ydown fields. The Grad_par operator will
    // shift to field aligned coordinates
    return Bxy * Grad_par(f / Bxy_floc, outloc, method);
  }

  // Need to modify yup and ydown fields
  Field3D f_B = f / Bxy_floc;
  f_B.splitParallelSlices();
  f_B.yup() = f.yup() / Bxy_floc;
  f_B.ydown() = f.ydown() / Bxy_floc;
  return Bxy * Grad_par(f_B, outloc, method);
}

/////////////////////////////////////////////////////////
// second parallel derivative (b dot Grad)(b dot Grad)
// Note: For parallel Laplacian use Laplace_par

const Coordinates::metric_field_type
Coordinates::Grad2_par2(const Field2D& f, CELL_LOC outloc, const std::string& method) {
  TRACE("Coordinates::Grad2_par2( Field2D )");
  ASSERT1(location == outloc || (outloc == CELL_DEFAULT && location == f.getLocation()));

  auto invSg = 1.0 / sqrt(g_22);
  localmesh->communicate(invSg);
  auto result = DDY(invSg, outloc, method) * DDY(f, outloc, method) * invSg
                + D2DY2(f, outloc, method) / g_22;

  return result;
}

const Field3D Coordinates::Grad2_par2(const Field3D& f, CELL_LOC outloc,
                                      const std::string& method) {
  TRACE("Coordinates::Grad2_par2( Field3D )");
  if (outloc == CELL_DEFAULT) {
    outloc = f.getLocation();
  }
  ASSERT1(location == outloc);

  auto sg = sqrt(g_22);
  auto invSg = 1.0 / sg;
  localmesh->communicate(invSg);
  sg = DDY(invSg, outloc, method) * invSg;

  Field3D result = ::DDY(f, outloc, method);

  Field3D r2 = D2DY2(f, outloc, method) / g_22;

  result = sg * result + r2;

  ASSERT2(result.getLocation() == outloc);

  return result;
}

/////////////////////////////////////////////////////////
// perpendicular Laplacian operator

#include <invert_laplace.hxx> // Delp2 uses same coefficients as inversion code

const Coordinates::metric_field_type Coordinates::Delp2(const Field2D& f,
                                                        CELL_LOC outloc, bool UNUSED(useFFT)) {
  TRACE("Coordinates::Delp2( Field2D )");
  ASSERT1(location == outloc || outloc == CELL_DEFAULT);

  auto result = G1 * DDX(f, outloc) + g11 * D2DX2(f, outloc);

  return result;
}

const Field3D Coordinates::Delp2(const Field3D& f, CELL_LOC outloc, bool useFFT) {
  TRACE("Coordinates::Delp2( Field3D )");

  if (outloc == CELL_DEFAULT) {
    outloc = f.getLocation();
  }

  ASSERT1(location == outloc);
  ASSERT1(f.getLocation() == outloc);

  if (localmesh->GlobalNx == 1 && localmesh->GlobalNz == 1) {
    // copy mesh, location, etc
    return f * 0;
  }
  ASSERT2(localmesh->xstart > 0); // Need at least one guard cell

  Field3D result{emptyFrom(f).setLocation(outloc)};

  if (useFFT) {
#ifndef COORDINATES_USE_3D
    int ncz = localmesh->LocalNz;

    // Allocate memory
    auto ft = Matrix<dcomplex>(localmesh->LocalNx, ncz / 2 + 1);
    auto delft = Matrix<dcomplex>(localmesh->LocalNx, ncz / 2 + 1);

    // Loop over all y indices
    for (int jy = 0; jy < localmesh->LocalNy; jy++) {

      // Take forward FFT

      for (int jx = 0; jx < localmesh->LocalNx; jx++)
        rfft(&f(jx, jy, 0), ncz, &ft(jx, 0));

      // Loop over kz
      for (int jz = 0; jz <= ncz / 2; jz++) {

        // No smoothing in the x direction
        for (int jx = localmesh->xstart; jx <= localmesh->xend; jx++) {
          // Perform x derivative

          dcomplex a, b, c;
          laplace_tridag_coefs(jx, jy, jz, a, b, c, nullptr, nullptr, outloc);

          delft(jx, jz) = a * ft(jx - 1, jz) + b * ft(jx, jz) + c * ft(jx + 1, jz);
        }
      }

      // Reverse FFT
      for (int jx = localmesh->xstart; jx <= localmesh->xend; jx++) {

        irfft(&delft(jx, 0), ncz, &result(jx, jy, 0));
      }
    }
#else
  throw BoutException("Delp2(Field3D) currently only works when passed useFFT=False.");
#endif
  } else {
    result = G1 * ::DDX(f, outloc) + G3 * ::DDZ(f, outloc) + g11 * ::D2DX2(f, outloc)
             + g33 * ::D2DZ2(f, outloc) + 2 * g13 * ::D2DXDZ(f, outloc);
  };

  ASSERT2(result.getLocation() == outloc);

  return result;
}

const FieldPerp Coordinates::Delp2(const FieldPerp& f, CELL_LOC outloc, bool useFFT) {
  TRACE("Coordinates::Delp2( FieldPerp )");

  if (outloc == CELL_DEFAULT) {
    outloc = f.getLocation();
  }

  ASSERT1(location == outloc);
  ASSERT1(f.getLocation() == outloc);

  if (localmesh->GlobalNx == 1 && localmesh->GlobalNz == 1) {
    // copy mesh, location, etc
    return f * 0;
  }
  ASSERT2(localmesh->xstart > 0); // Need at least one guard cell

  FieldPerp result{emptyFrom(f).setLocation(outloc)};

  int jy = f.getIndex();
  result.setIndex(jy);

  if (useFFT) {
    int ncz = localmesh->LocalNz;

    // Allocate memory
    auto ft = Matrix<dcomplex>(localmesh->LocalNx, ncz / 2 + 1);
    auto delft = Matrix<dcomplex>(localmesh->LocalNx, ncz / 2 + 1);

    // Take forward FFT
    for (int jx = 0; jx < localmesh->LocalNx; jx++)
      rfft(&f(jx, 0), ncz, &ft(jx, 0));

    // Loop over kz
    for (int jz = 0; jz <= ncz / 2; jz++) {

      // No smoothing in the x direction
      for (int jx = localmesh->xstart; jx <= localmesh->xend; jx++) {
        // Perform x derivative

        dcomplex a, b, c;
        laplace_tridag_coefs(jx, jy, jz, a, b, c);

        delft(jx, jz) = a * ft(jx - 1, jz) + b * ft(jx, jz) + c * ft(jx + 1, jz);
      }
    }

    // Reverse FFT
    for (int jx = localmesh->xstart; jx <= localmesh->xend; jx++) {
      irfft(&delft(jx, 0), ncz, &result(jx, 0));
    }

  } else {
    throw BoutException("Non-fourier Delp2 not currently implented for FieldPerp.");
    // Would be the following but don't have standard derivative operators for FieldPerps
    // yet
    // result = G1 * ::DDX(f, outloc) + G3 * ::DDZ(f, outloc) + g11 * ::D2DX2(f, outloc)
    //          + g33 * ::D2DZ2(f, outloc) + 2 * g13 * ::D2DXDZ(f, outloc);
  };

  return result;
}

const Coordinates::metric_field_type Coordinates::Laplace_par(const Field2D& f,
                                                              CELL_LOC outloc) {
  ASSERT1(location == outloc || outloc == CELL_DEFAULT);
  return D2DY2(f, outloc) / g_22 + DDY(J / g_22, outloc) * DDY(f, outloc) / J;
}

const Field3D Coordinates::Laplace_par(const Field3D& f, CELL_LOC outloc) {
  ASSERT1(location == outloc || outloc == CELL_DEFAULT);
  return D2DY2(f, outloc) / g_22 + DDY(J / g_22, outloc) * ::DDY(f, outloc) / J;
}

// Full Laplacian operator on scalar field

const Coordinates::metric_field_type Coordinates::Laplace(const Field2D& f,
                                                          CELL_LOC outloc) {
  TRACE("Coordinates::Laplace( Field2D )");
  ASSERT1(location == outloc || outloc == CELL_DEFAULT);

  auto result = G1 * DDX(f, outloc) + G2 * DDY(f, outloc) + g11 * D2DX2(f, outloc)
                + g22 * D2DY2(f, outloc) + 2.0 * g12 * D2DXDY(f, outloc);

  ASSERT2(result.getLocation() == outloc);

  return result;
}

const Field3D Coordinates::Laplace(const Field3D& f, CELL_LOC outloc) {
  TRACE("Coordinates::Laplace( Field3D )");
  ASSERT1(location == outloc || outloc == CELL_DEFAULT);

  Field3D result = G1 * ::DDX(f, outloc) + G2 * ::DDY(f, outloc) + G3 * ::DDZ(f, outloc)
                   + g11 * D2DX2(f, outloc) + g22 * D2DY2(f, outloc)
                   + g33 * D2DZ2(f, outloc)
                   + 2.0 * (g12 * D2DXDY(f, outloc) + g13 * D2DXDZ(f, outloc)
                            + g23 * D2DYDZ(f, outloc));

  ASSERT2(result.getLocation() == f.getLocation());

  return result;
}

 bool Coordinates::is3D() {
#ifdef COORDINATES_USE_3D
  return true;
#else
  return false;
#endif
}<|MERGE_RESOLUTION|>--- conflicted
+++ resolved
@@ -372,11 +372,7 @@
                       "metric tensor\n");
     Bxy = Bcalc;
   } else {
-<<<<<<< HEAD
-    mesh->communicateXZ(Bxy);
-=======
     Bxy = interpolateAndExtrapolate(Bxy, location, extrapolate_x, extrapolate_y);
->>>>>>> 974aad96
 
     output_warn.write("\tMaximum difference in Bxy is %e\n", max(abs(Bxy - Bcalc)));
     // Check Bxy
@@ -1149,16 +1145,11 @@
   TRACE("Coordinates::jacobian");
   // calculate Jacobian using g^-1 = det[g^ij], J = sqrt(g)
 
-<<<<<<< HEAD
+  const bool extrapolate_x = not localmesh->sourceHasXBoundaryGuards();
+  const bool extrapolate_y = not localmesh->sourceHasYBoundaryGuards();
+
   auto g = g11 * g22 * g33 + 2.0 * g12 * g13 * g23 - g11 * g23 * g23 - g22 * g13 * g13
            - g33 * g12 * g12;
-=======
-  const bool extrapolate_x = not localmesh->sourceHasXBoundaryGuards();
-  const bool extrapolate_y = not localmesh->sourceHasYBoundaryGuards();
-
-  Field2D g = g11 * g22 * g33 + 2.0 * g12 * g13 * g23 - g11 * g23 * g23 - g22 * g13 * g13
-              - g33 * g12 * g12;
->>>>>>> 974aad96
 
   // Check that g is positive
   bout::checkPositive(g, "The determinant of g^ij", "RGN_NOCORNERS");
