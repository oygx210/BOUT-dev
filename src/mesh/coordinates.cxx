--- conflicted
+++ resolved
@@ -26,7 +26,7 @@
 /// Boundary guard cells are set by extrapolating from the grid, like
 /// 'free_o3' boundary conditions
 /// Corner guard cells are set to BoutNaN
-Field2D interpolateAndExtrapolate(const Field2D& f, CELL_LOC location,
+Coordinates::metric_field_type interpolateAndExtrapolate(const Coordinates::metric_field_type& f, CELL_LOC location,
     bool extrapolate_x = true, bool extrapolate_y = true,
     bool no_extra_interpolate = false) {
 
@@ -206,17 +206,6 @@
     options = Options::getRoot()->getSection("mesh");
   }
 
-<<<<<<< HEAD
-  if (mesh->get(dx, "dx", 1.0, false)) {
-    output_warn.write("\tWARNING: differencing quantity 'dx' not found. Set to 1.0\n");
-  }
-  mesh->communicateXZ(dx);
-
-  if (mesh->get(dy, "dy", 1.0, false)) {
-    output_warn.write("\tWARNING: differencing quantity 'dy' not found. Set to 1.0\n");
-  }
-  mesh->communicateXZ(dy);
-=======
   // Note: If boundary cells were not loaded from the grid file, use
   // 'interpolateAndExtrapolate' to set them. Ensures that derivatives are
   // smooth at all the boundaries.
@@ -249,7 +238,6 @@
     dy = 1.0;
   }
   dy = interpolateAndExtrapolate(dy, location, extrapolate_x, extrapolate_y);
->>>>>>> 25a71a1b
 
   nz = mesh->LocalNz;
 
@@ -271,7 +259,6 @@
   }
 
   // Diagonal components of metric tensor g^{ij} (default to 1)
-<<<<<<< HEAD
   mesh->get(g11, "g11", 1.0, false);
   mesh->get(g22, "g22", 1.0, false);
   mesh->get(g33, "g33", 1.0, false);
@@ -282,22 +269,6 @@
   mesh->get(g23, "g23", 0.0, false);
 
   mesh->communicateXZ(g11, g22, g33, g12, g13, g23);
-=======
-  mesh->get(g11, "g11", 1.0);
-  g11 = interpolateAndExtrapolate(g11, location, extrapolate_x, extrapolate_y);
-  mesh->get(g22, "g22", 1.0);
-  g22 = interpolateAndExtrapolate(g22, location, extrapolate_x, extrapolate_y);
-  mesh->get(g33, "g33", 1.0);
-  g33 = interpolateAndExtrapolate(g33, location, extrapolate_x, extrapolate_y);
-
-  // Off-diagonal elements. Default to 0
-  mesh->get(g12, "g12", 0.0);
-  g12 = interpolateAndExtrapolate(g12, location, extrapolate_x, extrapolate_y);
-  mesh->get(g13, "g13", 0.0);
-  g13 = interpolateAndExtrapolate(g13, location, extrapolate_x, extrapolate_y);
-  mesh->get(g23, "g23", 0.0);
-  g23 = interpolateAndExtrapolate(g23, location, extrapolate_x, extrapolate_y);
->>>>>>> 25a71a1b
 
   // Check input metrics
   if ((!finite(g11, RGN_NOBNDRY)) || (!finite(g22, RGN_NOBNDRY))
@@ -322,10 +293,8 @@
   if (std::any_of(begin(covariant_component_names), end(covariant_component_names),
                   source_has_component)) {
     // Check that all components are present
-<<<<<<< HEAD
-    if (mesh->sourceHasVar("g_11") and mesh->sourceHasVar("g_22") and
-        mesh->sourceHasVar("g_33") and mesh->sourceHasVar("g_12") and
-        mesh->sourceHasVar("g_13") and mesh->sourceHasVar("g_23")) {
+    if (std::all_of(begin(covariant_component_names), end(covariant_component_names),
+                    source_has_component)) {
       mesh->get(g_11, "g_11", 1.0, false);
       mesh->get(g_22, "g_22", 1.0, false);
       mesh->get(g_33, "g_33", 1.0, false);
@@ -334,16 +303,6 @@
       mesh->get(g_23, "g_23", 0.0, false);
 
       mesh->communicateXZ(g_11, g_22, g_33, g_12, g_13, g_23);
-=======
-    if (std::all_of(begin(covariant_component_names), end(covariant_component_names),
-                    source_has_component)) {
-      mesh->get(g_11, "g_11");
-      mesh->get(g_22, "g_22");
-      mesh->get(g_33, "g_33");
-      mesh->get(g_12, "g_12");
-      mesh->get(g_13, "g_13");
-      mesh->get(g_23, "g_23");
->>>>>>> 25a71a1b
 
       output_warn.write("\tWARNING! Covariant components of metric tensor set manually. "
                         "Contravariant components NOT recalculated\n");
@@ -376,16 +335,9 @@
     throw BoutException("Error in jacobian call");
 
   // Attempt to read J from the grid file
-<<<<<<< HEAD
   auto Jcalc = J;
   if (mesh->get(J, "J", 0.0, false)) {
     output_warn.write("\tWARNING: Jacobian 'J' not found. Calculating from metric tensor\n");
-=======
-  Field2D Jcalc = J;
-  if (mesh->get(J, "J")) {
-    output_warn.write(
-        "\tWARNING: Jacobian 'J' not found. Calculating from metric tensor\n");
->>>>>>> 25a71a1b
     J = Jcalc;
   } else {
     // Compare calculated and loaded values
@@ -417,12 +369,6 @@
   J = interpolateAndExtrapolate(J, location, extrapolate_x, extrapolate_y);
   Bxy = interpolateAndExtrapolate(Bxy, location, extrapolate_x, extrapolate_y);
 
-<<<<<<< HEAD
-  if (mesh->get(ShiftTorsion, "ShiftTorsion", 0.0, false)) {
-    output_warn.write("\tWARNING: No Torsion specified for zShift. Derivatives may not be correct\n");
-  }
-  mesh->communicateXZ(ShiftTorsion);
-=======
   //////////////////////////////////////////////////////
   /// Calculate Christoffel symbols. Needs communication
   if (geometry()) {
@@ -435,7 +381,6 @@
     ShiftTorsion = 0.0;
   }
   ShiftTorsion = interpolateAndExtrapolate(ShiftTorsion, location, extrapolate_x, extrapolate_y);
->>>>>>> 25a71a1b
 
   //////////////////////////////////////////////////////
 
@@ -443,11 +388,7 @@
     if (mesh->get(IntShiftTorsion, "IntShiftTorsion", 0.0, false)) {
       output_warn.write("\tWARNING: No Integrated torsion specified\n");
     }
-<<<<<<< HEAD
-    mesh->communicateXZ(IntShiftTorsion);
-=======
     IntShiftTorsion = interpolateAndExtrapolate(IntShiftTorsion, location, extrapolate_x, extrapolate_y);
->>>>>>> 25a71a1b
   } else {
     // IntShiftTorsion will not be used, but set to zero to avoid uninitialized field
     IntShiftTorsion = 0.;
@@ -456,7 +397,6 @@
   setParallelTransform(options);
 }
 
-<<<<<<< HEAD
 // use anonymous namespace so this utility function is not available outside this file
 namespace {
   /// Interpolate a Field2D to a new CELL_LOC with interp_to.
@@ -532,9 +472,6 @@
 }
 
 Coordinates::Coordinates(Mesh *mesh, Options* options, const CELL_LOC loc,
-=======
-Coordinates::Coordinates(Mesh* mesh, Options* options, const CELL_LOC loc,
->>>>>>> 25a71a1b
       const Coordinates* coords_in, bool force_interpolate_from_centre)
     : dx(1, mesh), dy(1, mesh), dz(1), d1_dx(mesh), d1_dy(mesh), J(1, mesh), Bxy(1, mesh),
       // Identity metric tensor
@@ -962,42 +899,17 @@
   Coordinates::metric_field_type d2x(localmesh), d2y(localmesh); // d^2 x / d i^2
 
   // Read correction for non-uniform meshes
-<<<<<<< HEAD
-  if (localmesh->get(d2x, "d2x", 0.0, false)) {
-    output_warn.write(
-        "\tWARNING: differencing quantity 'd2x' not found. Calculating from dx\n");
-    d1_dx = bout::derivatives::index::DDX(1. / dx); // d/di(1/dx)
-  } else {
-    localmesh->communicateXZ(d2x);
-
-    // Shift d2x to our location
-    d2x = interp_to(d2x, location);
-=======
   std::string suffix = getLocationSuffix(location);
   if (CELL_CENTRE or (!force_interpolate_from_centre
                       and localmesh->sourceHasVar("dx"+suffix))) {
     bool extrapolate_x = not localmesh->sourceHasXBoundaryGuards();
     bool extrapolate_y = not localmesh->sourceHasYBoundaryGuards();
->>>>>>> 25a71a1b
 
     if (localmesh->get(d2x, "d2x"+suffix)) {
       output_warn.write(
           "\tWARNING: differencing quantity 'd2x' not found. Calculating from dx\n");
       d1_dx = bout::derivatives::index::DDX(1. / dx); // d/di(1/dx)
 
-<<<<<<< HEAD
-  if (localmesh->get(d2y, "d2y", 0.0, false)) {
-    output_warn.write(
-        "\tWARNING: differencing quantity 'd2y' not found. Calculating from dy\n");
-    auto tmp2 = 1. / dy;
-    localmesh->communicate(tmp2);
-    d1_dy = bout::derivatives::index::DDY(tmp2); // d/di(1/dy)
-  } else {
-    localmesh->communicateXZ(d2y);
-
-    // Shift d2y to our location
-    d2y = interp_to(d2y, location);
-=======
       localmesh->communicate(d1_dx);
       d1_dx = interpolateAndExtrapolate(d1_dx, location, true, true, true);
     } else {
@@ -1034,7 +946,6 @@
 
       d1_dx = -d2x / (dx * dx);
     }
->>>>>>> 25a71a1b
 
     if (localmesh->get(d2y, "d2y")) {
       output_warn.write(
@@ -1206,13 +1117,8 @@
   TRACE("Coordinates::jacobian");
   // calculate Jacobian using g^-1 = det[g^ij], J = sqrt(g)
 
-<<<<<<< HEAD
   auto g = g11 * g22 * g33 + 2.0 * g12 * g13 * g23 - g11 * g23 * g23 - g22 * g13 * g13
            - g33 * g12 * g12;
-=======
-  Field2D g = g11 * g22 * g33 + 2.0 * g12 * g13 * g23 - g11 * g23 * g23 - g22 * g13 * g13
-              - g33 * g12 * g12;
->>>>>>> 25a71a1b
 
   // Check that g is positive
   if (min(g) < 0.0) {
@@ -1325,14 +1231,9 @@
  *
  *******************************************************************************/
 
-<<<<<<< HEAD
 const Coordinates::metric_field_type Coordinates::DDX(const Field2D& f, CELL_LOC loc,
                                                       const std::string& method,
                                                       REGION region) {
-=======
-const Field2D Coordinates::DDX(const Field2D& f, CELL_LOC loc, const std::string& method,
-                               REGION region) {
->>>>>>> 25a71a1b
   ASSERT1(location == loc || loc == CELL_DEFAULT);
   return bout::derivatives::index::DDX(f, loc, method, region) / dx;
 }
@@ -1342,7 +1243,6 @@
   auto result = bout::derivatives::index::DDX(f, outloc, method, region);
   result /= dx;
 
-<<<<<<< HEAD
   if (f.getMesh()->IncIntShear) {
     // Using BOUT-06 style shifting
     result += IntShiftTorsion * DDZ(f, outloc, method, region);
@@ -1354,15 +1254,10 @@
 const Coordinates::metric_field_type Coordinates::DDY(const Field2D& f, CELL_LOC loc,
                                                       const std::string& method,
                                                       REGION region) {
-=======
-const Field2D Coordinates::DDY(const Field2D& f, CELL_LOC loc, const std::string& method,
-                               REGION region) {
->>>>>>> 25a71a1b
   ASSERT1(location == loc || loc == CELL_DEFAULT);
   return bout::derivatives::index::DDY(f, loc, method, region) / dy;
 }
 
-<<<<<<< HEAD
 const Field3D Coordinates::DDY(const Field3D& f, CELL_LOC outloc,
                                const std::string& method, REGION region) {
   return bout::derivatives::index::DDY(f, outloc, method, region) / dy;
@@ -1372,10 +1267,6 @@
                                                       MAYBE_UNUSED(CELL_LOC loc),
                                                       const std::string& UNUSED(method),
                                                       REGION UNUSED(region)) {
-=======
-const Field2D Coordinates::DDZ(MAYBE_UNUSED(const Field2D& f), CELL_LOC loc,
-                               const std::string& UNUSED(method), REGION UNUSED(region)) {
->>>>>>> 25a71a1b
   ASSERT1(location == loc || loc == CELL_DEFAULT);
   ASSERT1(f.getMesh() == localmesh);
   if (loc == CELL_DEFAULT) {
@@ -1391,14 +1282,9 @@
 /////////////////////////////////////////////////////////
 // Parallel gradient
 
-<<<<<<< HEAD
 const Coordinates::metric_field_type
 Coordinates::Grad_par(const Field2D& var, MAYBE_UNUSED(CELL_LOC outloc),
                       const std::string& UNUSED(method)) {
-=======
-const Field2D Coordinates::Grad_par(const Field2D& var, MAYBE_UNUSED(CELL_LOC outloc),
-                                    const std::string& UNUSED(method)) {
->>>>>>> 25a71a1b
   TRACE("Coordinates::Grad_par( Field2D )");
   ASSERT1(location == outloc
           || (outloc == CELL_DEFAULT && location == var.getLocation()));
@@ -1418,16 +1304,10 @@
 // Vpar_Grad_par
 // vparallel times the parallel derivative along unperturbed B-field
 
-<<<<<<< HEAD
 const Coordinates::metric_field_type
 Coordinates::Vpar_Grad_par(const Field2D& v, const Field2D& f,
                            MAYBE_UNUSED(CELL_LOC outloc),
                            const std::string& UNUSED(method)) {
-=======
-const Field2D Coordinates::Vpar_Grad_par(const Field2D& v, const Field2D& f,
-                                         MAYBE_UNUSED(CELL_LOC outloc),
-                                         const std::string& UNUSED(method)) {
->>>>>>> 25a71a1b
   ASSERT1(location == outloc || (outloc == CELL_DEFAULT && location == f.getLocation()));
   return VDDY(v, f) / sqrt(g_22);
 }
@@ -1441,13 +1321,8 @@
 /////////////////////////////////////////////////////////
 // Parallel divergence
 
-<<<<<<< HEAD
 const Coordinates::metric_field_type
 Coordinates::Div_par(const Field2D& f, CELL_LOC outloc, const std::string& method) {
-=======
-const Field2D Coordinates::Div_par(const Field2D& f, CELL_LOC outloc,
-                                   const std::string& method) {
->>>>>>> 25a71a1b
   TRACE("Coordinates::Div_par( Field2D )");
   ASSERT1(location == outloc || outloc == CELL_DEFAULT);
 
@@ -1485,7 +1360,6 @@
 // second parallel derivative (b dot Grad)(b dot Grad)
 // Note: For parallel Laplacian use Laplace_par
 
-<<<<<<< HEAD
 const Coordinates::metric_field_type
 Coordinates::Grad2_par2(const Field2D& f, CELL_LOC outloc, const std::string& method) {
   TRACE("Coordinates::Grad2_par2( Field2D )");
@@ -1495,16 +1369,6 @@
   localmesh->communicate(invSg);
   auto result = DDY(invSg, outloc, method) * DDY(f, outloc, method) * invSg
                 + D2DY2(f, outloc, method) / g_22;
-=======
-const Field2D Coordinates::Grad2_par2(const Field2D& f, CELL_LOC outloc,
-                                      const std::string& method) {
-  TRACE("Coordinates::Grad2_par2( Field2D )");
-  ASSERT1(location == outloc || (outloc == CELL_DEFAULT && location == f.getLocation()));
-
-  Field2D sg = sqrt(g_22);
-  Field2D result = DDY(1. / sg, outloc, method) * DDY(f, outloc, method) / sg
-                   + D2DY2(f, outloc, method) / g_22;
->>>>>>> 25a71a1b
 
   return result;
 }
@@ -1517,16 +1381,10 @@
   }
   ASSERT1(location == outloc);
 
-<<<<<<< HEAD
   auto sg = sqrt(g_22);
   auto invSg = 1.0 / sg;
-  // Why do we need to communicate?
   localmesh->communicate(invSg);
   sg = DDY(invSg, outloc, method) * invSg;
-=======
-  Field2D sg = sqrt(g_22);
-  sg = DDY(1. / sg, outloc, method) / sg;
->>>>>>> 25a71a1b
 
   Field3D result = ::DDY(f, outloc, method);
 
@@ -1683,12 +1541,8 @@
   return result;
 }
 
-<<<<<<< HEAD
 const Coordinates::metric_field_type Coordinates::Laplace_par(const Field2D& f,
                                                               CELL_LOC outloc) {
-=======
-const Field2D Coordinates::Laplace_par(const Field2D& f, CELL_LOC outloc) {
->>>>>>> 25a71a1b
   ASSERT1(location == outloc || outloc == CELL_DEFAULT);
   return D2DY2(f, outloc) / g_22 + DDY(J / g_22, outloc) * DDY(f, outloc) / J;
 }
@@ -1700,7 +1554,6 @@
 
 // Full Laplacian operator on scalar field
 
-<<<<<<< HEAD
 const Coordinates::metric_field_type Coordinates::Laplace(const Field2D& f,
                                                           CELL_LOC outloc) {
   TRACE("Coordinates::Laplace( Field2D )");
@@ -1708,14 +1561,6 @@
 
   auto result = G1 * DDX(f, outloc) + G2 * DDY(f, outloc) + g11 * D2DX2(f, outloc)
                 + g22 * D2DY2(f, outloc) + 2.0 * g12 * D2DXDY(f, outloc);
-=======
-const Field2D Coordinates::Laplace(const Field2D& f, CELL_LOC outloc) {
-  TRACE("Coordinates::Laplace( Field2D )");
-  ASSERT1(location == outloc || outloc == CELL_DEFAULT);
-
-  Field2D result = G1 * DDX(f, outloc) + G2 * DDY(f, outloc) + g11 * D2DX2(f, outloc)
-                   + g22 * D2DY2(f, outloc) + 2.0 * g12 * D2DXDY(f, outloc);
->>>>>>> 25a71a1b
 
   ASSERT2(result.getLocation() == outloc);
 
