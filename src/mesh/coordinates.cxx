--- conflicted
+++ resolved
@@ -1022,41 +1022,6 @@
 
   auto a = Matrix<BoutReal>(3, 3);
 
-<<<<<<< HEAD
-  for (int jx = 0; jx < localmesh->LocalNx; jx++) {
-    for (int jy = 0; jy < localmesh->LocalNy; jy++) {
-#ifndef COORDINATES_USE_3D
-      {
-        int jz = 0;
-#else
-      for (int jz = 0; jz < localmesh->LocalNz; jz++) { // Inefficient for 2D metric type
-#endif
-        // set elements of g
-        a(0, 0) = g11(jx, jy, jz);
-        a(1, 1) = g22(jx, jy, jz);
-        a(2, 2) = g33(jx, jy, jz);
-
-        a(0, 1) = a(1, 0) = g12(jx, jy, jz);
-        a(1, 2) = a(2, 1) = g23(jx, jy, jz);
-        a(0, 2) = a(2, 0) = g13(jx, jy, jz);
-
-        // invert
-        if (invert3x3(a)) {
-          output_error.write("\tERROR: metric tensor is singular at (%d, %d, %d)\n", jx,
-                             jy, jz);
-          return 1;
-        }
-
-        // put elements into g_{ij}
-        g_11(jx, jy, jz) = a(0, 0);
-        g_22(jx, jy, jz) = a(1, 1);
-        g_33(jx, jy, jz) = a(2, 2);
-
-        g_12(jx, jy, jz) = a(0, 1);
-        g_13(jx, jy, jz) = a(0, 2);
-        g_23(jx, jy, jz) = a(1, 2);
-      }
-=======
   BOUT_FOR_SERIAL(i, g11.getRegion(region)) {
     a(0, 0) = g11[i];
     a(1, 1) = g22[i];
@@ -1069,7 +1034,6 @@
     if (invert3x3(a)) {
       output_error.write("\tERROR: metric tensor is singular at (%d, %d)\n", i.x(), i.y());
       return 1;
->>>>>>> eee2f1c0
     }
 
     g_11[i] = a(0, 0);
@@ -1113,41 +1077,6 @@
 
   auto a = Matrix<BoutReal>(3, 3);
 
-<<<<<<< HEAD
-  for (int jx = 0; jx < localmesh->LocalNx; jx++) {
-    for (int jy = 0; jy < localmesh->LocalNy; jy++) {
-#ifndef COORDINATES_USE_3D
-      {
-        int jz = 0;
-#else
-      for (int jz = 0; jz < localmesh->LocalNz; jz++) { // Inefficient for 2D metric type
-#endif
-        // set elements of g
-        a(0, 0) = g_11(jx, jy, jz);
-        a(1, 1) = g_22(jx, jy, jz);
-        a(2, 2) = g_33(jx, jy, jz);
-
-        a(0, 1) = a(1, 0) = g_12(jx, jy, jz);
-        a(1, 2) = a(2, 1) = g_23(jx, jy, jz);
-        a(0, 2) = a(2, 0) = g_13(jx, jy, jz);
-
-        // invert
-        if (invert3x3(a)) {
-          output_error.write("\tERROR: metric tensor is singular at (%d, %d, %d)\n", jx,
-                             jy, jz);
-          return 1;
-        }
-
-        // put elements into g_{ij}
-        g11(jx, jy, jz) = a(0, 0);
-        g22(jx, jy, jz) = a(1, 1);
-        g33(jx, jy, jz) = a(2, 2);
-
-        g12(jx, jy, jz) = a(0, 1);
-        g13(jx, jy, jz) = a(0, 2);
-        g23(jx, jy, jz) = a(1, 2);
-      }
-=======
   BOUT_FOR_SERIAL(i, g_11.getRegion(region)) {
     a(0, 0) = g_11[i];
     a(1, 1) = g_22[i];
@@ -1160,7 +1089,6 @@
     if (invert3x3(a)) {
       output_error.write("\tERROR: metric tensor is singular at (%d, %d)\n", i.x(), i.y());
       return 1;
->>>>>>> eee2f1c0
     }
 
     g11[i] = a(0, 0);
