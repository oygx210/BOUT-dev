--- conflicted
+++ resolved
@@ -515,12 +515,8 @@
     Bxy = Bcalc;
   } else {
 
-<<<<<<< HEAD
     Bxy = interpolateAndExtrapolate(Bxy, location, extrapolate_x, extrapolate_y, false);
-    output_warn.write("\tMaximum difference in Bxy is %e\n", max(abs(Bxy - Bcalc)));
-=======
     output_warn.write("\tMaximum difference in Bxy is {:e}\n", max(abs(Bxy - Bcalc)));
->>>>>>> 9da81974
     // Check Bxy
     bout::checkFinite(Bxy, "Bxy", "RGN_NOCORNERS");
     bout::checkPositive(Bxy, "Bxy", "RGN_NOCORNERS");
