--- conflicted
+++ resolved
@@ -313,13 +313,10 @@
       output_warn.write("\tWARNING: No Integrated torsion specified\n");
       IntShiftTorsion = 0.0;
     }
-<<<<<<< HEAD
     IntShiftTorsion = interpolateAndExtrapolate(IntShiftTorsion, location);
-=======
   } else {
     // IntShiftTorsion will not be used, but set to zero to avoid uninitialized field
     IntShiftTorsion = 0.;
->>>>>>> bd7a6856
   }
 }
 
@@ -394,14 +391,10 @@
   //////////////////////////////////////////////////////
 
   if (mesh->IncIntShear) {
-<<<<<<< HEAD
     IntShiftTorsion = interpolateAndExtrapolate(coords_in->IntShiftTorsion, location);
-=======
-    IntShiftTorsion = interpolateAndNeumann(coords_in->IntShiftTorsion, location);
   } else {
     // IntShiftTorsion will not be used, but set to zero to avoid uninitialized field
     IntShiftTorsion = 0.;
->>>>>>> bd7a6856
   }
 }
 
@@ -773,13 +766,8 @@
   return bout::derivatives::index::DDY(f, loc, method, region) / dy;
 }
 
-<<<<<<< HEAD
-const Field2D Coordinates::DDZ(MAYBE_UNUSED(const Field2D& f), MAYBE_UNUSED(CELL_LOC loc),
+const Field2D Coordinates::DDZ(MAYBE_UNUSED(const Field2D& f), CELL_LOC loc,
                                const std::string& UNUSED(method), REGION UNUSED(region)) {
-=======
-const Field2D Coordinates::DDZ(MAYBE_UNUSED(const Field2D &f), CELL_LOC loc,
-                               const std::string &UNUSED(method), REGION UNUSED(region)) {
->>>>>>> bd7a6856
   ASSERT1(location == loc || loc == CELL_DEFAULT);
   ASSERT1(f.getMesh() == localmesh);
   if (loc == CELL_DEFAULT) {
@@ -898,12 +886,7 @@
   Field2D sg = sqrt(g_22);
   sg = DDY(1. / sg, outloc, method) / sg;
 
-<<<<<<< HEAD
-  result = ::DDY(f, outloc, method);
-=======
-
   Field3D result = ::DDY(f, outloc, method);
->>>>>>> bd7a6856
 
   Field3D r2 = D2DY2(f, outloc, method) / g_22;
 
