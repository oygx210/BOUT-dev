--- conflicted
+++ resolved
@@ -664,11 +664,7 @@
   return bout::derivatives::index::DDY(f, loc, method, region) / dy;
 }
 
-<<<<<<< HEAD
-const Field2D Coordinates::DDZ(MAYBE_UNUSED(const Field2D &f), CELL_LOC loc,
-=======
 const Field2D Coordinates::DDZ(MAYBE_UNUSED(const Field2D &f), MAYBE_UNUSED(CELL_LOC loc),
->>>>>>> b74472f3
                                const std::string &UNUSED(method), REGION UNUSED(region)) {
   ASSERT1(location == loc || loc == CELL_DEFAULT);
   ASSERT1(f.getMesh() == localmesh);
