/**************************************************************************
 * Differential geometry
 * Calculates the covariant metric tensor, and christoffel symbol terms
 * given the contravariant metric tensor terms
 **************************************************************************/

#include <bout/assert.hxx>
#include <bout/constants.hxx>
#include <bout/coordinates.hxx>
#include <msg_stack.hxx>
#include <output.hxx>
#include <utils.hxx>

#include <derivs.hxx>
#include <fft.hxx>
#include <interpolation.hxx>

#include <globals.hxx>

#include "parallel/fci.hxx"
#include "parallel/shiftedmetricinterp.hxx"

// use anonymous namespace so this utility function is not available outside this file
namespace {
/// Interpolate a Field2D to a new CELL_LOC with interp_to.
/// Communicates to set internal guard cells.
/// Boundary guard cells are set by extrapolating from the grid, like
/// 'free_o3' boundary conditions
/// Corner guard cells are set to BoutNaN
Field2D _interpolateAndExtrapolate(const Field2D& f, CELL_LOC location,
    bool extrapolate_x, bool extrapolate_y,
				  bool no_extra_interpolate, ParallelTransform* UNUSED(pt) = nullptr) {

  Mesh* localmesh = f.getMesh();
  Field2D result = interp_to(f, location, "RGN_NOBNDRY");
  // Ensure result's data is unique. Otherwise result might be a duplicate of
  // f (if no interpolation is needed, e.g. if interpolation is in the
  // z-direction); then f would be communicated. Since this function is used
  // on geometrical quantities that might not be periodic in y even on closed
  // field lines (due to dependence on integrated shear), we don't want to
  // communicate f. We will sort out result's boundary guard cells below, but
  // not f's so we don't want to change f.
  result.allocate();
  localmesh->communicateXZ(result);

  // Extrapolate into boundaries (if requested) so that differential geometry
  // terms can be interpolated if necessary
  // Note: cannot use applyBoundary("free_o3") here because applyBoundary()
  // would try to create a new Coordinates object since we have not finished
  // initializing yet, leading to an infinite recursion.
  // Also, here we interpolate for the boundary points at xstart/ystart and
  // (xend+1)/(yend+1) instead of extrapolating.
  for (auto& bndry : localmesh->getBoundaries()) {
    if ((extrapolate_x and bndry->bx != 0) or (extrapolate_y and bndry->by != 0)) {
      int extrap_start = 0;
      if (not no_extra_interpolate) {
        // Can use no_extra_interpolate argument to skip the extra interpolation when we
        // want to extrapolate the Christoffel symbol terms which come from derivatives so
        // don't have the extra point set already
        if ((location == CELL_XLOW) && (bndry->bx > 0)) {
          extrap_start = 1;
        } else if ((location == CELL_YLOW) && (bndry->by > 0)) {
          extrap_start = 1;
        }
      }
      for (bndry->first(); !bndry->isDone(); bndry->next1d()) {
        // interpolate extra boundary point that is missed by interp_to, if
        // necessary.
        // Only interpolate this point if we are actually changing location. E.g.
        // when we use this function to extrapolate J and Bxy on staggered grids,
        // this point should already be set correctly because the metric
        // components have been interpolated to here.
        if (extrap_start > 0 and f.getLocation() != location) {
          ASSERT1(bndry->bx == 0 or localmesh->xstart > 1);
          ASSERT1(bndry->by == 0 or localmesh->ystart > 1);
          // note that either bx or by is >0 here
          result(bndry->x, bndry->y) =
              (9. * (f(bndry->x - bndry->bx, bndry->y - bndry->by) + f(bndry->x, bndry->y))
               - f(bndry->x - 2 * bndry->bx, bndry->y - 2 * bndry->by)
               - f(bndry->x + bndry->bx, bndry->y + bndry->by))
              / 16.;
        }

        // set boundary guard cells
        if ((bndry->bx != 0 && localmesh->GlobalNx - 2 * bndry->width >= 3)
            || (bndry->by != 0
                && localmesh->GlobalNy - localmesh->numberOfYBoundaries() * bndry->width
                   >= 3))
        {
          if (bndry->bx != 0 && localmesh->LocalNx == 1 && bndry->width == 1) {
            throw BoutException(
                "Not enough points in the x-direction on this "
                "processor for extrapolation needed to use staggered grids. "
                "Increase number of x-guard cells MXG or decrease number of "
                "processors in the x-direction NXPE.");
          }
          if (bndry->by != 0 && localmesh->LocalNy == 1 && bndry->width == 1) {
            throw BoutException(
                "Not enough points in the y-direction on this "
                "processor for extrapolation needed to use staggered grids. "
                "Increase number of y-guard cells MYG or decrease number of "
                "processors in the y-direction NYPE.");
          }
          // extrapolate into boundary guard cells if there are enough grid points
          for (int i = extrap_start; i < bndry->width; i++) {
            int xi = bndry->x + i * bndry->bx;
            int yi = bndry->y + i * bndry->by;
            result(xi, yi) = 3.0 * result(xi - bndry->bx, yi - bndry->by)
                             - 3.0 * result(xi - 2 * bndry->bx, yi - 2 * bndry->by)
                             + result(xi - 3 * bndry->bx, yi - 3 * bndry->by);
          }
        } else {
          // not enough grid points to extrapolate, set equal to last grid point
          for (int i = extrap_start; i < bndry->width; i++) {
            result(bndry->x + i * bndry->bx, bndry->y + i * bndry->by) =
                result(bndry->x - bndry->bx, bndry->y - bndry->by);
          }
        }
      }
    }
  }

<<<<<<< HEAD
  return result;
}

#define interpolateAndExtrapolate(a,b,c,d,e) _interpolateAndExtrapolate(a, b, c, d, e, transform.get())

  Field3D _interpolateAndExtrapolate(const Field3D& f_, CELL_LOC location,
				     bool extrapolate_x, bool extrapolate_y,
				    bool no_extra_interpolate, ParallelTransform* pt_) {

    Mesh* localmesh = f_.getMesh();
    Field3D result;
    Field3D f = f_;
    ParallelTransform * pt_f;
    if (f.getCoordinates() == nullptr) {
      pt_f = pt_;
    } else {
      pt_f = & f.getCoordinates()->getParallelTransform();
    }
    // Cannot use normal ifs, so that f is const
    if (f.getDirectionY() != YDirectionType::Standard) {
      if (pt_f->canToFromFieldAligned()) {
	f = pt_f->fromFieldAligned(f);
      } else {
	f.setDirectionY(YDirectionType::Standard);
      }
    }
    if (location == CELL_YLOW){
      auto f_aligned = pt_f->toFieldAligned(f, "RGN_NOX");
      result = interp_to(f_aligned, location, "RGN_NOBNDRY");
      ParallelTransform * pt_result;
      if (result.getCoordinates() == nullptr){
	pt_result = pt_;
      } else {
	pt_result = & result.getCoordinates()->getParallelTransform();
      }
      result = pt_result->fromFieldAligned(result,  "RGN_NOBNDRY");
    } else {
      result = interp_to(f, location, "RGN_NOBNDRY");
    }
  // Ensure result's data is unique. Otherwise result might be a duplicate of
  // f (if no interpolation is needed, e.g. if interpolation is in the
  // z-direction); then f would be communicated. Since this function is used
  // on geometrical quantities that might not be periodic in y even on closed
  // field lines (due to dependence on integrated shear), we don't want to
  // communicate f. We will sort out result's boundary guard cells below, but
  // not f's so we don't want to change f.
  result.allocate();
  localmesh->communicateXZ(result);

  // Extrapolate into boundaries (if requested) so that differential geometry
  // terms can be interpolated if necessary
  // Note: cannot use applyBoundary("free_o3") here because applyBoundary()
  // would try to create a new Coordinates object since we have not finished
  // initializing yet, leading to an infinite recursion.
  // Also, here we interpolate for the boundary points at xstart/ystart and
  // (xend+1)/(yend+1) instead of extrapolating.
  for (auto& bndry : localmesh->getBoundaries()) {
    if ((extrapolate_x and bndry->bx != 0) or (extrapolate_y and bndry->by != 0)) {
      int extrap_start = 0;
      if (not no_extra_interpolate) {
        // Can use no_extra_interpolate argument to skip the extra interpolation when we
        // want to extrapolate the Christoffel symbol terms which come from derivatives so
        // don't have the extra point set already
        if ((location == CELL_XLOW) && (bndry->bx > 0)) {
          extrap_start = 1;
        } else if ((location == CELL_YLOW) && (bndry->by > 0)) {
          extrap_start = 1;
        }
      }
      for (bndry->first(); !bndry->isDone(); bndry->next1d()) {
        // interpolate extra boundary point that is missed by interp_to, if
        // necessary.
        // Only interpolate this point if we are actually changing location. E.g.
        // when we use this function to extrapolate J and Bxy on staggered grids,
        // this point should already be set correctly because the metric
        // components have been interpolated to here.
        if (extrap_start > 0 and f.getLocation() != location) {
          ASSERT1(bndry->bx == 0 or localmesh->xstart > 1);
          ASSERT1(bndry->by == 0 or localmesh->ystart > 1);
          // note that either bx or by is >0 here
	  for (int zi=0; zi < localmesh->LocalNz; ++zi){
	    result(bndry->x, bndry->y, zi) =
              (9. * (f(bndry->x - bndry->bx, bndry->y - bndry->by, zi) + f(bndry->x, bndry->y, zi))
               - f(bndry->x - 2 * bndry->bx, bndry->y - 2 * bndry->by, zi)
               - f(bndry->x + bndry->bx, bndry->y + bndry->by, zi))
              / 16.;
	  }

	}
        // set boundary guard cells
        if ((bndry->bx != 0 && localmesh->GlobalNx - 2 * bndry->width >= 3)
            || (bndry->by != 0
                && localmesh->GlobalNy - 2 * bndry->width
                   >= 3))
        {
          if (bndry->bx != 0 && localmesh->LocalNx == 1 && bndry->width == 1) {
            throw BoutException(
                "Not enough points in the x-direction on this "
                "processor for extrapolation needed to use staggered grids. "
                "Increase number of x-guard cells MXG or decrease number of "
                "processors in the x-direction NXPE.");
          }
          if (bndry->by != 0 && localmesh->LocalNy == 1 && bndry->width == 1) {
            throw BoutException(
                "Not enough points in the y-direction on this "
                "processor for extrapolation needed to use staggered grids. "
                "Increase number of y-guard cells MYG or decrease number of "
                "processors in the y-direction NYPE.");
          }
          // extrapolate into boundary guard cells if there are enough grid points
          for (int i = extrap_start; i < bndry->width; i++) {
            int xi = bndry->x + i * bndry->bx;
            int yi = bndry->y + i * bndry->by;
	    for (int zi=0; zi <  localmesh->LocalNz; ++zi){
	      result(xi, yi, zi) = 3.0 * result(xi - bndry->bx, yi - bndry->by, zi)
		- 3.0 * result(xi - 2 * bndry->bx, yi - 2 * bndry->by, zi)
		+ result(xi - 3 * bndry->bx, yi - 3 * bndry->by, zi);
	    }
          }
        } else {
          // not enough grid points to extrapolate, set equal to last grid point
          for (int i = extrap_start; i < bndry->width; i++) {
	    for (int zi = 0; zi < localmesh->LocalNz; ++zi){
	      result(bndry->x + i * bndry->bx, bndry->y + i * bndry->by, zi) =
		result(bndry->x - bndry->bx, bndry->y - bndry->by, zi);
	    }
          }
        }
=======
#if CHECK > 0
  if (not (
            // if include_corner_cells=true, then we extrapolate valid data into the
            // corner cells if they are not already filled
            localmesh->include_corner_cells

            // if we are not extrapolating at all, the corner cells should contain valid
            // data
            or (not extrapolate_x and not extrapolate_y)
          )
     ) {
    // Invalidate corner guard cells
    for (int i = 0; i < localmesh->xstart; i++) {
      for (int j = 0; j < localmesh->ystart; j++) {
        result(i, j) = BoutNaN;
        result(i, localmesh->LocalNy - 1 - j) = BoutNaN;
        result(localmesh->LocalNx - 1 - i, j) = BoutNaN;
        result(localmesh->LocalNx - 1 - i, localmesh->LocalNy - 1 - j) = BoutNaN;
>>>>>>> aa09b98a
      }
    }
  }
#endif


  return result;
  //throw BoutException("NotImplemented (3D)");
}



// If the CELL_CENTRE variable was read, the staggered version is required to
// also exist for consistency
void checkStaggeredGet(Mesh* mesh, const std::string& name, const std::string& suffix) {
  if (mesh->sourceHasVar(name) != mesh->sourceHasVar(name+suffix)) {
    throw BoutException("Attempting to read staggered fields from grid, but " + name
        + " is not present in both CELL_CENTRE and staggered versions.");
  }
}

// convenience function for repeated code
void getAtLoc(Mesh* mesh, Coordinates::metric_field_type &var, const std::string& name,
    const std::string& suffix, CELL_LOC location, BoutReal default_value = 0.) {

  checkStaggeredGet(mesh, name, suffix);
  mesh->get(var, name+suffix, default_value, false);
  var.setLocation(location);
}

std::string getLocationSuffix(CELL_LOC location) {
  switch (location) {
  case CELL_CENTRE: {
      return "";
    }
  case CELL_XLOW: {
      return "_xlow";
    }
  case CELL_YLOW: {
      return "_ylow";
    }
  case CELL_ZLOW: {
      // geometrical quantities are Field2D, so CELL_ZLOW version is the same
      // as CELL_CENTRE
      return "";
    }
  default: {
      throw BoutException("Incorrect location passed to "
          "Coordinates(Mesh*,const CELL_LOC,const Coordinates*) constructor.");
    }
  }
}

  template <typename T, typename... Ts>
  void communicate(T & t, Ts&... ts) {
    FieldGroup g(t,ts...);
    t.getMesh()->communicateXZ(g);
  }


}// anonymous namespace

Coordinates::Coordinates(Mesh* mesh, Field2D dx, Field2D dy, BoutReal dz, Field2D J,
                         Field2D Bxy, Field2D g11, Field2D g22, Field2D g33, Field2D g12,
                         Field2D g13, Field2D g23, Field2D g_11, Field2D g_22,
                         Field2D g_33, Field2D g_12, Field2D g_13, Field2D g_23,
                         Field2D ShiftTorsion, Field2D IntShiftTorsion,
                         bool calculate_geometry)
    : dx(std::move(dx)), dy(std::move(dy)), dz(dz), J(std::move(J)), Bxy(std::move(Bxy)),
      g11(std::move(g11)), g22(std::move(g22)), g33(std::move(g33)), g12(std::move(g12)),
      g13(std::move(g13)), g23(std::move(g23)), g_11(std::move(g_11)),
      g_22(std::move(g_22)), g_33(std::move(g_33)), g_12(std::move(g_12)),
      g_13(std::move(g_13)), g_23(std::move(g_23)), ShiftTorsion(std::move(ShiftTorsion)),
      IntShiftTorsion(std::move(IntShiftTorsion)), nz(mesh->LocalNz), localmesh(mesh),
      location(CELL_CENTRE) {
  if (calculate_geometry) {
    if (geometry()) {
      throw BoutException("Differential geometry failed\n");
    }
  }
}

Coordinates::Coordinates(Mesh* mesh, Options* options)
  : dx(1., mesh), dy(1., mesh), dz(1., mesh), d1_dx(mesh), d1_dy(mesh), d1_dz(mesh), J(1, mesh), Bxy(1, mesh),
      // Identity metric tensor
      g11(1, mesh), g22(1, mesh), g33(1, mesh), g12(0, mesh), g13(0, mesh), g23(0, mesh),
      g_11(1, mesh), g_22(1, mesh), g_33(1, mesh), g_12(0, mesh), g_13(0, mesh),
      g_23(0, mesh), G1_11(mesh), G1_22(mesh), G1_33(mesh), G1_12(mesh), G1_13(mesh),
      G1_23(mesh), G2_11(mesh), G2_22(mesh), G2_33(mesh), G2_12(mesh), G2_13(mesh),
      G2_23(mesh), G3_11(mesh), G3_22(mesh), G3_33(mesh), G3_12(mesh), G3_13(mesh),
      G3_23(mesh), G1(mesh), G2(mesh), G3(mesh), ShiftTorsion(mesh),
      IntShiftTorsion(mesh), localmesh(mesh), location(CELL_CENTRE) {

  if (options == nullptr) {
    options = Options::getRoot()->getSection("mesh");
  }

  // Note: If boundary cells were not loaded from the grid file, use
  // 'interpolateAndExtrapolate' to set them. Ensures that derivatives are
  // smooth at all the boundaries.

  const bool extrapolate_x = (*options)["extrapolate_x"].withDefault(not mesh->sourceHasXBoundaryGuards());
  const bool extrapolate_y = (*options)["extrapolate_y"].withDefault(not mesh->sourceHasYBoundaryGuards());

  if (extrapolate_x) {
    output_warn.write(_("WARNING: extrapolating input mesh quantities into x-boundary "
          "cells. Set option extrapolate_x=false to disable this.\n"));
  }

  if (extrapolate_y) {
    output_warn.write(_("WARNING: extrapolating input mesh quantities into y-boundary "
          "cells. Set option extrapolate_y=false to disable this.\n"));
  }

  mesh->get(dx, "dx", 1.0, false);
  mesh->get(dy, "dy", 1.0, false);

  nz = mesh->LocalNz;

  {
    auto& options = Options::root();
    const bool has_zperiod = options.isSet("zperiod");
    const auto zmin = has_zperiod ? 0.0 : options["ZMIN"].withDefault(0.0);
    const auto zmax = has_zperiod ? 1.0 / options["zperiod"].withDefault(1.0)
                                  : options["ZMAX"].withDefault(1.0);

    const auto default_dz = (zmax - zmin) * TWOPI / nz;

    mesh->get(dz, "dz", default_dz, false);
  }

  // required early for differentiation.
  setParallelTransform(options);

  dz = interpolateAndExtrapolate(dz, location, extrapolate_x, extrapolate_y, false);
  dx = interpolateAndExtrapolate(dx, location, extrapolate_x, extrapolate_y, false);

  if (mesh->periodicX) {
    communicate(dx);
  }

  dy = interpolateAndExtrapolate(dy, location, extrapolate_x, extrapolate_y, false);

#define GET(a,b)						\
  mesh->get(a, #a, b, false);					\
  a = maybeFromFieldAligned(a);

  // Diagonal components of metric tensor g^{ij} (default to 1)
  GET(g11, 1.0);
  GET(g22, 1.0);
  GET(g33, 1.0);

  // Off-diagonal elements. Default to 0
  GET(g12, 0.0);
  GET(g13, 0.0);
  GET(g23, 0.0);
  
  communicate(g11, g22, g33, g12, g13, g23);

  // Check input metrics
  // Diagonal metric components should be finite
  bout::checkFinite(g11, "g11", "RGN_NOCORNERS");
  bout::checkFinite(g22, "g22", "RGN_NOCORNERS");
  bout::checkFinite(g33, "g33", "RGN_NOCORNERS");
  // Diagonal metric components should be positive
  bout::checkPositive(g11, "g11", "RGN_NOCORNERS");
  bout::checkPositive(g22, "g22", "RGN_NOCORNERS");
  bout::checkPositive(g33, "g33", "RGN_NOCORNERS");
  // Off-diagonal metric components should be finite
  bout::checkFinite(g12, "g12", "RGN_NOCORNERS");
  bout::checkFinite(g13, "g13", "RGN_NOCORNERS");
  bout::checkFinite(g23, "g23", "RGN_NOCORNERS");

  /// Find covariant metric components
  auto covariant_component_names = {"g_11", "g_22", "g_33", "g_12", "g_13", "g_23"};
  auto source_has_component = [&mesh] (const std::string& name) {
    return mesh->sourceHasVar(name);
  };
  // Check if any of the components are present
  if (std::any_of(begin(covariant_component_names), end(covariant_component_names),
                  source_has_component)) {
    // Check that all components are present
    if (std::all_of(begin(covariant_component_names), end(covariant_component_names),
                    source_has_component)) {
      GET(g_11, 1.0);
      GET(g_22, 1.0);
      GET(g_33, 1.0);
      GET(g_12, 0.0);
      GET(g_13, 0.0);
      GET(g_23, 0.0);

#undef GET

      communicate(g_11, g_22, g_33, g_12, g_13, g_23);

      output_warn.write("\tWARNING! Covariant components of metric tensor set manually. "
                        "Contravariant components NOT recalculated\n");

    } else {
      output_warn.write("Not all covariant components of metric tensor found. "
                        "Calculating all from the contravariant tensor\n");
      /// Calculate contravariant metric components if not found
      if (calcCovariant("RGN_NOCORNERS")) {
        throw BoutException("Error in calcCovariant call");
      }
    }
  } else {
    /// Calculate contravariant metric components if not found
    if (calcCovariant("RGN_NOCORNERS")) {
      throw BoutException("Error in calcCovariant call");
    }
  }
  // More robust to extrapolate derived quantities directly, rather than
  // deriving from extrapolated covariant metric components
  g_11 = interpolateAndExtrapolate(g_11, location, extrapolate_x, extrapolate_y, false);
  g_22 = interpolateAndExtrapolate(g_22, location, extrapolate_x, extrapolate_y, false);
  g_33 = interpolateAndExtrapolate(g_33, location, extrapolate_x, extrapolate_y, false);
  g_12 = interpolateAndExtrapolate(g_12, location, extrapolate_x, extrapolate_y, false);
  g_13 = interpolateAndExtrapolate(g_13, location, extrapolate_x, extrapolate_y, false);
  g_23 = interpolateAndExtrapolate(g_23, location, extrapolate_x, extrapolate_y, false);

  // Check covariant metrics
  // Diagonal metric components should be finite
  bout::checkFinite(g_11, "g_11", "RGN_NOCORNERS");
  bout::checkFinite(g_22, "g_22", "RGN_NOCORNERS");
  bout::checkFinite(g_33, "g_33", "RGN_NOCORNERS");
  // Diagonal metric components should be positive
  bout::checkPositive(g_11, "g_11", "RGN_NOCORNERS");
  bout::checkPositive(g_22, "g_22", "RGN_NOCORNERS");
  bout::checkPositive(g_33, "g_33", "RGN_NOCORNERS");
  // Off-diagonal metric components should be finite
  bout::checkFinite(g_12, "g_12", "RGN_NOCORNERS");
  bout::checkFinite(g_13, "g_13", "RGN_NOCORNERS");
  bout::checkFinite(g_23, "g_23", "RGN_NOCORNERS");

  /// Calculate Jacobian and Bxy
  if (jacobian())
    throw BoutException("Error in jacobian call");

  // Attempt to read J from the grid file
  auto Jcalc = J;
  if (mesh->get(J, "J", 0.0, false)) {
    output_warn.write("\tWARNING: Jacobian 'J' not found. Calculating from metric tensor\n");
    J = Jcalc;
  } else {
    J = interpolateAndExtrapolate(J, location, extrapolate_x, extrapolate_y, false);

    // Compare calculated and loaded values
    output_warn.write("\tMaximum difference in J is {:e}\n", max(abs(J - Jcalc)));

    communicate(J);

    // Re-evaluate Bxy using new J
    Bxy = sqrt(g_22) / J;
  }

  // Attempt to read Bxy from the grid file
  auto Bcalc = Bxy;
  if (mesh->get(Bxy, "Bxy", 0.0, false)) {
    output_warn.write("\tWARNING: Magnitude of B field 'Bxy' not found. Calculating from "
                      "metric tensor\n");
    Bxy = Bcalc;
  } else {

<<<<<<< HEAD
    Bxy = interpolateAndExtrapolate(Bxy, location, extrapolate_x, extrapolate_y, false);
    output_warn.write("\tMaximum difference in Bxy is %e\n", max(abs(Bxy - Bcalc)));
=======
    output_warn.write("\tMaximum difference in Bxy is {:e}\n", max(abs(Bxy - Bcalc)));
>>>>>>> aa09b98a
    // Check Bxy
    bout::checkFinite(Bxy, "Bxy", "RGN_NOCORNERS");
    bout::checkPositive(Bxy, "Bxy", "RGN_NOCORNERS");
  }

  //////////////////////////////////////////////////////
  /// Calculate Christoffel symbols. Needs communication
  if (geometry()) {
    throw BoutException("Differential geometry failed\n");
  }

  if (mesh->get(ShiftTorsion, "ShiftTorsion", 0.0, false)) {
    output_warn.write(
        "\tWARNING: No Torsion specified for zShift. Derivatives may not be correct\n");
    ShiftTorsion = 0.0;
  }
  ShiftTorsion = interpolateAndExtrapolate(ShiftTorsion, location, extrapolate_x, extrapolate_y, false);

  //////////////////////////////////////////////////////

  if (mesh->IncIntShear) {
    if (mesh->get(IntShiftTorsion, "IntShiftTorsion", 0.0, false)) {
      output_warn.write("\tWARNING: No Integrated torsion specified\n");
    }
    IntShiftTorsion = interpolateAndExtrapolate(IntShiftTorsion, location, extrapolate_x, extrapolate_y, false);
  } else {
    // IntShiftTorsion will not be used, but set to zero to avoid uninitialized field
    IntShiftTorsion = 0.;
  }

}

// use anonymous namespace so this utility function is not available outside this file
namespace {
  /// Interpolate a Field2D to a new CELL_LOC with interp_to.
  /// Communicates to set internal guard cells.
  /// Boundary guard cells are set equal to the nearest grid point (equivalent to
  /// 2nd order accurate Neumann boundary condition).
  /// Corner guard cells are set to BoutNaN
Coordinates::metric_field_type
interpolateAndNeumann(MAYBE_UNUSED(const Coordinates::metric_field_type& f), MAYBE_UNUSED(CELL_LOC location), ParallelTransform * pt) {
#ifndef COORDINATES_USE_3D
#define COORDS_ITER_Z int z=0;
#else
#define COORDS_ITER_Z for (int z=0;z<localmesh->LocalNz;++z)
  //throw BoutException(
  //  "Staggered coordinates locations not currently supported with 3D metrics.");
#endif
  Mesh* localmesh = f.getMesh();
  Coordinates::metric_field_type result;
#ifdef COORDINATES_USE_3D
  if (location == CELL_YLOW){
    auto f_aligned = f.getCoordinates() == nullptr ?
      pt->toFieldAligned(f, "RGN_NOX") : toFieldAligned(f, "RGN_NOX");
    result = interp_to(f_aligned, location, "RGN_NOBNDRY");
    result = result.getCoordinates() == nullptr ?
      pt->fromFieldAligned(result,  "RGN_NOBNDRY") : fromFieldAligned(result,  "RGN_NOBNDRY");
  } else
#endif
    {
    result = interp_to(f, location, "RGN_NOBNDRY");
  }
  communicate(result);

  // Copy nearest value into boundaries so that differential geometry terms can
  // be interpolated if necessary
  // Note: cannot use applyBoundary("neumann") here because applyBoundary()
  // would try to create a new Coordinates object since we have not finished
  // initializing yet, leading to an infinite recursion
  for (auto bndry : localmesh->getBoundaries()) {
    if (bndry->bx != 0) {
      // If bx!=0 we are on an x-boundary, inner if bx>0 and outer if bx<0
      for (bndry->first(); !bndry->isDone(); bndry->next1d()) {
        for (int i = 0; i < localmesh->xstart; i++){
	  COORDS_ITER_Z
	  {
	    result(bndry->x + i * bndry->bx, bndry->y, z) =
              result(bndry->x + (i - 1) * bndry->bx, bndry->y - bndry->by, z);
	  }
	}
      }
    }
    if (bndry->by != 0) {
      // If by!=0 we are on a y-boundary, upper if by>0 and lower if by<0
      for (bndry->first(); !bndry->isDone(); bndry->next1d()) {
        for (int i = 0; i < localmesh->ystart; i++) {
	  COORDS_ITER_Z
          {
	    result(bndry->x, bndry->y + i * bndry->by, z) =
	      result(bndry->x - bndry->bx, bndry->y + (i - 1) * bndry->by, z);
	  }
	}
      }
    }
  }

  // Set corner guard cells
  for (int i = 0; i < localmesh->xstart; i++) {
    for (int j = 0; j < localmesh->ystart; j++) {
      COORDS_ITER_Z
      {
	result(i, j, z) = BoutNaN;
	result(i, localmesh->LocalNy - 1 - j, z) = BoutNaN;
	result(localmesh->LocalNx - 1 - i, j, z) = BoutNaN;
	result(localmesh->LocalNx - 1 - i, localmesh->LocalNy - 1 - j, z) = BoutNaN;
      }
    }
  }

  return result;
}
}

Coordinates::Coordinates(Mesh *mesh, Options* options, const CELL_LOC loc,
      const Coordinates* coords_in, bool force_interpolate_from_centre)
  : dx(1, mesh), dy(1, mesh), dz(1, mesh), d1_dx(mesh), d1_dy(mesh), d1_dz(mesh), J(1, mesh), Bxy(1, mesh),
      // Identity metric tensor
      g11(1, mesh), g22(1, mesh), g33(1, mesh), g12(0, mesh), g13(0, mesh), g23(0, mesh),
      g_11(1, mesh), g_22(1, mesh), g_33(1, mesh), g_12(0, mesh), g_13(0, mesh),
      g_23(0, mesh), G1_11(mesh), G1_22(mesh), G1_33(mesh), G1_12(mesh), G1_13(mesh),
      G1_23(mesh), G2_11(mesh), G2_22(mesh), G2_33(mesh), G2_12(mesh), G2_13(mesh),
      G2_23(mesh), G3_11(mesh), G3_22(mesh), G3_33(mesh), G3_12(mesh), G3_13(mesh),
      G3_23(mesh), G1(mesh), G2(mesh), G3(mesh), ShiftTorsion(mesh),
      IntShiftTorsion(mesh), localmesh(mesh), location(loc) {

  std::string suffix = getLocationSuffix(location);

  nz = mesh->LocalNz;

  // Default to true in case staggered quantities are not read from file
  bool extrapolate_x = true;
  bool extrapolate_y = true;

  if (!force_interpolate_from_centre && mesh->sourceHasVar("dx"+suffix)) {

    extrapolate_x = not mesh->sourceHasXBoundaryGuards();
    extrapolate_y = not mesh->sourceHasYBoundaryGuards();

    if (extrapolate_x) {
      output_warn.write(_("WARNING: extrapolating input mesh quantities into x-boundary "
            "cells\n"));
    }

    if (extrapolate_y) {
      output_warn.write(_("WARNING: extrapolating input mesh quantities into y-boundary "
            "cells\n"));
    }

    {
      auto& options = Options::root();
      const bool has_zperiod = options.isSet("zperiod");
      const auto zmin = has_zperiod ? 0.0 : options["ZMIN"].withDefault(0.0);
      const auto zmax = has_zperiod ? 1.0 / options["zperiod"].withDefault(1.0)
                                    : options["ZMAX"].withDefault(1.0);

      const auto default_dz = (zmax - zmin) * TWOPI / nz;
      printf("getting dz staggered\n");
      getAtLoc(mesh, dz, "dz", suffix, location, default_dz);
      printf("dz staggered is %e\n",dz(0,0,0));
    }
    setParallelTransform(options);

    dz = interpolateAndExtrapolate(dz, location, extrapolate_x, extrapolate_y, false);

    getAtLoc(mesh, dx, "dx", suffix, location, 1.0);
    dx = interpolateAndExtrapolate(dx, location, extrapolate_x, extrapolate_y, false);

    if (mesh->periodicX) {
      communicate(dx);
    }

    getAtLoc(mesh, dy, "dy", suffix, location, 1.0);
    dy = interpolateAndExtrapolate(dy, location, extrapolate_x, extrapolate_y, false);

    // grid data source has staggered fields, so read instead of interpolating
    // Diagonal components of metric tensor g^{ij} (default to 1)
    getAtLoc(mesh, g11, "g11", suffix, location, 1.0);
    g11 = interpolateAndExtrapolate(g11, location, extrapolate_x, extrapolate_y, false);
    getAtLoc(mesh, g22, "g22", suffix, location, 1.0);
    g22 = interpolateAndExtrapolate(g22, location, extrapolate_x, extrapolate_y, false);
    getAtLoc(mesh, g33, "g33", suffix, location, 1.0);
    g33 = interpolateAndExtrapolate(g33, location, extrapolate_x, extrapolate_y, false);
    getAtLoc(mesh, g12, "g12", suffix, location, 0.0);
    g12 = interpolateAndExtrapolate(g12, location, extrapolate_x, extrapolate_y, false);
    getAtLoc(mesh, g13, "g13", suffix, location, 0.0);
    g13 = interpolateAndExtrapolate(g13, location, extrapolate_x, extrapolate_y, false);
    getAtLoc(mesh, g23, "g23", suffix, location, 0.0);
    g23 = interpolateAndExtrapolate(g23, location, extrapolate_x, extrapolate_y, false);

    /// Find covariant metric components
    auto covariant_component_names = {"g_11", "g_22", "g_33", "g_12", "g_13", "g_23"};
    auto source_has_component = [&suffix, &mesh] (const std::string& name) {
      return mesh->sourceHasVar(name + suffix);
    };
    // Check if any of the components are present
    if (std::any_of(begin(covariant_component_names), end(covariant_component_names),
                    source_has_component)) {
      // Check that all components are present
      if (std::all_of(begin(covariant_component_names), end(covariant_component_names),
                      source_has_component)) {

        getAtLoc(mesh, g_11, "g_11", suffix, location);
        getAtLoc(mesh, g_22, "g_22", suffix, location);
        getAtLoc(mesh, g_33, "g_33", suffix, location);
        getAtLoc(mesh, g_12, "g_12", suffix, location);
        getAtLoc(mesh, g_13, "g_13", suffix, location);
        getAtLoc(mesh, g_23, "g_23", suffix, location);

        output_warn.write("\tWARNING! Staggered covariant components of metric tensor set manually. "
                          "Contravariant components NOT recalculated\n");

      } else {
        output_warn.write("Not all staggered covariant components of metric tensor found. "
                          "Calculating all from the contravariant tensor\n");
        /// Calculate contravariant metric components if not found
        if (calcCovariant("RGN_NOCORNERS")) {
          throw BoutException("Error in staggered calcCovariant call");
        }
      }
    } else {
      /// Calculate contravariant metric components if not found
      if (calcCovariant("RGN_NOCORNERS")) {
        throw BoutException("Error in staggered calcCovariant call");
      }
    }
    // More robust to extrapolate derived quantities directly, rather than
    // deriving from extrapolated covariant metric components
    g_11 = interpolateAndExtrapolate(g_11, location, extrapolate_x, extrapolate_y, false);
    g_22 = interpolateAndExtrapolate(g_22, location, extrapolate_x, extrapolate_y, false);
    g_33 = interpolateAndExtrapolate(g_33, location, extrapolate_x, extrapolate_y, false);
    g_12 = interpolateAndExtrapolate(g_12, location, extrapolate_x, extrapolate_y, false);
    g_13 = interpolateAndExtrapolate(g_13, location, extrapolate_x, extrapolate_y, false);
    g_23 = interpolateAndExtrapolate(g_23, location, extrapolate_x, extrapolate_y, false);

    /// Calculate Jacobian and Bxy
    if (jacobian()) {
      throw BoutException("Error in jacobian call while constructing staggered Coordinates");
    }

    checkStaggeredGet(mesh, "ShiftTorsion", suffix);
    if (mesh->get(ShiftTorsion, "ShiftTorsion"+suffix, 0.0, false)) {
      output_warn.write("\tWARNING: No Torsion specified for zShift. Derivatives may not be correct\n");
      ShiftTorsion = 0.0;
    }
    ShiftTorsion.setLocation(location);
    ShiftTorsion = interpolateAndExtrapolate(ShiftTorsion, location, extrapolate_x, extrapolate_y, false);

    //////////////////////////////////////////////////////

    if (mesh->IncIntShear) {
      checkStaggeredGet(mesh, "IntShiftTorsion", suffix);
      if (mesh->get(IntShiftTorsion, "IntShiftTorsion"+suffix, 0.0, false)) {
        output_warn.write("\tWARNING: No Integrated torsion specified\n");
        IntShiftTorsion = 0.0;
      }
      IntShiftTorsion.setLocation(location);
      IntShiftTorsion = interpolateAndExtrapolate(IntShiftTorsion, location, extrapolate_x, extrapolate_y, false);
    } else {
      // IntShiftTorsion will not be used, but set to zero to avoid uninitialized field
      IntShiftTorsion = 0.;
    }
  } else {
    // Interpolate fields from coords_in

    if (isConst(coords_in->dz)){
      dz = coords_in->dz;
      dz.setLocation(location);
    } else {
      throw BoutException("We are asked to transform dz to get dz before we have a transform, which might require dz!\nPlease provide a dz for the staggered quantity!");
    }
    setParallelTransform(options);
    dx = interpolateAndExtrapolate(coords_in->dx, location, true, true, false);
    dy = interpolateAndExtrapolate(coords_in->dy, location, true, true, false);
    // not really needed - we have used dz already ...
    dz = interpolateAndExtrapolate(coords_in->dz, location, true, true, false);

    // Diagonal components of metric tensor g^{ij}
    g11 = interpolateAndExtrapolate(coords_in->g11, location, true, true, false);
    g22 = interpolateAndExtrapolate(coords_in->g22, location, true, true, false);
    g33 = interpolateAndExtrapolate(coords_in->g33, location, true, true, false);

    // Off-diagonal elements.
    g12 = interpolateAndExtrapolate(coords_in->g12, location, true, true, false);
    g13 = interpolateAndExtrapolate(coords_in->g13, location, true, true, false);
    g23 = interpolateAndExtrapolate(coords_in->g23, location, true, true, false);

    // 3x3 matrix inversion can exaggerate small interpolation errors, so it is
    // more robust to interpolate and extrapolate derived quantities directly,
    // rather than deriving from interpolated/extrapolated covariant metric
    // components
    g_11 = interpolateAndExtrapolate(coords_in->g_11, location, true, true, false);
    g_22 = interpolateAndExtrapolate(coords_in->g_22, location, true, true, false);
    g_33 = interpolateAndExtrapolate(coords_in->g_33, location, true, true, false);
    g_12 = interpolateAndExtrapolate(coords_in->g_12, location, true, true, false);
    g_13 = interpolateAndExtrapolate(coords_in->g_13, location, true, true, false);
    g_23 = interpolateAndExtrapolate(coords_in->g_23, location, true, true, false);

    J = interpolateAndExtrapolate(coords_in->J, location, true, true, false);
    Bxy = interpolateAndExtrapolate(coords_in->Bxy, location, true, true, false);

    bout::checkFinite(J, "The Jacobian", "RGN_NOCORNERS");
    bout::checkPositive(J, "The Jacobian", "RGN_NOCORNERS");
    bout::checkFinite(Bxy, "Bxy", "RGN_NOCORNERS");
    bout::checkPositive(Bxy, "Bxy", "RGN_NOCORNERS");

    ShiftTorsion = interpolateAndExtrapolate(coords_in->ShiftTorsion, location, true, true, false);

    if (mesh->IncIntShear) {
      IntShiftTorsion = interpolateAndExtrapolate(coords_in->IntShiftTorsion, location, true, true, false);
    }
  }

  // Check input metrics
  // Diagonal metric components should be finite
  bout::checkFinite(g11, "g11", "RGN_NOCORNERS");
  bout::checkFinite(g22, "g22", "RGN_NOCORNERS");
  bout::checkFinite(g33, "g33", "RGN_NOCORNERS");
  bout::checkFinite(g_11, "g_11", "RGN_NOCORNERS");
  bout::checkFinite(g_22, "g_22", "RGN_NOCORNERS");
  bout::checkFinite(g_33, "g_33", "RGN_NOCORNERS");
  // Diagonal metric components should be positive
  bout::checkPositive(g11, "g11", "RGN_NOCORNERS");
  bout::checkPositive(g22, "g22", "RGN_NOCORNERS");
  bout::checkPositive(g33, "g33", "RGN_NOCORNERS");
  bout::checkPositive(g_11, "g_11", "RGN_NOCORNERS");
  bout::checkPositive(g_22, "g_22", "RGN_NOCORNERS");
  bout::checkPositive(g_33, "g_33", "RGN_NOCORNERS");
  // Off-diagonal metric components should be finite
  bout::checkFinite(g12, "g12", "RGN_NOCORNERS");
  bout::checkFinite(g13, "g13", "RGN_NOCORNERS");
  bout::checkFinite(g23, "g23", "RGN_NOCORNERS");
  bout::checkFinite(g_12, "g_12", "RGN_NOCORNERS");
  bout::checkFinite(g_13, "g_13", "RGN_NOCORNERS");
  bout::checkFinite(g_23, "g_23", "RGN_NOCORNERS");

  ShiftTorsion = interpolateAndNeumann(coords_in->ShiftTorsion, location, transform.get());

  //////////////////////////////////////////////////////

  if (mesh->IncIntShear) {
    IntShiftTorsion = interpolateAndNeumann(coords_in->IntShiftTorsion, location, transform.get());
  } else {
    // IntShiftTorsion will not be used, but set to zero to avoid uninitialized field
    IntShiftTorsion = 0.;
  }
  //////////////////////////////////////////////////////
  /// Calculate Christoffel symbols. Needs communication
  if (geometry(false, force_interpolate_from_centre)) {
    throw BoutException("Differential geometry failed while constructing staggered Coordinates");
  }
}

void Coordinates::outputVars(Datafile& file) {
  const std::string loc_string = (location == CELL_CENTRE) ? "" : "_"+toString(location);

  file.addOnce(dx, "dx" + loc_string);
  file.addOnce(dy, "dy" + loc_string);
  file.addOnce(dz, "dz" + loc_string);

  file.addOnce(g11, "g11" + loc_string);
  file.addOnce(g22, "g22" + loc_string);
  file.addOnce(g33, "g33" + loc_string);
  file.addOnce(g12, "g12" + loc_string);
  file.addOnce(g13, "g13" + loc_string);
  file.addOnce(g23, "g23" + loc_string);

  file.addOnce(g_11, "g_11" + loc_string);
  file.addOnce(g_22, "g_22" + loc_string);
  file.addOnce(g_33, "g_33" + loc_string);
  file.addOnce(g_12, "g_12" + loc_string);
  file.addOnce(g_13, "g_13" + loc_string);
  file.addOnce(g_23, "g_23" + loc_string);

  file.addOnce(J, "J" + loc_string);
  file.addOnce(Bxy, "Bxy" + loc_string);

  file.addOnce(G1, "G1" + loc_string);
  file.addOnce(G2, "G2" + loc_string);
  file.addOnce(G3, "G3" + loc_string);

  getParallelTransform().outputVars(file);
}

int Coordinates::geometry(bool recalculate_staggered,
    bool force_interpolate_from_centre) {
  TRACE("Coordinates::geometry");
  communicate(dx, dy, dz, g11, g22, g33, g12, g13, g23,
	      g_11, g_22, g_33, g_12, g_13, g_23, J, Bxy);

  output_progress.write("Calculating differential geometry terms\n");

  if (min(abs(dx)) < 1e-8)
    throw BoutException("dx magnitude less than 1e-8");

  if (min(abs(dy)) < 1e-8)
    throw BoutException("dy magnitude less than 1e-8");

  if (min(abs(dz)) < 1e-8)
    throw BoutException("dz magnitude less than 1e-8");

  // Check input metrics
  // Diagonal metric components should be finite
  bout::checkFinite(g11, "g11", "RGN_NOCORNERS");
  bout::checkFinite(g22, "g22", "RGN_NOCORNERS");
  bout::checkFinite(g33, "g33", "RGN_NOCORNERS");
  // Diagonal metric components should be positive
  bout::checkPositive(g11, "g11", "RGN_NOCORNERS");
  bout::checkPositive(g22, "g22", "RGN_NOCORNERS");
  bout::checkPositive(g33, "g33", "RGN_NOCORNERS");
  // Off-diagonal metric components should be finite
  bout::checkFinite(g12, "g12", "RGN_NOCORNERS");
  bout::checkFinite(g13, "g13", "RGN_NOCORNERS");
  bout::checkFinite(g23, "g23", "RGN_NOCORNERS");

  // Diagonal metric components should be finite
  bout::checkFinite(g_11, "g_11", "RGN_NOCORNERS");
  bout::checkFinite(g_22, "g_22", "RGN_NOCORNERS");
  bout::checkFinite(g_33, "g_33", "RGN_NOCORNERS");
  // Diagonal metric components should be positive
  bout::checkPositive(g_11, "g_11", "RGN_NOCORNERS");
  bout::checkPositive(g_22, "g_22", "RGN_NOCORNERS");
  bout::checkPositive(g_33, "g_33", "RGN_NOCORNERS");
  // Off-diagonal metric components should be finite
  bout::checkFinite(g_12, "g_12", "RGN_NOCORNERS");
  bout::checkFinite(g_13, "g_13", "RGN_NOCORNERS");
  bout::checkFinite(g_23, "g_23", "RGN_NOCORNERS");


  // Calculate Christoffel symbol terms (18 independent values)
  // Note: This calculation is completely general: metric
  // tensor can be 2D or 3D. For 2D, all DDZ terms are zero

  G1_11 = 0.5 * g11 * DDX(g_11) + g12 * (DDX(g_12) - 0.5 * DDY(g_11))
          + g13 * (DDX(g_13) - 0.5 * DDZ(g_11));
  G1_22 = g11 * (DDY(g_12) - 0.5 * DDX(g_22)) + 0.5 * g12 * DDY(g_22)
          + g13 * (DDY(g_23) - 0.5 * DDZ(g_22));
  G1_33 = g11 * (DDZ(g_13) - 0.5 * DDX(g_33)) + g12 * (DDZ(g_23) - 0.5 * DDY(g_33))
          + 0.5 * g13 * DDZ(g_33);
  G1_12 = 0.5 * g11 * DDY(g_11) + 0.5 * g12 * DDX(g_22)
          + 0.5 * g13 * (DDY(g_13) + DDX(g_23) - DDZ(g_12));
  G1_13 = 0.5 * g11 * DDZ(g_11) + 0.5 * g12 * (DDZ(g_12) + DDX(g_23) - DDY(g_13))
          + 0.5 * g13 * DDX(g_33);
  G1_23 = 0.5 * g11 * (DDZ(g_12) + DDY(g_13) - DDX(g_23))
          + 0.5 * g12 * (DDZ(g_22) + DDY(g_23) - DDY(g_23))
          // + 0.5 *g13*(DDZ(g_32) + DDY(g_33) - DDZ(g_23));
          // which equals
          + 0.5 * g13 * DDY(g_33);

  G2_11 = 0.5 * g12 * DDX(g_11) + g22 * (DDX(g_12) - 0.5 * DDY(g_11))
          + g23 * (DDX(g_13) - 0.5 * DDZ(g_11));
  G2_22 = g12 * (DDY(g_12) - 0.5 * DDX(g_22)) + 0.5 * g22 * DDY(g_22)
          + g23 * (DDY(g23) - 0.5 * DDZ(g_22));
  G2_33 = g12 * (DDZ(g_13) - 0.5 * DDX(g_33)) + g22 * (DDZ(g_23) - 0.5 * DDY(g_33))
          + 0.5 * g23 * DDZ(g_33);
  G2_12 = 0.5 * g12 * DDY(g_11) + 0.5 * g22 * DDX(g_22)
          + 0.5 * g23 * (DDY(g_13) + DDX(g_23) - DDZ(g_12));
  G2_13 =
      // 0.5 *g21*(DDZ(g_11) + DDX(g_13) - DDX(g_13))
      // which equals
      0.5 * g12 * (DDZ(g_11) + DDX(g_13) - DDX(g_13))
      // + 0.5 *g22*(DDZ(g_21) + DDX(g_23) - DDY(g_13))
      // which equals
      + 0.5 * g22 * (DDZ(g_12) + DDX(g_23) - DDY(g_13))
      // + 0.5 *g23*(DDZ(g_31) + DDX(g_33) - DDZ(g_13));
      // which equals
      + 0.5 * g23 * DDX(g_33);
  G2_23 = 0.5 * g12 * (DDZ(g_12) + DDY(g_13) - DDX(g_23)) + 0.5 * g22 * DDZ(g_22)
          + 0.5 * g23 * DDY(g_33);

  G3_11 = 0.5 * g13 * DDX(g_11) + g23 * (DDX(g_12) - 0.5 * DDY(g_11))
          + g33 * (DDX(g_13) - 0.5 * DDZ(g_11));
  G3_22 = g13 * (DDY(g_12) - 0.5 * DDX(g_22)) + 0.5 * g23 * DDY(g_22)
          + g33 * (DDY(g_23) - 0.5 * DDZ(g_22));
  G3_33 = g13 * (DDZ(g_13) - 0.5 * DDX(g_33)) + g23 * (DDZ(g_23) - 0.5 * DDY(g_33))
          + 0.5 * g33 * DDZ(g_33);
  G3_12 =
      // 0.5 *g31*(DDY(g_11) + DDX(g_12) - DDX(g_12))
      // which equals to
      0.5 * g13 * DDY(g_11)
      // + 0.5 *g32*(DDY(g_21) + DDX(g_22) - DDY(g_12))
      // which equals to
      + 0.5 * g23 * DDX(g_22)
      //+ 0.5 *g33*(DDY(g_31) + DDX(g_32) - DDZ(g_12));
      // which equals to
      + 0.5 * g33 * (DDY(g_13) + DDX(g_23) - DDZ(g_12));
  G3_13 = 0.5 * g13 * DDZ(g_11) + 0.5 * g23 * (DDZ(g_12) + DDX(g_23) - DDY(g_13))
          + 0.5 * g33 * DDX(g_33);
  G3_23 = 0.5 * g13 * (DDZ(g_12) + DDY(g_13) - DDX(g_23)) + 0.5 * g23 * DDZ(g_22)
          + 0.5 * g33 * DDY(g_33);

  auto tmp = J * g12;
  communicate(tmp);
  G1 = (DDX(J * g11) + DDY(tmp) + DDZ(J * g13)) / J;
  tmp = J * g22;
  communicate(tmp);
  G2 = (DDX(J * g12) + DDY(tmp) + DDZ(J * g23)) / J;
  tmp = J * g23;
  communicate(tmp);
  G3 = (DDX(J * g13) + DDY(tmp) + DDZ(J * g33)) / J;

  // Communicate christoffel symbol terms
  output_progress.write("\tCommunicating connection terms\n");

  communicate(G1_11, G1_22, G1_33, G1_12, G1_13, G1_23,
	      G2_11, G2_22, G2_33, G2_12, G2_13, G2_23,
	      G3_11, G3_22, G3_33, G3_12, G3_13, G3_23,
	      G1, G2, G3);

  // Set boundary guard cells of Christoffel symbol terms
  // Ideally, when location is staggered, we would set the upper/outer boundary point
  // correctly rather than by extrapolating here: e.g. if location==CELL_YLOW and we are
  // at the upper y-boundary the x- and z-derivatives at yend+1 at the boundary can be
  // calculated because the guard cells are available, while the y-derivative could be
  // calculated from the CELL_CENTRE metric components (which have guard cells available
  // past the boundary location). This would avoid the problem that the y-boundary on the
  // CELL_YLOW grid is at a 'guard cell' location (yend+1).
  // However, the above would require lots of special handling, so just extrapolate for
  // now.
  G1_11 = interpolateAndExtrapolate(G1_11, location, true, true, true);
  G1_22 = interpolateAndExtrapolate(G1_22, location, true, true, true);
  G1_33 = interpolateAndExtrapolate(G1_33, location, true, true, true);
  G1_12 = interpolateAndExtrapolate(G1_12, location, true, true, true);
  G1_13 = interpolateAndExtrapolate(G1_13, location, true, true, true);
  G1_23 = interpolateAndExtrapolate(G1_23, location, true, true, true);

  G2_11 = interpolateAndExtrapolate(G2_11, location, true, true, true);
  G2_22 = interpolateAndExtrapolate(G2_22, location, true, true, true);
  G2_33 = interpolateAndExtrapolate(G2_33, location, true, true, true);
  G2_12 = interpolateAndExtrapolate(G2_12, location, true, true, true);
  G2_13 = interpolateAndExtrapolate(G2_13, location, true, true, true);
  G2_23 = interpolateAndExtrapolate(G2_23, location, true, true, true);

  G3_11 = interpolateAndExtrapolate(G3_11, location, true, true, true);
  G3_22 = interpolateAndExtrapolate(G3_22, location, true, true, true);
  G3_33 = interpolateAndExtrapolate(G3_33, location, true, true, true);
  G3_12 = interpolateAndExtrapolate(G3_12, location, true, true, true);
  G3_13 = interpolateAndExtrapolate(G3_13, location, true, true, true);
  G3_23 = interpolateAndExtrapolate(G3_23, location, true, true, true);

  G1 = interpolateAndExtrapolate(G1, location, true, true, true);
  G2 = interpolateAndExtrapolate(G2, location, true, true, true);
  G3 = interpolateAndExtrapolate(G3, location, true, true, true);

  //////////////////////////////////////////////////////
  /// Non-uniform meshes. Need to use DDX, DDY

  OPTION(Options::getRoot(), non_uniform, true);

  Coordinates::metric_field_type d2x(localmesh), d2y(localmesh), d2z(localmesh); // d^2 x / d i^2

  // Read correction for non-uniform meshes
  std::string suffix = getLocationSuffix(location);
  if (location == CELL_CENTRE or (!force_interpolate_from_centre
                      and localmesh->sourceHasVar("dx"+suffix))) {
    bool extrapolate_x = not localmesh->sourceHasXBoundaryGuards();
    bool extrapolate_y = not localmesh->sourceHasYBoundaryGuards();

    if (localmesh->get(d2x, "d2x"+suffix, 0.0, false)) {
      output_warn.write(
          "\tWARNING: differencing quantity 'd2x' not found. Calculating from dx\n");
      d1_dx = bout::derivatives::index::DDX(1. / dx); // d/di(1/dx)

      communicate(d1_dx);
      d1_dx = interpolateAndExtrapolate(d1_dx, location, true, true, true);
    } else {
      d2x.setLocation(location);
      // set boundary cells if necessary
      d2x = interpolateAndExtrapolate(d2x, location, extrapolate_x, extrapolate_y, false);

      d1_dx = -d2x / (dx * dx);
    }

    if (localmesh->get(d2y, "d2y"+suffix, 0.0, false)) {
      output_warn.write(
          "\tWARNING: differencing quantity 'd2y' not found. Calculating from dy\n");
      d1_dy = indexDDY(1. / dy); // d/di(1/dy)

      communicate(d1_dy);
      d1_dy = interpolateAndExtrapolate(d1_dy, location, true, true, true);
    } else {
      d2y.setLocation(location);
      // set boundary cells if necessary
      d2y = interpolateAndExtrapolate(d2y, location, extrapolate_x, extrapolate_y, false);

      d1_dy = -d2y / (dy * dy);
    }

#ifdef COORDINATES_USE_3D
    if (localmesh->get(d2z, "d2z"+suffix, 0.0, false)) {
      output_warn.write(
          "\tWARNING: differencing quantity 'd2z' not found. Calculating from dz\n");
      d1_dz = bout::derivatives::index::DDZ(1. / dz); // d/di(1/dy)
      communicate(d1_dz);
      d1_dz = interpolateAndExtrapolate(d1_dz, location, true, true, true);
    } else {
      d2z.setLocation(location);
      // set boundary cells if necessary
      d2z = interpolateAndExtrapolate(d2z, location, extrapolate_x, extrapolate_y, false);

      d1_dz = -d2z / (dz * dz);
    }
#else
    d1_dz = 0;
#endif
  } else {
    if (localmesh->get(d2x, "d2x", 0.0, false)) {
      output_warn.write(
          "\tWARNING: differencing quantity 'd2x' not found. Calculating from dx\n");
      d1_dx = bout::derivatives::index::DDX(1. / dx); // d/di(1/dx)

      communicate(d1_dx);
      d1_dx = interpolateAndExtrapolate(d1_dx, location, true, true, true);
    } else {
      // Shift d2x to our location
      d2x = interpolateAndExtrapolate(d2x, location, true, true, false);

      d1_dx = -d2x / (dx * dx);
    }

    if (localmesh->get(d2y, "d2y", 0.0, false)) {
      output_warn.write(
          "\tWARNING: differencing quantity 'd2y' not found. Calculating from dy\n");
      d1_dy = indexDDY(1. / dy); // d/di(1/dy)

      communicate(d1_dy);
      d1_dy = interpolateAndExtrapolate(d1_dy, location, true, true, true);
    } else {
      // Shift d2y to our location
      d2y = interpolateAndExtrapolate(d2y, location, true, true, false);

      d1_dy = -d2y / (dy * dy);
    }

#ifdef COORDINATES_USE_3D
    if (localmesh->get(d2z, "d2z", 0.0, false)) {
      output_warn.write(
          "\tWARNING: differencing quantity 'd2z' not found. Calculating from dz\n");
      d1_dz = bout::derivatives::index::DDZ(1. / dz); // d/di(1/dy)

      communicate(d1_dz);
      d1_dz = interpolateAndExtrapolate(d1_dz, location, true, true, true);
    } else {
      // Shift d2z to our location
      d2z = interpolateAndExtrapolate(d2z, location, true, true, false);

      d1_dz = -d2z / (dz * dz);
    }
#else
    d1_dz = 0;
#endif
  }
  communicate(d1_dx, d1_dy, d1_dz);

  if (location == CELL_CENTRE && recalculate_staggered) {
    // Re-calculate interpolated Coordinates at staggered locations
    localmesh->recalculateStaggeredCoordinates();
  }

  return 0;
}

int Coordinates::calcCovariant(const std::string& region) {
  TRACE("Coordinates::calcCovariant");

  // Make sure metric elements are allocated
  g_11.allocate();
  g_22.allocate();
  g_33.allocate();
  g_12.allocate();
  g_13.allocate();
  g_23.allocate();

  g_11.setLocation(location);
  g_22.setLocation(location);
  g_33.setLocation(location);
  g_12.setLocation(location);
  g_13.setLocation(location);
  g_23.setLocation(location);

  // Perform inversion of g^{ij} to get g_{ij}
  // NOTE: Currently this bit assumes that metric terms are Field2D objects

  auto a = Matrix<BoutReal>(3, 3);

  BOUT_FOR_SERIAL(i, g11.getRegion(region)) {
    a(0, 0) = g11[i];
    a(1, 1) = g22[i];
    a(2, 2) = g33[i];

    a(0, 1) = a(1, 0) = g12[i];
    a(1, 2) = a(2, 1) = g23[i];
    a(0, 2) = a(2, 0) = g13[i];

    if (invert3x3(a)) {
      output_error.write("\tERROR: metric tensor is singular at ({:d}, {:d})\n", i.x(), i.y());
      return 1;
    }

    g_11[i] = a(0, 0);
    g_22[i] = a(1, 1);
    g_33[i] = a(2, 2);

    g_12[i] = a(0, 1);
    g_13[i] = a(0, 2);
    g_23[i] = a(1, 2);
  }

  BoutReal maxerr;
  maxerr = BOUTMAX(max(abs((g_11 * g11 + g_12 * g12 + g_13 * g13) - 1)),
                   max(abs((g_12 * g12 + g_22 * g22 + g_23 * g23) - 1)),
                   max(abs((g_13 * g13 + g_23 * g23 + g_33 * g33) - 1)));

  output_info.write("\tLocal maximum error in diagonal inversion is {:e}\n", maxerr);

  maxerr = BOUTMAX(max(abs(g_11 * g12 + g_12 * g22 + g_13 * g23)),
                   max(abs(g_11 * g13 + g_12 * g23 + g_13 * g33)),
                   max(abs(g_12 * g13 + g_22 * g23 + g_23 * g33)));

  output_info.write("\tLocal maximum error in off-diagonal inversion is {:e}\n", maxerr);

  return 0;
}

int Coordinates::calcContravariant(const std::string& region) {
  TRACE("Coordinates::calcContravariant");

  // Make sure metric elements are allocated
  g11.allocate();
  g22.allocate();
  g33.allocate();
  g12.allocate();
  g13.allocate();
  g23.allocate();

  // Perform inversion of g_{ij} to get g^{ij}
  // NOTE: Currently this bit assumes that metric terms are Field2D objects

  auto a = Matrix<BoutReal>(3, 3);

  BOUT_FOR_SERIAL(i, g_11.getRegion(region)) {
    a(0, 0) = g_11[i];
    a(1, 1) = g_22[i];
    a(2, 2) = g_33[i];

    a(0, 1) = a(1, 0) = g_12[i];
    a(1, 2) = a(2, 1) = g_23[i];
    a(0, 2) = a(2, 0) = g_13[i];

    if (invert3x3(a)) {
      output_error.write("\tERROR: metric tensor is singular at ({:d}, {:d})\n", i.x(), i.y());
      return 1;
    }

    g11[i] = a(0, 0);
    g22[i] = a(1, 1);
    g33[i] = a(2, 2);

    g12[i] = a(0, 1);
    g13[i] = a(0, 2);
    g23[i] = a(1, 2);
  }

  BoutReal maxerr;
  maxerr = BOUTMAX(max(abs((g_11 * g11 + g_12 * g12 + g_13 * g13) - 1)),
                   max(abs((g_12 * g12 + g_22 * g22 + g_23 * g23) - 1)),
                   max(abs((g_13 * g13 + g_23 * g23 + g_33 * g33) - 1)));

  output_info.write("\tMaximum error in diagonal inversion is {:e}\n", maxerr);

  maxerr = BOUTMAX(max(abs(g_11 * g12 + g_12 * g22 + g_13 * g23)),
                   max(abs(g_11 * g13 + g_12 * g23 + g_13 * g33)),
                   max(abs(g_12 * g13 + g_22 * g23 + g_23 * g33)));

  output_info.write("\tMaximum error in off-diagonal inversion is {:e}\n", maxerr);
  return 0;
}

int Coordinates::jacobian() {
  TRACE("Coordinates::jacobian");
  // calculate Jacobian using g^-1 = det[g^ij], J = sqrt(g)

  const bool extrapolate_x = not localmesh->sourceHasXBoundaryGuards();
  const bool extrapolate_y = not localmesh->sourceHasYBoundaryGuards();

  auto g = g11 * g22 * g33 + 2.0 * g12 * g13 * g23 - g11 * g23 * g23 - g22 * g13 * g13
           - g33 * g12 * g12;

  // Check that g is positive
  bout::checkPositive(g, "The determinant of g^ij", "RGN_NOBNDRY");

  J = 1. / sqrt(g);
  // More robust to extrapolate derived quantities directly, rather than
  // deriving from extrapolated covariant metric components
  J = interpolateAndExtrapolate(J, location, extrapolate_x, extrapolate_y, false);

  // Check jacobian
  bout::checkFinite(J, "The Jacobian", "RGN_NOCORNERS");
  bout::checkPositive(J, "The Jacobian", "RGN_NOCORNERS");
  if (min(abs(J)) < 1.0e-10) {
    throw BoutException("\tERROR: Jacobian becomes very small\n");
  }

  bout::checkPositive(g_22, "g_22", "RGN_NOCORNERS");

  Bxy = sqrt(g_22) / J;
  Bxy = interpolateAndExtrapolate(Bxy, location, extrapolate_x, extrapolate_y, false);

  bout::checkFinite(Bxy, "Bxy", "RGN_NOCORNERS");
  bout::checkPositive(Bxy, "Bxy", "RGN_NOCORNERS");

  return 0;
}

namespace {
// Utility function for fixing up guard cells of zShift
  void fixZShiftGuards(Field2D& zShift) {
  auto localmesh = zShift.getMesh();

  // extrapolate into boundary guard cells if necessary
  zShift = _interpolateAndExtrapolate(zShift, zShift.getLocation(),
      not localmesh->sourceHasXBoundaryGuards(),
      not localmesh->sourceHasYBoundaryGuards(),
				      false);

  // make sure zShift has been communicated
  communicate(zShift);

  // Correct guard cells for discontinuity of zShift at poloidal branch cut
  for (int x = 0; x < localmesh->LocalNx; x++) {
    const auto lower = localmesh->hasBranchCutLower(x);
    if (lower.first) {
      for (int y = 0; y < localmesh->ystart; y++) {
	zShift(x, y) -= lower.second;
      }
    }
    const auto upper = localmesh->hasBranchCutUpper(x);
    if (upper.first) {
      for (int y = localmesh->yend + 1; y < localmesh->LocalNy; y++) {
	zShift(x, y) += upper.second;
      }
    }
  }
}
}

void Coordinates::setParallelTransform(Options* options) {

  auto ptoptions = options->getSection("paralleltransform");

  std::string ptstr;
  ptoptions->get("type", ptstr, "identity");

  // Convert to lower case for comparison
  ptstr = lowercase(ptstr);

  if(ptstr == "identity") {
    // Identity method i.e. no transform needed
    transform = bout::utils::make_unique<ParallelTransformIdentity>(*localmesh,
                                                                    ptoptions);

  } else if (ptstr == "shifted" or ptstr == "shiftedinterp") {
    // Shifted metric method

    Field2D zShift{localmesh};

    // Read the zShift angle from the mesh
    std::string suffix = getLocationSuffix(location);
    if (localmesh->sourceHasVar("dx"+suffix)) {
      // Grid file has variables at this location, so should be able to read
      checkStaggeredGet(localmesh, "zShift", suffix);
      if (localmesh->get(zShift, "zShift"+suffix, 0.0, false)) {
        // No zShift variable. Try qinty in BOUT grid files
        if (localmesh->get(zShift, "qinty"+suffix, 0.0, false)) {
          // Failed to find either variable, cannot use ShiftedMetric
          throw BoutException("Could not read zShift"+suffix+" from grid file");
        }
      }
      zShift.setLocation(location);
    } else {
      Field2D zShift_centre;
      if (localmesh->get(zShift_centre, "zShift", 0.0, false)) {
        // No zShift variable. Try qinty in BOUT grid files
        if (localmesh->get(zShift_centre, "qinty", 0.0, false)) {
          // Failed to find either variable, cannot use ShiftedMetric
          throw BoutException("Could not read zShift"+suffix+" from grid file");
        }
      }

      fixZShiftGuards(zShift_centre);

      zShift = interpolateAndExtrapolate(zShift_centre, location, true, true, false);
    }

    fixZShiftGuards(zShift);

<<<<<<< HEAD
    ASSERT1(isConst(zlength()));
    transform = bout::utils::make_unique<ShiftedMetric>(*localmesh, location, zShift,
							zlength()(0,0));
=======
    if (ptstr == "shifted") {
      transform = bout::utils::make_unique<ShiftedMetric>(*localmesh, location, zShift,
                                                          zlength());
    } else if (ptstr == "shiftedinterp") {
      transform =
          bout::utils::make_unique<ShiftedMetricInterp>(*localmesh, location, zShift);
    }
>>>>>>> aa09b98a

  } else if (ptstr == "fci") {

    if (location != CELL_CENTRE) {
      throw BoutException("FCITransform is not available on staggered grids.");
    }

    // Flux Coordinate Independent method
    const bool fci_zperiodic = (*ptoptions)["z_periodic"].withDefault(true);
    transform = bout::utils::make_unique<FCITransform>(*localmesh, fci_zperiodic,
                                                       ptoptions);

  } else {
    throw BoutException(_("Unrecognised paralleltransform option.\n"
                          "Valid choices are 'identity', 'shifted', 'fci'"));
  }
}

/*******************************************************************************
 * Operators
 *
 *******************************************************************************/

Coordinates::metric_field_type Coordinates::DDX(const Field2D& f, CELL_LOC loc,
                                                const std::string& method,
                                                const std::string& region) {
  ASSERT1(location == loc || loc == CELL_DEFAULT);
  return bout::derivatives::index::DDX(f, loc, method, region) / dx;
}
Field3D Coordinates::DDX(const Field3D& f, CELL_LOC outloc,
                               const std::string& method, const std::string& region) {

  auto result = bout::derivatives::index::DDX(f, outloc, method, region);
  result /= dx;

  if (f.getMesh()->IncIntShear) {
    // Using BOUT-06 style shifting
    result += IntShiftTorsion * DDZ(f, outloc, method, region);
  }

  return result;
};

Coordinates::metric_field_type Coordinates::DDY(const Field2D& f, CELL_LOC loc,
                                                const std::string& method,
                                                const std::string& region) {
  ASSERT1(location == loc || loc == CELL_DEFAULT);
  return bout::derivatives::index::DDY(f, loc, method, region) / dy;
}

Field3D Coordinates::DDY(const Field3D& f, CELL_LOC outloc,
                         const std::string& method, const std::string& region) {
  return indexDDY(f, outloc, method, region)/dy;
};

Coordinates::metric_field_type Coordinates::DDZ(const Field2D& f, CELL_LOC loc,
                                                const std::string& UNUSED(method),
                                                const std::string& UNUSED(region)) {
  ASSERT1(location == loc || loc == CELL_DEFAULT);
  ASSERT1(f.getMesh() == localmesh);
  if (loc == CELL_DEFAULT) {
    loc = f.getLocation();
  }
  return zeroFrom(f).setLocation(loc);
}
Field3D Coordinates::DDZ(const Field3D& f, CELL_LOC outloc,
			 const std::string& method, const std::string& region) {
  return bout::derivatives::index::DDZ(f, outloc, method, region) / dz;
};

/////////////////////////////////////////////////////////
// Parallel gradient

Coordinates::metric_field_type
Coordinates::Grad_par(const Field2D& var, MAYBE_UNUSED(CELL_LOC outloc),
                      const std::string& UNUSED(method)) {
  TRACE("Coordinates::Grad_par( Field2D )");
  ASSERT1(location == outloc
          || (outloc == CELL_DEFAULT && location == var.getLocation()));

  return DDY(var) / sqrt(g_22);
}

Field3D Coordinates::Grad_par(const Field3D& var, CELL_LOC outloc,
    const std::string& method) {
  TRACE("Coordinates::Grad_par( Field3D )");
  ASSERT1(location == outloc || outloc == CELL_DEFAULT);

  return ::DDY(var, outloc, method) / sqrt(g_22);
}

/////////////////////////////////////////////////////////
// Vpar_Grad_par
// vparallel times the parallel derivative along unperturbed B-field

Coordinates::metric_field_type
Coordinates::Vpar_Grad_par(const Field2D& v, const Field2D& f,
                           MAYBE_UNUSED(CELL_LOC outloc),
                           const std::string& UNUSED(method)) {
  ASSERT1(location == outloc || (outloc == CELL_DEFAULT && location == f.getLocation()));
  return VDDY(v, f) / sqrt(g_22);
}

Field3D Coordinates::Vpar_Grad_par(const Field3D& v, const Field3D& f, CELL_LOC outloc,
    const std::string& method) {
  ASSERT1(location == outloc || outloc == CELL_DEFAULT);
  return VDDY(v, f, outloc, method) / sqrt(g_22);
}

/////////////////////////////////////////////////////////
// Parallel divergence

Coordinates::metric_field_type
Coordinates::Div_par(const Field2D& f, CELL_LOC outloc, const std::string& method) {
  TRACE("Coordinates::Div_par( Field2D )");
  ASSERT1(location == outloc || outloc == CELL_DEFAULT);

  // Need Bxy at location of f, which might be different from location of this
  // Coordinates object
  auto Bxy_floc = f.getCoordinates()->Bxy;

  return Bxy * Grad_par(f / Bxy_floc, outloc, method);
}

Field3D Coordinates::Div_par(const Field3D& f, CELL_LOC outloc,
    const std::string& method) {
  TRACE("Coordinates::Div_par( Field3D )");
  ASSERT1(location == outloc || outloc == CELL_DEFAULT);

  // Need Bxy at location of f, which might be different from location of this
  // Coordinates object
  auto Bxy_floc = f.getCoordinates()->Bxy;

  if (!f.hasParallelSlices()) {
    // No yup/ydown fields. The Grad_par operator will
    // shift to field aligned coordinates
    return Bxy * Grad_par(f / Bxy_floc, outloc, method);
  }

  // Need to modify yup and ydown fields
  Field3D f_B = f / Bxy_floc;
  f_B.splitParallelSlices();
  f_B.yup() = f.yup() / Bxy_floc;
  f_B.ydown() = f.ydown() / Bxy_floc;
  return Bxy * Grad_par(f_B, outloc, method);
}

/////////////////////////////////////////////////////////
// second parallel derivative (b dot Grad)(b dot Grad)
// Note: For parallel Laplacian use Laplace_par

Coordinates::metric_field_type
Coordinates::Grad2_par2(const Field2D& f, CELL_LOC outloc, const std::string& method) {
  TRACE("Coordinates::Grad2_par2( Field2D )");
  ASSERT1(location == outloc || (outloc == CELL_DEFAULT && location == f.getLocation()));

  auto invSg = 1.0 / sqrt(g_22);
  communicate(invSg);
  auto result = DDY(invSg, outloc, method) * DDY(f, outloc, method) * invSg
                + D2DY2(f, outloc, method) / g_22;

  return result;
}

Field3D Coordinates::Grad2_par2(const Field3D& f, CELL_LOC outloc,
    const std::string& method) {
  TRACE("Coordinates::Grad2_par2( Field3D )");
  if (outloc == CELL_DEFAULT) {
    outloc = f.getLocation();
  }
  ASSERT1(location == outloc);

  auto sg = sqrt(g_22);
  auto invSg = 1.0 / sg;
  communicate(invSg);
  sg = DDY(invSg, outloc, method) * invSg;

  Field3D result = ::DDY(f, outloc, method);

  Field3D r2 = D2DY2(f, outloc, method) / g_22;

  result = sg * result + r2;

  ASSERT2(result.getLocation() == outloc);

  return result;
}

/////////////////////////////////////////////////////////
// perpendicular Laplacian operator

#include <invert_laplace.hxx> // Delp2 uses same coefficients as inversion code

Coordinates::metric_field_type Coordinates::Delp2(const Field2D& f,
                                                  CELL_LOC outloc, bool UNUSED(useFFT)) {
  TRACE("Coordinates::Delp2( Field2D )");
  ASSERT1(location == outloc || outloc == CELL_DEFAULT);

  auto result = G1 * DDX(f, outloc) + g11 * D2DX2(f, outloc);

  return result;
}

Field3D Coordinates::Delp2(const Field3D& f, CELL_LOC outloc, MAYBE_UNUSED(bool useFFT)) {
  TRACE("Coordinates::Delp2( Field3D )");

  if (outloc == CELL_DEFAULT) {
    outloc = f.getLocation();
  }

  ASSERT1(location == outloc);
  ASSERT1(f.getLocation() == outloc);

  if (localmesh->GlobalNx == 1 && localmesh->GlobalNz == 1) {
    // copy mesh, location, etc
    return f * 0;
  }
  ASSERT2(localmesh->xstart > 0); // Need at least one guard cell

  Field3D result{emptyFrom(f).setLocation(outloc)};

#ifndef COORDINATES_USE_3D
  if (useFFT) {
    int ncz = localmesh->LocalNz;

    // Allocate memory
    auto ft = Matrix<dcomplex>(localmesh->LocalNx, ncz / 2 + 1);
    auto delft = Matrix<dcomplex>(localmesh->LocalNx, ncz / 2 + 1);

    // Loop over all y indices
    for (int jy = 0; jy < localmesh->LocalNy; jy++) {

      // Take forward FFT

      for (int jx = 0; jx < localmesh->LocalNx; jx++)
        rfft(&f(jx, jy, 0), ncz, &ft(jx, 0));

      // Loop over kz
      for (int jz = 0; jz <= ncz / 2; jz++) {

        // No smoothing in the x direction
        for (int jx = localmesh->xstart; jx <= localmesh->xend; jx++) {
          // Perform x derivative

          dcomplex a, b, c;
          laplace_tridag_coefs(jx, jy, jz, a, b, c, nullptr, nullptr, outloc);

          delft(jx, jz) = a * ft(jx - 1, jz) + b * ft(jx, jz) + c * ft(jx + 1, jz);
        }
      }

      // Reverse FFT
      for (int jx = localmesh->xstart; jx <= localmesh->xend; jx++) {

        irfft(&delft(jx, 0), ncz, &result(jx, jy, 0));
      }
    }
  } else
#endif
    {
    result = G1 * ::DDX(f, outloc) + G3 * ::DDZ(f, outloc) + g11 * ::D2DX2(f, outloc)
             + g33 * ::D2DZ2(f, outloc) + 2 * g13 * ::D2DXDZ(f, outloc);
  };

  ASSERT2(result.getLocation() == outloc);

  return result;
}

FieldPerp Coordinates::Delp2(const FieldPerp& f, CELL_LOC outloc, bool useFFT) {
  TRACE("Coordinates::Delp2( FieldPerp )");

  if (outloc == CELL_DEFAULT) {
    outloc = f.getLocation();
  }

  ASSERT1(location == outloc);
  ASSERT1(f.getLocation() == outloc);

  if (localmesh->GlobalNx == 1 && localmesh->GlobalNz == 1) {
    // copy mesh, location, etc
    return f * 0;
  }
  ASSERT2(localmesh->xstart > 0); // Need at least one guard cell

  FieldPerp result{emptyFrom(f).setLocation(outloc)};

  int jy = f.getIndex();
  result.setIndex(jy);

  if (useFFT) {
    int ncz = localmesh->LocalNz;

    // Allocate memory
    auto ft = Matrix<dcomplex>(localmesh->LocalNx, ncz / 2 + 1);
    auto delft = Matrix<dcomplex>(localmesh->LocalNx, ncz / 2 + 1);

    // Take forward FFT
    for (int jx = 0; jx < localmesh->LocalNx; jx++)
      rfft(&f(jx, 0), ncz, &ft(jx, 0));

    // Loop over kz
    for (int jz = 0; jz <= ncz / 2; jz++) {

      // No smoothing in the x direction
      for (int jx = localmesh->xstart; jx <= localmesh->xend; jx++) {
        // Perform x derivative

        dcomplex a, b, c;
        laplace_tridag_coefs(jx, jy, jz, a, b, c);

        delft(jx, jz) = a * ft(jx - 1, jz) + b * ft(jx, jz) + c * ft(jx + 1, jz);
      }
    }

    // Reverse FFT
    for (int jx = localmesh->xstart; jx <= localmesh->xend; jx++) {
      irfft(&delft(jx, 0), ncz, &result(jx, 0));
    }

  } else {
    throw BoutException("Non-fourier Delp2 not currently implented for FieldPerp.");
    // Would be the following but don't have standard derivative operators for FieldPerps
    // yet
    // result = G1 * ::DDX(f, outloc) + G3 * ::DDZ(f, outloc) + g11 * ::D2DX2(f, outloc)
    //          + g33 * ::D2DZ2(f, outloc) + 2 * g13 * ::D2DXDZ(f, outloc);
  };

  return result;
}

Coordinates::metric_field_type Coordinates::Laplace_par(const Field2D& f,
                                                        CELL_LOC outloc) {
  ASSERT1(location == outloc || outloc == CELL_DEFAULT);
  return D2DY2(f, outloc) / g_22 + DDY(J / g_22, outloc) * DDY(f, outloc) / J;
}

Field3D Coordinates::Laplace_par(const Field3D& f, CELL_LOC outloc) {
  ASSERT1(location == outloc || outloc == CELL_DEFAULT);
  return D2DY2(f, outloc) / g_22 + DDY(J / g_22, outloc) * ::DDY(f, outloc) / J;
}

// Full Laplacian operator on scalar field

<<<<<<< HEAD
Coordinates::metric_field_type Coordinates::Laplace(const Field2D& f,
                                                          CELL_LOC outloc) {
  TRACE("Coordinates::Laplace( Field2D )");
  ASSERT1(location == outloc || outloc == CELL_DEFAULT);

  auto result = G1 * DDX(f, outloc) + G2 * DDY(f, outloc) + g11 * D2DX2(f, outloc)
                + g22 * D2DY2(f, outloc) + 2.0 * g12 * D2DXDY(f, outloc);
=======
Field2D Coordinates::Laplace(const Field2D& f, CELL_LOC outloc,
                             const std::string& dfdy_boundary_conditions,
                             const std::string& dfdy_dy_region) {
  TRACE("Coordinates::Laplace( Field2D )");
  ASSERT1(location == outloc || outloc == CELL_DEFAULT);

  Field2D result =
      G1 * DDX(f, outloc) + G2 * DDY(f, outloc) + g11 * D2DX2(f, outloc)
      + g22 * D2DY2(f, outloc)
      + 2.0 * g12
            * D2DXDY(f, outloc, "DEFAULT", "RGN_NOBNDRY",
                     dfdy_boundary_conditions, dfdy_dy_region);
>>>>>>> aa09b98a

  return result;
}

Field3D Coordinates::Laplace(const Field3D& f, CELL_LOC outloc,
                             const std::string& dfdy_boundary_conditions,
                             const std::string& dfdy_dy_region) {
  TRACE("Coordinates::Laplace( Field3D )");
  ASSERT1(location == outloc || outloc == CELL_DEFAULT);

  Field3D result = G1 * ::DDX(f, outloc) + G2 * ::DDY(f, outloc) + G3 * ::DDZ(f, outloc)
                   + g11 * D2DX2(f, outloc) + g22 * D2DY2(f, outloc)
                   + g33 * D2DZ2(f, outloc)
                   + 2.0
                         * (g12
                                * D2DXDY(f, outloc, "DEFAULT", "RGN_NOBNDRY",
                                         dfdy_boundary_conditions, dfdy_dy_region)
                            + g13 * D2DXDZ(f, outloc) + g23 * D2DYDZ(f, outloc));

  return result;
}

// Full perpendicular Laplacian, in form of inverse of Laplacian operator in LaplaceXY
// solver
Field2D Coordinates::Laplace_perpXY(const Field2D& A, const Field2D& f) {
  TRACE("Coordinates::Laplace_perpXY( Field2D )");

  Field2D result;
  result.allocate();
  for (auto i : result.getRegion(RGN_NOBNDRY)) {
    result[i] = 0.;

    // outer x boundary
    const auto outer_x_avg = [&i](const auto& f) { return 0.5 * (f[i] + f[i.xp()]); };
    const BoutReal outer_x_A = outer_x_avg(A);
    const BoutReal outer_x_J = outer_x_avg(J);
    const BoutReal outer_x_g11 = outer_x_avg(g11);
    const BoutReal outer_x_dx = outer_x_avg(dx);
    const BoutReal outer_x_value = outer_x_A * outer_x_J * outer_x_g11 /
      (J[i] * outer_x_dx * dx[i]);
    result[i] += outer_x_value * (f[i.xp()] - f[i]);

    // inner x boundary
    const auto inner_x_avg = [&i](const auto& f) { return 0.5 * (f[i] + f[i.xm()]); };
    const BoutReal inner_x_A = inner_x_avg(A);
    const BoutReal inner_x_J = inner_x_avg(J);
    const BoutReal inner_x_g11 = inner_x_avg(g11);
    const BoutReal inner_x_dx = inner_x_avg(dx);
    const BoutReal inner_x_value = inner_x_A * inner_x_J * inner_x_g11 /
      (J[i] * inner_x_dx * dx[i]);
    result[i] += inner_x_value * (f[i.xm()] - f[i]);

    // upper y boundary
    const auto upper_y_avg = [&i](const auto& f) { return 0.5 * (f[i] + f[i.yp()]); };
    const BoutReal upper_y_A = upper_y_avg(A);
    const BoutReal upper_y_J = upper_y_avg(J);
    const BoutReal upper_y_g_22 = upper_y_avg(g_22);
    const BoutReal upper_y_g23 = upper_y_avg(g23);
    const BoutReal upper_y_g_23 = upper_y_avg(g_23);
    const BoutReal upper_y_dy = upper_y_avg(dy);
    const BoutReal upper_y_value = -upper_y_A * upper_y_J * upper_y_g23 *upper_y_g_23 /
      (upper_y_g_22 * J[i] * upper_y_dy * dy[i]);
    result[i] += upper_y_value * (f[i.yp()] - f[i]);

    // lower y boundary
    const auto lower_y_avg = [&i](const auto& f) { return 0.5 * (f[i] + f[i.ym()]); };
    const BoutReal lower_y_A = lower_y_avg(A);
    const BoutReal lower_y_J = lower_y_avg(J);
    const BoutReal lower_y_g_22 = lower_y_avg(g_22);
    const BoutReal lower_y_g23 = lower_y_avg(g23);
    const BoutReal lower_y_g_23 = lower_y_avg(g_23);
    const BoutReal lower_y_dy = lower_y_avg(dy);
    const BoutReal lower_y_value = -lower_y_A * lower_y_J * lower_y_g23 * lower_y_g_23 /
      (lower_y_g_22 * J[i] * lower_y_dy * dy[i]);
    result[i] += lower_y_value * (f[i.ym()] - f[i]);
  }

  return result;
}

Coordinates::metric_field_type Coordinates::indexDDY(const Field2D& f, CELL_LOC outloc,
						     const std::string& method, const std::string& region){
#ifdef COORDINATES_USE_3D
  if (!f.hasParallelSlices()){
    const bool is_unaligned = (f.getDirectionY() == YDirectionType::Standard);
    const Field3D f_aligned = is_unaligned ? transform->toFieldAligned(f, "RGN_NOX") : f;
    Field3D result = bout::derivatives::index::DDY(f_aligned, outloc, method, region);
    return (is_unaligned ? maybeFromFieldAligned(result, region) : result );
  }
#endif
  return bout::derivatives::index::DDY(f, outloc, method, region);
}

Field3D Coordinates::indexDDY(const Field3D& f, CELL_LOC outloc,
			      const std::string& method, const std::string& region){
#ifdef COORDINATES_USE_3D
  if (!f.hasParallelSlices()){
    const bool is_unaligned = (f.getDirectionY() == YDirectionType::Standard);
    Field3D f_aligned;
    if (transform->canToFromFieldAligned()){
      f_aligned = is_unaligned ? transform->toFieldAligned(f, "RGN_NOX") : f;
    } else {
      Field3D f_parallel = f;
      transform->calcParallelSlices(f_parallel);
      return bout::derivatives::index::DDY(f_parallel, outloc, method, region);
    }
    Field3D result = bout::derivatives::index::DDY(f_aligned, outloc, method, region);
    return (is_unaligned ? maybeFromFieldAligned(result, region) : result );
  }
#endif
  return bout::derivatives::index::DDY(f, outloc, method, region);
}

bool Coordinates::is3D() {
#ifdef COORDINATES_USE_3D
  return true;
#else
  return false;
#endif
}<|MERGE_RESOLUTION|>--- conflicted
+++ resolved
@@ -119,8 +119,29 @@
       }
     }
   }
-
-<<<<<<< HEAD
+#if CHECK > 0
+  if (not (
+            // if include_corner_cells=true, then we extrapolate valid data into the
+            // corner cells if they are not already filled
+            localmesh->include_corner_cells
+
+            // if we are not extrapolating at all, the corner cells should contain valid
+            // data
+            or (not extrapolate_x and not extrapolate_y)
+          )
+     ) {
+    // Invalidate corner guard cells
+    for (int i = 0; i < localmesh->xstart; i++) {
+      for (int j = 0; j < localmesh->ystart; j++) {
+        result(i, j) = BoutNaN;
+        result(i, localmesh->LocalNy - 1 - j) = BoutNaN;
+        result(localmesh->LocalNx - 1 - i, j) = BoutNaN;
+        result(localmesh->LocalNx - 1 - i, localmesh->LocalNy - 1 - j) = BoutNaN;
+      }
+    }
+  }
+#endif
+
   return result;
 }
 
@@ -249,7 +270,9 @@
 	    }
           }
         }
-=======
+      }
+    }
+  }
 #if CHECK > 0
   if (not (
             // if include_corner_cells=true, then we extrapolate valid data into the
@@ -264,19 +287,18 @@
     // Invalidate corner guard cells
     for (int i = 0; i < localmesh->xstart; i++) {
       for (int j = 0; j < localmesh->ystart; j++) {
-        result(i, j) = BoutNaN;
-        result(i, localmesh->LocalNy - 1 - j) = BoutNaN;
-        result(localmesh->LocalNx - 1 - i, j) = BoutNaN;
-        result(localmesh->LocalNx - 1 - i, localmesh->LocalNy - 1 - j) = BoutNaN;
->>>>>>> aa09b98a
+	for (int k = 0; k < localmesh->LocalNz; ++k) {
+	  result(i, j, k) = BoutNaN;
+	  result(i, localmesh->LocalNy - 1 - j, k) = BoutNaN;
+	  result(localmesh->LocalNx - 1 - i, j, k) = BoutNaN;
+	  result(localmesh->LocalNx - 1 - i, localmesh->LocalNy - 1 - j, k) = BoutNaN;
+	}
       }
     }
   }
 #endif
 
-
   return result;
-  //throw BoutException("NotImplemented (3D)");
 }
 
 
@@ -533,12 +555,8 @@
     Bxy = Bcalc;
   } else {
 
-<<<<<<< HEAD
     Bxy = interpolateAndExtrapolate(Bxy, location, extrapolate_x, extrapolate_y, false);
-    output_warn.write("\tMaximum difference in Bxy is %e\n", max(abs(Bxy - Bcalc)));
-=======
     output_warn.write("\tMaximum difference in Bxy is {:e}\n", max(abs(Bxy - Bcalc)));
->>>>>>> aa09b98a
     // Check Bxy
     bout::checkFinite(Bxy, "Bxy", "RGN_NOCORNERS");
     bout::checkPositive(Bxy, "Bxy", "RGN_NOCORNERS");
@@ -1434,19 +1452,14 @@
 
     fixZShiftGuards(zShift);
 
-<<<<<<< HEAD
-    ASSERT1(isConst(zlength()));
-    transform = bout::utils::make_unique<ShiftedMetric>(*localmesh, location, zShift,
-							zlength()(0,0));
-=======
     if (ptstr == "shifted") {
+      ASSERT1(isConst(zlength()));
       transform = bout::utils::make_unique<ShiftedMetric>(*localmesh, location, zShift,
-                                                          zlength());
+                                                          zlength()(0,0));
     } else if (ptstr == "shiftedinterp") {
       transform =
           bout::utils::make_unique<ShiftedMetricInterp>(*localmesh, location, zShift);
     }
->>>>>>> aa09b98a
 
   } else if (ptstr == "fci") {
 
@@ -1791,28 +1804,18 @@
 
 // Full Laplacian operator on scalar field
 
-<<<<<<< HEAD
-Coordinates::metric_field_type Coordinates::Laplace(const Field2D& f,
-                                                          CELL_LOC outloc) {
-  TRACE("Coordinates::Laplace( Field2D )");
-  ASSERT1(location == outloc || outloc == CELL_DEFAULT);
-
-  auto result = G1 * DDX(f, outloc) + G2 * DDY(f, outloc) + g11 * D2DX2(f, outloc)
-                + g22 * D2DY2(f, outloc) + 2.0 * g12 * D2DXDY(f, outloc);
-=======
-Field2D Coordinates::Laplace(const Field2D& f, CELL_LOC outloc,
+Coordinates::metric_field_type Coordinates::Laplace(const Field2D& f, CELL_LOC outloc,
                              const std::string& dfdy_boundary_conditions,
                              const std::string& dfdy_dy_region) {
   TRACE("Coordinates::Laplace( Field2D )");
   ASSERT1(location == outloc || outloc == CELL_DEFAULT);
 
-  Field2D result =
+  auto result =
       G1 * DDX(f, outloc) + G2 * DDY(f, outloc) + g11 * D2DX2(f, outloc)
       + g22 * D2DY2(f, outloc)
       + 2.0 * g12
             * D2DXDY(f, outloc, "DEFAULT", "RGN_NOBNDRY",
                      dfdy_boundary_conditions, dfdy_dy_region);
->>>>>>> aa09b98a
 
   return result;
 }
@@ -1839,7 +1842,7 @@
 // solver
 Field2D Coordinates::Laplace_perpXY(const Field2D& A, const Field2D& f) {
   TRACE("Coordinates::Laplace_perpXY( Field2D )");
-
+#ifndef COORDINATES_USE_3D
   Field2D result;
   result.allocate();
   for (auto i : result.getRegion(RGN_NOBNDRY)) {
@@ -1891,6 +1894,9 @@
   }
 
   return result;
+#else
+  throw BoutException("Coordinates::Laplace_perpXY for 3D metric not implemented");
+#endif
 }
 
 Coordinates::metric_field_type Coordinates::indexDDY(const Field2D& f, CELL_LOC outloc,
