/**************************************************************************
 * Differential geometry
 * Calculates the covariant metric tensor, and christoffel symbol terms
 * given the contravariant metric tensor terms
 **************************************************************************/

#include <bout/assert.hxx>
#include <bout/constants.hxx>
#include <bout/coordinates.hxx>
#include <msg_stack.hxx>
#include <output.hxx>
#include <utils.hxx>

#include <derivs.hxx>
#include <fft.hxx>
#include <interpolation.hxx>

#include <globals.hxx>

#include "parallel/fci.hxx"
#include "parallel/shiftedmetricinterp.hxx"

// use anonymous namespace so this utility function is not available outside this file
namespace {
/// Interpolate a Field2D to a new CELL_LOC with interp_to.
/// Communicates to set internal guard cells.
/// Boundary guard cells are set by extrapolating from the grid, like
/// 'free_o3' boundary conditions
/// Corner guard cells are set to BoutNaN
Field2D interpolateAndExtrapolate(const Field2D& f, CELL_LOC location,
    bool extrapolate_x = true, bool extrapolate_y = true,
    bool no_extra_interpolate = false) {

  Mesh* localmesh = f.getMesh();
  Field2D result = interp_to(f, location, "RGN_NOBNDRY");
  // Ensure result's data is unique. Otherwise result might be a duplicate of
  // f (if no interpolation is needed, e.g. if interpolation is in the
  // z-direction); then f would be communicated. Since this function is used
  // on geometrical quantities that might not be periodic in y even on closed
  // field lines (due to dependence on integrated shear), we don't want to
  // communicate f. We will sort out result's boundary guard cells below, but
  // not f's so we don't want to change f.
  result.allocate();
  localmesh->communicate(result);

  // Extrapolate into boundaries (if requested) so that differential geometry
  // terms can be interpolated if necessary
  // Note: cannot use applyBoundary("free_o3") here because applyBoundary()
  // would try to create a new Coordinates object since we have not finished
  // initializing yet, leading to an infinite recursion.
  // Also, here we interpolate for the boundary points at xstart/ystart and
  // (xend+1)/(yend+1) instead of extrapolating.
  for (auto& bndry : localmesh->getBoundaries()) {
    if ((extrapolate_x and bndry->bx != 0) or (extrapolate_y and bndry->by != 0)) {
      int extrap_start = 0;
      if (not no_extra_interpolate) {
        // Can use no_extra_interpolate argument to skip the extra interpolation when we
        // want to extrapolate the Christoffel symbol terms which come from derivatives so
        // don't have the extra point set already
        if ((location == CELL_XLOW) && (bndry->bx > 0)) {
          extrap_start = 1;
        } else if ((location == CELL_YLOW) && (bndry->by > 0)) {
          extrap_start = 1;
        }
      }
      for (bndry->first(); !bndry->isDone(); bndry->next1d()) {
        // interpolate extra boundary point that is missed by interp_to, if
        // necessary.
        // Only interpolate this point if we are actually changing location. E.g.
        // when we use this function to extrapolate J and Bxy on staggered grids,
        // this point should already be set correctly because the metric
        // components have been interpolated to here.
        if (extrap_start > 0 and f.getLocation() != location) {
          ASSERT1(bndry->bx == 0 or localmesh->xstart > 1);
          ASSERT1(bndry->by == 0 or localmesh->ystart > 1);
          // note that either bx or by is >0 here
          result(bndry->x, bndry->y) =
              (9. * (f(bndry->x - bndry->bx, bndry->y - bndry->by) + f(bndry->x, bndry->y))
               - f(bndry->x - 2 * bndry->bx, bndry->y - 2 * bndry->by)
               - f(bndry->x + bndry->bx, bndry->y + bndry->by))
              / 16.;
        }

        // set boundary guard cells
        if ((bndry->bx != 0 && localmesh->GlobalNx - 2 * bndry->width >= 3)
            || (bndry->by != 0 && localmesh->GlobalNy - 2 * bndry->width >= 3)) {
          if (bndry->bx != 0 && localmesh->LocalNx == 1 && bndry->width == 1) {
            throw BoutException(
                "Not enough points in the x-direction on this "
                "processor for extrapolation needed to use staggered grids. "
                "Increase number of x-guard cells MXG or decrease number of "
                "processors in the x-direction NXPE.");
          }
          if (bndry->by != 0 && localmesh->LocalNy == 1 && bndry->width == 1) {
            throw BoutException(
                "Not enough points in the y-direction on this "
                "processor for extrapolation needed to use staggered grids. "
                "Increase number of y-guard cells MYG or decrease number of "
                "processors in the y-direction NYPE.");
          }
          // extrapolate into boundary guard cells if there are enough grid points
          for (int i = extrap_start; i < bndry->width; i++) {
            int xi = bndry->x + i * bndry->bx;
            int yi = bndry->y + i * bndry->by;
            result(xi, yi) = 3.0 * result(xi - bndry->bx, yi - bndry->by)
                             - 3.0 * result(xi - 2 * bndry->bx, yi - 2 * bndry->by)
                             + result(xi - 3 * bndry->bx, yi - 3 * bndry->by);
          }
        } else {
          // not enough grid points to extrapolate, set equal to last grid point
          for (int i = extrap_start; i < bndry->width; i++) {
            result(bndry->x + i * bndry->bx, bndry->y + i * bndry->by) =
                result(bndry->x - bndry->bx, bndry->y - bndry->by);
          }
        }
      }
    }
  }

  // Set corner guard cells
  for (int i = 0; i < localmesh->xstart; i++) {
    for (int j = 0; j < localmesh->ystart; j++) {
      result(i, j) = BoutNaN;
      result(i, localmesh->LocalNy - 1 - j) = BoutNaN;
      result(localmesh->LocalNx - 1 - i, j) = BoutNaN;
      result(localmesh->LocalNx - 1 - i, localmesh->LocalNy - 1 - j) = BoutNaN;
    }
  }

  return result;
}

// If the CELL_CENTRE variable was read, the staggered version is required to
// also exist for consistency
void checkStaggeredGet(Mesh* mesh, const std::string& name, const std::string& suffix) {
  if (mesh->sourceHasVar(name) != mesh->sourceHasVar(name+suffix)) {
    throw BoutException("Attempting to read staggered fields from grid, but " + name
        + " is not present in both CELL_CENTRE and staggered versions.");
  }
}

// convenience function for repeated code
void getAtLoc(Mesh* mesh, Field2D &var, const std::string& name,
    const std::string& suffix, CELL_LOC location, BoutReal default_value = 0.) {

  checkStaggeredGet(mesh, name, suffix);
  mesh->get(var, name+suffix, default_value);
  var.setLocation(location);
}

std::string getLocationSuffix(CELL_LOC location) {
  switch (location) {
  case CELL_CENTRE: {
      return "";
    }
  case CELL_XLOW: {
      return "_xlow";
    }
  case CELL_YLOW: {
      return "_ylow";
    }
  case CELL_ZLOW: {
      // geometrical quantities are Field2D, so CELL_ZLOW version is the same
      // as CELL_CENTRE
      return "";
    }
  default: {
      throw BoutException("Incorrect location passed to "
          "Coordinates(Mesh*,const CELL_LOC,const Coordinates*) constructor.");
    }
  }
}
}

Coordinates::Coordinates(Mesh* mesh, Field2D dx, Field2D dy, BoutReal dz, Field2D J,
                         Field2D Bxy, Field2D g11, Field2D g22, Field2D g33, Field2D g12,
                         Field2D g13, Field2D g23, Field2D g_11, Field2D g_22,
                         Field2D g_33, Field2D g_12, Field2D g_13, Field2D g_23,
                         Field2D ShiftTorsion, Field2D IntShiftTorsion,
                         bool calculate_geometry)
    : dx(std::move(dx)), dy(std::move(dy)), dz(dz), J(std::move(J)), Bxy(std::move(Bxy)),
      g11(std::move(g11)), g22(std::move(g22)), g33(std::move(g33)), g12(std::move(g12)),
      g13(std::move(g13)), g23(std::move(g23)), g_11(std::move(g_11)),
      g_22(std::move(g_22)), g_33(std::move(g_33)), g_12(std::move(g_12)),
      g_13(std::move(g_13)), g_23(std::move(g_23)), ShiftTorsion(std::move(ShiftTorsion)),
      IntShiftTorsion(std::move(IntShiftTorsion)), nz(mesh->LocalNz), localmesh(mesh),
      location(CELL_CENTRE) {
  if (calculate_geometry) {
    if (geometry()) {
      throw BoutException("Differential geometry failed\n");
    }
  }
}

Coordinates::Coordinates(Mesh* mesh, Options* options)
    : dx(1, mesh), dy(1, mesh), dz(1), d1_dx(mesh), d1_dy(mesh), J(1, mesh), Bxy(1, mesh),
      // Identity metric tensor
      g11(1, mesh), g22(1, mesh), g33(1, mesh), g12(0, mesh), g13(0, mesh), g23(0, mesh),
      g_11(1, mesh), g_22(1, mesh), g_33(1, mesh), g_12(0, mesh), g_13(0, mesh),
      g_23(0, mesh), G1_11(mesh), G1_22(mesh), G1_33(mesh), G1_12(mesh), G1_13(mesh),
      G1_23(mesh), G2_11(mesh), G2_22(mesh), G2_33(mesh), G2_12(mesh), G2_13(mesh),
      G2_23(mesh), G3_11(mesh), G3_22(mesh), G3_33(mesh), G3_12(mesh), G3_13(mesh),
      G3_23(mesh), G1(mesh), G2(mesh), G3(mesh), ShiftTorsion(mesh),
      IntShiftTorsion(mesh), localmesh(mesh), location(CELL_CENTRE) {

  if (options == nullptr) {
    options = Options::getRoot()->getSection("mesh");
  }

  // Note: If boundary cells were not loaded from the grid file, use
  // 'interpolateAndExtrapolate' to set them. Ensures that derivatives are
  // smooth at all the boundaries.

  const bool extrapolate_x = (*options)["extrapolate_x"].withDefault(not mesh->sourceHasXBoundaryGuards());
  const bool extrapolate_y = (*options)["extrapolate_y"].withDefault(not mesh->sourceHasYBoundaryGuards());

  if (extrapolate_x) {
    output_warn.write(_("WARNING: extrapolating input mesh quantities into x-boundary "
          "cells. Set option extrapolate_x=false to disable this.\n"));
  }

  if (extrapolate_y) {
    output_warn.write(_("WARNING: extrapolating input mesh quantities into y-boundary "
          "cells. Set option extrapolate_y=false to disable this.\n"));
  }

  mesh->get(dx, "dx", 1.0);
  dx = interpolateAndExtrapolate(dx, location, extrapolate_x, extrapolate_y);

  if (mesh->periodicX) {
    mesh->communicate(dx);
  }

  mesh->get(dy, "dy", 1.0);
  dy = interpolateAndExtrapolate(dy, location, extrapolate_x, extrapolate_y);

  nz = mesh->LocalNz;

  {
    auto& options = Options::root();
    const bool has_zperiod = options.isSet("zperiod");
    const auto zmin = has_zperiod ? 0.0 : options["ZMIN"].withDefault(0.0);
    const auto zmax = has_zperiod ? 1.0 / options["zperiod"].withDefault(1.0)
                                  : options["ZMAX"].withDefault(1.0);

    const auto default_dz = (zmax - zmin) * TWOPI / nz;

    mesh->get(dz, "dz", default_dz);
  }

  // Diagonal components of metric tensor g^{ij} (default to 1)
  mesh->get(g11, "g11", 1.0);
  g11 = interpolateAndExtrapolate(g11, location, extrapolate_x, extrapolate_y);
  mesh->get(g22, "g22", 1.0);
  g22 = interpolateAndExtrapolate(g22, location, extrapolate_x, extrapolate_y);
  mesh->get(g33, "g33", 1.0);
  g33 = interpolateAndExtrapolate(g33, location, extrapolate_x, extrapolate_y);

  // Off-diagonal elements. Default to 0
  mesh->get(g12, "g12", 0.0);
  g12 = interpolateAndExtrapolate(g12, location, extrapolate_x, extrapolate_y);
  mesh->get(g13, "g13", 0.0);
  g13 = interpolateAndExtrapolate(g13, location, extrapolate_x, extrapolate_y);
  mesh->get(g23, "g23", 0.0);
  g23 = interpolateAndExtrapolate(g23, location, extrapolate_x, extrapolate_y);

  // Check input metrics
  // Diagonal metric components should be finite
  bout::checkFinite(g11, "g11", "RGN_NOCORNERS");
  bout::checkFinite(g22, "g22", "RGN_NOCORNERS");
  bout::checkFinite(g33, "g33", "RGN_NOCORNERS");
  // Diagonal metric components should be positive
  bout::checkPositive(g11, "g11", "RGN_NOCORNERS");
  bout::checkPositive(g22, "g22", "RGN_NOCORNERS");
  bout::checkPositive(g33, "g33", "RGN_NOCORNERS");
  // Off-diagonal metric components should be finite
  bout::checkFinite(g12, "g12", "RGN_NOCORNERS");
  bout::checkFinite(g13, "g13", "RGN_NOCORNERS");
  bout::checkFinite(g23, "g23", "RGN_NOCORNERS");

  /// Find covariant metric components
  auto covariant_component_names = {"g_11", "g_22", "g_33", "g_12", "g_13", "g_23"};
  auto source_has_component = [&mesh] (const std::string& name) {
    return mesh->sourceHasVar(name);
  };
  // Check if any of the components are present
  if (std::any_of(begin(covariant_component_names), end(covariant_component_names),
                  source_has_component)) {
    // Check that all components are present
    if (std::all_of(begin(covariant_component_names), end(covariant_component_names),
                    source_has_component)) {
      mesh->get(g_11, "g_11");
      mesh->get(g_22, "g_22");
      mesh->get(g_33, "g_33");
      mesh->get(g_12, "g_12");
      mesh->get(g_13, "g_13");
      mesh->get(g_23, "g_23");

      output_warn.write("\tWARNING! Covariant components of metric tensor set manually. "
                        "Contravariant components NOT recalculated\n");

    } else {
      output_warn.write("Not all covariant components of metric tensor found. "
                        "Calculating all from the contravariant tensor\n");
      /// Calculate contravariant metric components if not found
      if (calcCovariant("RGN_NOCORNERS")) {
        throw BoutException("Error in calcCovariant call");
      }
    }
  } else {
    /// Calculate contravariant metric components if not found
    if (calcCovariant("RGN_NOCORNERS")) {
      throw BoutException("Error in calcCovariant call");
    }
  }
  // More robust to extrapolate derived quantities directly, rather than
  // deriving from extrapolated covariant metric components
  g_11 = interpolateAndExtrapolate(g_11, location, extrapolate_x, extrapolate_y);
  g_22 = interpolateAndExtrapolate(g_22, location, extrapolate_x, extrapolate_y);
  g_33 = interpolateAndExtrapolate(g_33, location, extrapolate_x, extrapolate_y);
  g_12 = interpolateAndExtrapolate(g_12, location, extrapolate_x, extrapolate_y);
  g_13 = interpolateAndExtrapolate(g_13, location, extrapolate_x, extrapolate_y);
  g_23 = interpolateAndExtrapolate(g_23, location, extrapolate_x, extrapolate_y);

  // Check covariant metrics
  // Diagonal metric components should be finite
  bout::checkFinite(g_11, "g_11", "RGN_NOCORNERS");
  bout::checkFinite(g_22, "g_22", "RGN_NOCORNERS");
  bout::checkFinite(g_33, "g_33", "RGN_NOCORNERS");
  // Diagonal metric components should be positive
  bout::checkPositive(g_11, "g_11", "RGN_NOCORNERS");
  bout::checkPositive(g_22, "g_22", "RGN_NOCORNERS");
  bout::checkPositive(g_33, "g_33", "RGN_NOCORNERS");
  // Off-diagonal metric components should be finite
  bout::checkFinite(g_12, "g_12", "RGN_NOCORNERS");
  bout::checkFinite(g_13, "g_13", "RGN_NOCORNERS");
  bout::checkFinite(g_23, "g_23", "RGN_NOCORNERS");

  /// Calculate Jacobian and Bxy
  if (jacobian())
    throw BoutException("Error in jacobian call");

  // Attempt to read J from the grid file
  Field2D Jcalc = J;
  if (mesh->get(J, "J")) {
    output_warn.write(
        "\tWARNING: Jacobian 'J' not found. Calculating from metric tensor\n");
    J = Jcalc;
  } else {
    J = interpolateAndExtrapolate(J, location, extrapolate_x, extrapolate_y);

    // Compare calculated and loaded values
    output_warn.write("\tMaximum difference in J is %e\n", max(abs(J - Jcalc)));

    // Re-evaluate Bxy using new J
    Bxy = sqrt(g_22) / J;
  }

  // Attempt to read Bxy from the grid file
  Field2D Bcalc = Bxy;
  if (mesh->get(Bxy, "Bxy")) {
    output_warn.write("\tWARNING: Magnitude of B field 'Bxy' not found. Calculating from "
                      "metric tensor\n");
    Bxy = Bcalc;
  } else {
    Bxy = interpolateAndExtrapolate(Bxy, location, extrapolate_x, extrapolate_y);

    output_warn.write("\tMaximum difference in Bxy is %e\n", max(abs(Bxy - Bcalc)));
    // Check Bxy
    bout::checkFinite(Bxy, "Bxy", "RGN_NOCORNERS");
    bout::checkPositive(Bxy, "Bxy", "RGN_NOCORNERS");
  }

  //////////////////////////////////////////////////////
  /// Calculate Christoffel symbols. Needs communication
  if (geometry()) {
    throw BoutException("Differential geometry failed\n");
  }

  if (mesh->get(ShiftTorsion, "ShiftTorsion")) {
    output_warn.write(
        "\tWARNING: No Torsion specified for zShift. Derivatives may not be correct\n");
    ShiftTorsion = 0.0;
  }
  ShiftTorsion = interpolateAndExtrapolate(ShiftTorsion, location, extrapolate_x, extrapolate_y);

  //////////////////////////////////////////////////////

  if (mesh->IncIntShear) {
    if (mesh->get(IntShiftTorsion, "IntShiftTorsion")) {
      output_warn.write("\tWARNING: No Integrated torsion specified\n");
      IntShiftTorsion = 0.0;
    }
    IntShiftTorsion = interpolateAndExtrapolate(IntShiftTorsion, location, extrapolate_x, extrapolate_y);
  } else {
    // IntShiftTorsion will not be used, but set to zero to avoid uninitialized field
    IntShiftTorsion = 0.;
  }

  setParallelTransform(options);
}

Coordinates::Coordinates(Mesh* mesh, Options* options, const CELL_LOC loc,
      const Coordinates* coords_in, bool force_interpolate_from_centre)
    : dx(1, mesh), dy(1, mesh), dz(1), d1_dx(mesh), d1_dy(mesh), J(1, mesh), Bxy(1, mesh),
      // Identity metric tensor
      g11(1, mesh), g22(1, mesh), g33(1, mesh), g12(0, mesh), g13(0, mesh), g23(0, mesh),
      g_11(1, mesh), g_22(1, mesh), g_33(1, mesh), g_12(0, mesh), g_13(0, mesh),
      g_23(0, mesh), G1_11(mesh), G1_22(mesh), G1_33(mesh), G1_12(mesh), G1_13(mesh),
      G1_23(mesh), G2_11(mesh), G2_22(mesh), G2_33(mesh), G2_12(mesh), G2_13(mesh),
      G2_23(mesh), G3_11(mesh), G3_22(mesh), G3_33(mesh), G3_12(mesh), G3_13(mesh),
      G3_23(mesh), G1(mesh), G2(mesh), G3(mesh), ShiftTorsion(mesh),
      IntShiftTorsion(mesh), localmesh(mesh), location(loc) {

  std::string suffix = getLocationSuffix(location);

  nz = mesh->LocalNz;

  dz = coords_in->dz;

  // Default to true in case staggered quantities are not read from file
  bool extrapolate_x = true;
  bool extrapolate_y = true;

  if (!force_interpolate_from_centre && mesh->sourceHasVar("dx"+suffix)) {

    extrapolate_x = not mesh->sourceHasXBoundaryGuards();
    extrapolate_y = not mesh->sourceHasYBoundaryGuards();

    if (extrapolate_x) {
      output_warn.write(_("WARNING: extrapolating input mesh quantities into x-boundary "
            "cells\n"));
    }

    if (extrapolate_y) {
      output_warn.write(_("WARNING: extrapolating input mesh quantities into y-boundary "
            "cells\n"));
    }

    checkStaggeredGet(mesh, "dx", suffix);
    mesh->get(dx, "dx"+suffix, 1.0);
    dx.setLocation(location);
    dx = interpolateAndExtrapolate(dx, location, extrapolate_x, extrapolate_y);

    if (mesh->periodicX) {
      mesh->communicate(dx);
    }

    checkStaggeredGet(mesh, "dy", suffix);
    mesh->get(dy, "dy"+suffix, 1.0);
    dy.setLocation(location);
    dy = interpolateAndExtrapolate(dy, location, extrapolate_x, extrapolate_y);

    // grid data source has staggered fields, so read instead of interpolating
    // Diagonal components of metric tensor g^{ij} (default to 1)
    getAtLoc(mesh, g11, "g11", suffix, location, 1.0);
    g11 = interpolateAndExtrapolate(g11, location, extrapolate_x, extrapolate_y);
    getAtLoc(mesh, g22, "g22", suffix, location, 1.0);
    g22 = interpolateAndExtrapolate(g22, location, extrapolate_x, extrapolate_y);
    getAtLoc(mesh, g33, "g33", suffix, location, 1.0);
    g33 = interpolateAndExtrapolate(g33, location, extrapolate_x, extrapolate_y);
    getAtLoc(mesh, g12, "g12", suffix, location, 0.0);
    g12 = interpolateAndExtrapolate(g12, location, extrapolate_x, extrapolate_y);
    getAtLoc(mesh, g13, "g13", suffix, location, 0.0);
    g13 = interpolateAndExtrapolate(g13, location, extrapolate_x, extrapolate_y);
    getAtLoc(mesh, g23, "g23", suffix, location, 0.0);
    g23 = interpolateAndExtrapolate(g23, location, extrapolate_x, extrapolate_y);

    /// Find covariant metric components
    auto covariant_component_names = {"g_11", "g_22", "g_33", "g_12", "g_13", "g_23"};
    auto source_has_component = [&suffix, &mesh] (const std::string& name) {
      return mesh->sourceHasVar(name + suffix);
    };
    // Check if any of the components are present
    if (std::any_of(begin(covariant_component_names), end(covariant_component_names),
                    source_has_component)) {
      // Check that all components are present
      if (std::all_of(begin(covariant_component_names), end(covariant_component_names),
                      source_has_component)) {

        getAtLoc(mesh, g_11, "g_11", suffix, location);
        getAtLoc(mesh, g_22, "g_22", suffix, location);
        getAtLoc(mesh, g_33, "g_33", suffix, location);
        getAtLoc(mesh, g_12, "g_12", suffix, location);
        getAtLoc(mesh, g_13, "g_13", suffix, location);
        getAtLoc(mesh, g_23, "g_23", suffix, location);

        output_warn.write("\tWARNING! Staggered covariant components of metric tensor set manually. "
                          "Contravariant components NOT recalculated\n");

      } else {
        output_warn.write("Not all staggered covariant components of metric tensor found. "
                          "Calculating all from the contravariant tensor\n");
        /// Calculate contravariant metric components if not found
        if (calcCovariant("RGN_NOCORNERS")) {
          throw BoutException("Error in staggered calcCovariant call");
        }
      }
    } else {
      /// Calculate contravariant metric components if not found
      if (calcCovariant("RGN_NOCORNERS")) {
        throw BoutException("Error in staggered calcCovariant call");
      }
    }
    // More robust to extrapolate derived quantities directly, rather than
    // deriving from extrapolated covariant metric components
    g_11 = interpolateAndExtrapolate(g_11, location, extrapolate_x, extrapolate_y);
    g_22 = interpolateAndExtrapolate(g_22, location, extrapolate_x, extrapolate_y);
    g_33 = interpolateAndExtrapolate(g_33, location, extrapolate_x, extrapolate_y);
    g_12 = interpolateAndExtrapolate(g_12, location, extrapolate_x, extrapolate_y);
    g_13 = interpolateAndExtrapolate(g_13, location, extrapolate_x, extrapolate_y);
    g_23 = interpolateAndExtrapolate(g_23, location, extrapolate_x, extrapolate_y);

    /// Calculate Jacobian and Bxy
    if (jacobian()) {
      throw BoutException("Error in jacobian call while constructing staggered Coordinates");
    }

    checkStaggeredGet(mesh, "ShiftTorsion", suffix);
    if (mesh->get(ShiftTorsion, "ShiftTorsion"+suffix)) {
      output_warn.write("\tWARNING: No Torsion specified for zShift. Derivatives may not be correct\n");
      ShiftTorsion = 0.0;
    }
    ShiftTorsion.setLocation(location);
    ShiftTorsion = interpolateAndExtrapolate(ShiftTorsion, location, extrapolate_x, extrapolate_y);

    //////////////////////////////////////////////////////

    if (mesh->IncIntShear) {
      checkStaggeredGet(mesh, "IntShiftTorsion", suffix);
      if (mesh->get(IntShiftTorsion, "IntShiftTorsion"+suffix)) {
        output_warn.write("\tWARNING: No Integrated torsion specified\n");
        IntShiftTorsion = 0.0;
      }
      IntShiftTorsion.setLocation(location);
      IntShiftTorsion = interpolateAndExtrapolate(IntShiftTorsion, location, extrapolate_x, extrapolate_y);
    } else {
      // IntShiftTorsion will not be used, but set to zero to avoid uninitialized field
      IntShiftTorsion = 0.;
    }
  } else {
    // Interpolate fields from coords_in

    dx = interpolateAndExtrapolate(coords_in->dx, location);
    dy = interpolateAndExtrapolate(coords_in->dy, location);

    // Diagonal components of metric tensor g^{ij}
    g11 = interpolateAndExtrapolate(coords_in->g11, location);
    g22 = interpolateAndExtrapolate(coords_in->g22, location);
    g33 = interpolateAndExtrapolate(coords_in->g33, location);

    // Off-diagonal elements.
    g12 = interpolateAndExtrapolate(coords_in->g12, location);
    g13 = interpolateAndExtrapolate(coords_in->g13, location);
    g23 = interpolateAndExtrapolate(coords_in->g23, location);

    // 3x3 matrix inversion can exaggerate small interpolation errors, so it is
    // more robust to interpolate and extrapolate derived quantities directly,
    // rather than deriving from interpolated/extrapolated covariant metric
    // components
    g_11 = interpolateAndExtrapolate(coords_in->g_11, location);
    g_22 = interpolateAndExtrapolate(coords_in->g_22, location);
    g_33 = interpolateAndExtrapolate(coords_in->g_33, location);
    g_12 = interpolateAndExtrapolate(coords_in->g_12, location);
    g_13 = interpolateAndExtrapolate(coords_in->g_13, location);
    g_23 = interpolateAndExtrapolate(coords_in->g_23, location);

    J = interpolateAndExtrapolate(coords_in->J, location);
    Bxy = interpolateAndExtrapolate(coords_in->Bxy, location);

    bout::checkFinite(J, "The Jacobian", "RGN_NOCORNERS");
    bout::checkPositive(J, "The Jacobian", "RGN_NOCORNERS");
    bout::checkFinite(Bxy, "Bxy", "RGN_NOCORNERS");
    bout::checkPositive(Bxy, "Bxy", "RGN_NOCORNERS");

    ShiftTorsion = interpolateAndExtrapolate(coords_in->ShiftTorsion, location);

    if (mesh->IncIntShear) {
      IntShiftTorsion = interpolateAndExtrapolate(coords_in->IntShiftTorsion, location);
    }
  }

  // Check input metrics
  // Diagonal metric components should be finite
  bout::checkFinite(g11, "g11", "RGN_NOCORNERS");
  bout::checkFinite(g22, "g22", "RGN_NOCORNERS");
  bout::checkFinite(g33, "g33", "RGN_NOCORNERS");
  bout::checkFinite(g_11, "g_11", "RGN_NOCORNERS");
  bout::checkFinite(g_22, "g_22", "RGN_NOCORNERS");
  bout::checkFinite(g_33, "g_33", "RGN_NOCORNERS");
  // Diagonal metric components should be positive
  bout::checkPositive(g11, "g11", "RGN_NOCORNERS");
  bout::checkPositive(g22, "g22", "RGN_NOCORNERS");
  bout::checkPositive(g33, "g33", "RGN_NOCORNERS");
  bout::checkPositive(g_11, "g_11", "RGN_NOCORNERS");
  bout::checkPositive(g_22, "g_22", "RGN_NOCORNERS");
  bout::checkPositive(g_33, "g_33", "RGN_NOCORNERS");
  // Off-diagonal metric components should be finite
  bout::checkFinite(g12, "g12", "RGN_NOCORNERS");
  bout::checkFinite(g13, "g13", "RGN_NOCORNERS");
  bout::checkFinite(g23, "g23", "RGN_NOCORNERS");
  bout::checkFinite(g_12, "g_12", "RGN_NOCORNERS");
  bout::checkFinite(g_13, "g_13", "RGN_NOCORNERS");
  bout::checkFinite(g_23, "g_23", "RGN_NOCORNERS");

  //////////////////////////////////////////////////////
  /// Calculate Christoffel symbols. Needs communication
  if (geometry(false, force_interpolate_from_centre)) {
    throw BoutException("Differential geometry failed while constructing staggered Coordinates");
  }

  setParallelTransform(options);
}

void Coordinates::outputVars(Datafile& file) {
  const std::string loc_string = (location == CELL_CENTRE) ? "" : "_"+toString(location);

  file.addOnce(dx, "dx" + loc_string);
  file.addOnce(dy, "dy" + loc_string);
  file.addOnce(dz, "dz" + loc_string);

  file.addOnce(g11, "g11" + loc_string);
  file.addOnce(g22, "g22" + loc_string);
  file.addOnce(g33, "g33" + loc_string);
  file.addOnce(g12, "g12" + loc_string);
  file.addOnce(g13, "g13" + loc_string);
  file.addOnce(g23, "g23" + loc_string);

  file.addOnce(g_11, "g_11" + loc_string);
  file.addOnce(g_22, "g_22" + loc_string);
  file.addOnce(g_33, "g_33" + loc_string);
  file.addOnce(g_12, "g_12" + loc_string);
  file.addOnce(g_13, "g_13" + loc_string);
  file.addOnce(g_23, "g_23" + loc_string);

  file.addOnce(J, "J" + loc_string);

  getParallelTransform().outputVars(file);
}

int Coordinates::geometry(bool recalculate_staggered,
    bool force_interpolate_from_centre) {
  TRACE("Coordinates::geometry");

  output_progress.write("Calculating differential geometry terms\n");

  if (min(abs(dx)) < 1e-8)
    throw BoutException("dx magnitude less than 1e-8");

  if (min(abs(dy)) < 1e-8)
    throw BoutException("dy magnitude less than 1e-8");

  if (fabs(dz) < 1e-8)
    throw BoutException("dz magnitude less than 1e-8");

  // Check input metrics
  // Diagonal metric components should be finite
  bout::checkFinite(g11, "g11", "RGN_NOCORNERS");
  bout::checkFinite(g22, "g22", "RGN_NOCORNERS");
  bout::checkFinite(g33, "g33", "RGN_NOCORNERS");
  // Diagonal metric components should be positive
  bout::checkPositive(g11, "g11", "RGN_NOCORNERS");
  bout::checkPositive(g22, "g22", "RGN_NOCORNERS");
  bout::checkPositive(g33, "g33", "RGN_NOCORNERS");
  // Off-diagonal metric components should be finite
  bout::checkFinite(g12, "g12", "RGN_NOCORNERS");
  bout::checkFinite(g13, "g13", "RGN_NOCORNERS");
  bout::checkFinite(g23, "g23", "RGN_NOCORNERS");

  // Diagonal metric components should be finite
  bout::checkFinite(g_11, "g_11", "RGN_NOCORNERS");
  bout::checkFinite(g_22, "g_22", "RGN_NOCORNERS");
  bout::checkFinite(g_33, "g_33", "RGN_NOCORNERS");
  // Diagonal metric components should be positive
  bout::checkPositive(g_11, "g_11", "RGN_NOCORNERS");
  bout::checkPositive(g_22, "g_22", "RGN_NOCORNERS");
  bout::checkPositive(g_33, "g_33", "RGN_NOCORNERS");
  // Off-diagonal metric components should be finite
  bout::checkFinite(g_12, "g_12", "RGN_NOCORNERS");
  bout::checkFinite(g_13, "g_13", "RGN_NOCORNERS");
  bout::checkFinite(g_23, "g_23", "RGN_NOCORNERS");

  // Calculate Christoffel symbol terms (18 independent values)
  // Note: This calculation is completely general: metric
  // tensor can be 2D or 3D. For 2D, all DDZ terms are zero

  G1_11 = 0.5 * g11 * DDX(g_11) + g12 * (DDX(g_12) - 0.5 * DDY(g_11))
          + g13 * (DDX(g_13) - 0.5 * DDZ(g_11));
  G1_22 = g11 * (DDY(g_12) - 0.5 * DDX(g_22)) + 0.5 * g12 * DDY(g_22)
          + g13 * (DDY(g_23) - 0.5 * DDZ(g_22));
  G1_33 = g11 * (DDZ(g_13) - 0.5 * DDX(g_33)) + g12 * (DDZ(g_23) - 0.5 * DDY(g_33))
          + 0.5 * g13 * DDZ(g_33);
  G1_12 = 0.5 * g11 * DDY(g_11) + 0.5 * g12 * DDX(g_22)
          + 0.5 * g13 * (DDY(g_13) + DDX(g_23) - DDZ(g_12));
  G1_13 = 0.5 * g11 * DDZ(g_11) + 0.5 * g12 * (DDZ(g_12) + DDX(g_23) - DDY(g_13))
          + 0.5 * g13 * DDX(g_33);
  G1_23 = 0.5 * g11 * (DDZ(g_12) + DDY(g_13) - DDX(g_23))
          + 0.5 * g12 * (DDZ(g_22) + DDY(g_23) - DDY(g_23))
          // + 0.5 *g13*(DDZ(g_32) + DDY(g_33) - DDZ(g_23));
          // which equals
          + 0.5 * g13 * DDY(g_33);

  G2_11 = 0.5 * g12 * DDX(g_11) + g22 * (DDX(g_12) - 0.5 * DDY(g_11))
          + g23 * (DDX(g_13) - 0.5 * DDZ(g_11));
  G2_22 = g12 * (DDY(g_12) - 0.5 * DDX(g_22)) + 0.5 * g22 * DDY(g_22)
          + g23 * (DDY(g23) - 0.5 * DDZ(g_22));
  G2_33 = g12 * (DDZ(g_13) - 0.5 * DDX(g_33)) + g22 * (DDZ(g_23) - 0.5 * DDY(g_33))
          + 0.5 * g23 * DDZ(g_33);
  G2_12 = 0.5 * g12 * DDY(g_11) + 0.5 * g22 * DDX(g_22)
          + 0.5 * g23 * (DDY(g_13) + DDX(g_23) - DDZ(g_12));
  G2_13 =
      // 0.5 *g21*(DDZ(g_11) + DDX(g_13) - DDX(g_13))
      // which equals
      0.5 * g12 * (DDZ(g_11) + DDX(g_13) - DDX(g_13))
      // + 0.5 *g22*(DDZ(g_21) + DDX(g_23) - DDY(g_13))
      // which equals
      + 0.5 * g22 * (DDZ(g_12) + DDX(g_23) - DDY(g_13))
      // + 0.5 *g23*(DDZ(g_31) + DDX(g_33) - DDZ(g_13));
      // which equals
      + 0.5 * g23 * DDX(g_33);
  G2_23 = 0.5 * g12 * (DDZ(g_12) + DDY(g_13) - DDX(g_23)) + 0.5 * g22 * DDZ(g_22)
          + 0.5 * g23 * DDY(g_33);

  G3_11 = 0.5 * g13 * DDX(g_11) + g23 * (DDX(g_12) - 0.5 * DDY(g_11))
          + g33 * (DDX(g_13) - 0.5 * DDZ(g_11));
  G3_22 = g13 * (DDY(g_12) - 0.5 * DDX(g_22)) + 0.5 * g23 * DDY(g_22)
          + g33 * (DDY(g_23) - 0.5 * DDZ(g_22));
  G3_33 = g13 * (DDZ(g_13) - 0.5 * DDX(g_33)) + g23 * (DDZ(g_23) - 0.5 * DDY(g_33))
          + 0.5 * g33 * DDZ(g_33);
  G3_12 =
      // 0.5 *g31*(DDY(g_11) + DDX(g_12) - DDX(g_12))
      // which equals to
      0.5 * g13 * DDY(g_11)
      // + 0.5 *g32*(DDY(g_21) + DDX(g_22) - DDY(g_12))
      // which equals to
      + 0.5 * g23 * DDX(g_22)
      //+ 0.5 *g33*(DDY(g_31) + DDX(g_32) - DDZ(g_12));
      // which equals to
      + 0.5 * g33 * (DDY(g_13) + DDX(g_23) - DDZ(g_12));
  G3_13 = 0.5 * g13 * DDZ(g_11) + 0.5 * g23 * (DDZ(g_12) + DDX(g_23) - DDY(g_13))
          + 0.5 * g33 * DDX(g_33);
  G3_23 = 0.5 * g13 * (DDZ(g_12) + DDY(g_13) - DDX(g_23)) + 0.5 * g23 * DDZ(g_22)
          + 0.5 * g33 * DDY(g_33);

  G1 = (DDX(J * g11) + DDY(J * g12) + DDZ(J * g13)) / J;
  G2 = (DDX(J * g12) + DDY(J * g22) + DDZ(J * g23)) / J;
  G3 = (DDX(J * g13) + DDY(J * g23) + DDZ(J * g33)) / J;

  // Communicate christoffel symbol terms
  output_progress.write("\tCommunicating connection terms\n");

  FieldGroup com;

  com.add(G1_11);
  com.add(G1_22);
  com.add(G1_33);
  com.add(G1_12);
  com.add(G1_13);
  com.add(G1_23);

  com.add(G2_11);
  com.add(G2_22);
  com.add(G2_33);
  com.add(G2_12);
  com.add(G2_13);
  com.add(G2_23);

  com.add(G3_11);
  com.add(G3_22);
  com.add(G3_33);
  com.add(G3_12);
  com.add(G3_13);
  com.add(G3_23);

  com.add(G1);
  com.add(G2);
  com.add(G3);

  localmesh->communicate(com);

  // Set boundary guard cells of Christoffel symbol terms
  // Ideally, when location is staggered, we would set the upper/outer boundary point
  // correctly rather than by extrapolating here: e.g. if location==CELL_YLOW and we are
  // at the upper y-boundary the x- and z-derivatives at yend+1 at the boundary can be
  // calculated because the guard cells are available, while the y-derivative could be
  // calculated from the CELL_CENTRE metric components (which have guard cells available
  // past the boundary location). This would avoid the problem that the y-boundary on the
  // CELL_YLOW grid is at a 'guard cell' location (yend+1).
  // However, the above would require lots of special handling, so just extrapolate for
  // now.
  G1_11 = interpolateAndExtrapolate(G1_11, location, true, true, true);
  G1_22 = interpolateAndExtrapolate(G1_22, location, true, true, true);
  G1_33 = interpolateAndExtrapolate(G1_33, location, true, true, true);
  G1_12 = interpolateAndExtrapolate(G1_12, location, true, true, true);
  G1_13 = interpolateAndExtrapolate(G1_13, location, true, true, true);
  G1_23 = interpolateAndExtrapolate(G1_23, location, true, true, true);

  G2_11 = interpolateAndExtrapolate(G2_11, location, true, true, true);
  G2_22 = interpolateAndExtrapolate(G2_22, location, true, true, true);
  G2_33 = interpolateAndExtrapolate(G2_33, location, true, true, true);
  G2_12 = interpolateAndExtrapolate(G2_12, location, true, true, true);
  G2_13 = interpolateAndExtrapolate(G2_13, location, true, true, true);
  G2_23 = interpolateAndExtrapolate(G2_23, location, true, true, true);

  G3_11 = interpolateAndExtrapolate(G3_11, location, true, true, true);
  G3_22 = interpolateAndExtrapolate(G3_22, location, true, true, true);
  G3_33 = interpolateAndExtrapolate(G3_33, location, true, true, true);
  G3_12 = interpolateAndExtrapolate(G3_12, location, true, true, true);
  G3_13 = interpolateAndExtrapolate(G3_13, location, true, true, true);
  G3_23 = interpolateAndExtrapolate(G3_23, location, true, true, true);

  G1 = interpolateAndExtrapolate(G1, location, true, true, true);
  G2 = interpolateAndExtrapolate(G2, location, true, true, true);
  G3 = interpolateAndExtrapolate(G3, location, true, true, true);

  //////////////////////////////////////////////////////
  /// Non-uniform meshes. Need to use DDX, DDY

  OPTION(Options::getRoot(), non_uniform, true);

  Field2D d2x(localmesh), d2y(localmesh); // d^2 x / d i^2
  // Read correction for non-uniform meshes
  std::string suffix = getLocationSuffix(location);
  if (CELL_CENTRE or (!force_interpolate_from_centre
                      and localmesh->sourceHasVar("dx"+suffix))) {
    bool extrapolate_x = not localmesh->sourceHasXBoundaryGuards();
    bool extrapolate_y = not localmesh->sourceHasYBoundaryGuards();

    if (localmesh->get(d2x, "d2x"+suffix)) {
      output_warn.write(
          "\tWARNING: differencing quantity 'd2x' not found. Calculating from dx\n");
      d1_dx = bout::derivatives::index::DDX(1. / dx); // d/di(1/dx)

      localmesh->communicate(d1_dx);
      d1_dx = interpolateAndExtrapolate(d1_dx, location, true, true, true);
    } else {
      // set boundary cells if necessary
      d2x = interpolateAndExtrapolate(d2x, location, extrapolate_x, extrapolate_y);

      d1_dx = -d2x / (dx * dx);
    }

    if (localmesh->get(d2y, "d2y"+suffix)) {
      output_warn.write(
          "\tWARNING: differencing quantity 'd2y' not found. Calculating from dy\n");
      d1_dy = bout::derivatives::index::DDY(1. / dy); // d/di(1/dy)

      localmesh->communicate(d1_dy);
      d1_dy = interpolateAndExtrapolate(d1_dy, location, true, true, true);
    } else {
      // Shift d2y to our location
      d2y = interpolateAndExtrapolate(d2y, location, extrapolate_x, extrapolate_y);

      d1_dy = -d2y / (dy * dy);
    }
  } else {
    if (localmesh->get(d2x, "d2x")) {
      output_warn.write(
          "\tWARNING: differencing quantity 'd2x' not found. Calculating from dx\n");
      d1_dx = bout::derivatives::index::DDX(1. / dx); // d/di(1/dx)

      localmesh->communicate(d1_dx);
      d1_dx = interpolateAndExtrapolate(d1_dx, location, true, true, true);
    } else {
      // Shift d2x to our location
      d2x = interpolateAndExtrapolate(d2x, location);

      d1_dx = -d2x / (dx * dx);
    }

    if (localmesh->get(d2y, "d2y")) {
      output_warn.write(
          "\tWARNING: differencing quantity 'd2y' not found. Calculating from dy\n");
      d1_dy = bout::derivatives::index::DDY(1. / dy); // d/di(1/dy)

      localmesh->communicate(d1_dy);
      d1_dy = interpolateAndExtrapolate(d1_dy, location, true, true, true);
    } else {
      // Shift d2y to our location
      d2y = interpolateAndExtrapolate(d2y, location);

      d1_dy = -d2y / (dy * dy);
    }
  }

  if (location == CELL_CENTRE && recalculate_staggered) {
    // Re-calculate interpolated Coordinates at staggered locations
    localmesh->recalculateStaggeredCoordinates();
  }

  return 0;
}

int Coordinates::calcCovariant(const std::string& region) {
  TRACE("Coordinates::calcCovariant");

  // Make sure metric elements are allocated
  g_11.allocate();
  g_22.allocate();
  g_33.allocate();
  g_12.allocate();
  g_13.allocate();
  g_23.allocate();

  g_11.setLocation(location);
  g_22.setLocation(location);
  g_33.setLocation(location);
  g_12.setLocation(location);
  g_13.setLocation(location);
  g_23.setLocation(location);

  // Perform inversion of g^{ij} to get g_{ij}
  // NOTE: Currently this bit assumes that metric terms are Field2D objects

  auto a = Matrix<BoutReal>(3, 3);

  BOUT_FOR_SERIAL(i, g11.getRegion(region)) {
    a(0, 0) = g11[i];
    a(1, 1) = g22[i];
    a(2, 2) = g33[i];

    a(0, 1) = a(1, 0) = g12[i];
    a(1, 2) = a(2, 1) = g23[i];
    a(0, 2) = a(2, 0) = g13[i];

    if (invert3x3(a)) {
      output_error.write("\tERROR: metric tensor is singular at (%d, %d)\n", i.x(), i.y());
      return 1;
    }

    g_11[i] = a(0, 0);
    g_22[i] = a(1, 1);
    g_33[i] = a(2, 2);

    g_12[i] = a(0, 1);
    g_13[i] = a(0, 2);
    g_23[i] = a(1, 2);
  }

  BoutReal maxerr;
  maxerr = BOUTMAX(max(abs((g_11 * g11 + g_12 * g12 + g_13 * g13) - 1)),
                   max(abs((g_12 * g12 + g_22 * g22 + g_23 * g23) - 1)),
                   max(abs((g_13 * g13 + g_23 * g23 + g_33 * g33) - 1)));

  output_info.write("\tLocal maximum error in diagonal inversion is %e\n", maxerr);

  maxerr = BOUTMAX(max(abs(g_11 * g12 + g_12 * g22 + g_13 * g23)),
                   max(abs(g_11 * g13 + g_12 * g23 + g_13 * g33)),
                   max(abs(g_12 * g13 + g_22 * g23 + g_23 * g33)));

  output_info.write("\tLocal maximum error in off-diagonal inversion is %e\n", maxerr);

  return 0;
}

int Coordinates::calcContravariant(const std::string& region) {
  TRACE("Coordinates::calcContravariant");

  // Make sure metric elements are allocated
  g11.allocate();
  g22.allocate();
  g33.allocate();
  g12.allocate();
  g13.allocate();
  g23.allocate();

  // Perform inversion of g_{ij} to get g^{ij}
  // NOTE: Currently this bit assumes that metric terms are Field2D objects

  auto a = Matrix<BoutReal>(3, 3);

  BOUT_FOR_SERIAL(i, g_11.getRegion(region)) {
    a(0, 0) = g_11[i];
    a(1, 1) = g_22[i];
    a(2, 2) = g_33[i];

    a(0, 1) = a(1, 0) = g_12[i];
    a(1, 2) = a(2, 1) = g_23[i];
    a(0, 2) = a(2, 0) = g_13[i];

    if (invert3x3(a)) {
      output_error.write("\tERROR: metric tensor is singular at (%d, %d)\n", i.x(), i.y());
      return 1;
    }

    g11[i] = a(0, 0);
    g22[i] = a(1, 1);
    g33[i] = a(2, 2);

    g12[i] = a(0, 1);
    g13[i] = a(0, 2);
    g23[i] = a(1, 2);
  }

  BoutReal maxerr;
  maxerr = BOUTMAX(max(abs((g_11 * g11 + g_12 * g12 + g_13 * g13) - 1)),
                   max(abs((g_12 * g12 + g_22 * g22 + g_23 * g23) - 1)),
                   max(abs((g_13 * g13 + g_23 * g23 + g_33 * g33) - 1)));

  output_info.write("\tMaximum error in diagonal inversion is %e\n", maxerr);

  maxerr = BOUTMAX(max(abs(g_11 * g12 + g_12 * g22 + g_13 * g23)),
                   max(abs(g_11 * g13 + g_12 * g23 + g_13 * g33)),
                   max(abs(g_12 * g13 + g_22 * g23 + g_23 * g33)));

  output_info.write("\tMaximum error in off-diagonal inversion is %e\n", maxerr);
  return 0;
}

int Coordinates::jacobian() {
  TRACE("Coordinates::jacobian");
  // calculate Jacobian using g^-1 = det[g^ij], J = sqrt(g)

  const bool extrapolate_x = not localmesh->sourceHasXBoundaryGuards();
  const bool extrapolate_y = not localmesh->sourceHasYBoundaryGuards();

  Field2D g = g11 * g22 * g33 + 2.0 * g12 * g13 * g23 - g11 * g23 * g23 - g22 * g13 * g13
              - g33 * g12 * g12;

  // Check that g is positive
  bout::checkPositive(g, "The determinant of g^ij", "RGN_NOBNDRY");

  J = 1. / sqrt(g);
  // More robust to extrapolate derived quantities directly, rather than
  // deriving from extrapolated covariant metric components
  J = interpolateAndExtrapolate(J, location, extrapolate_x, extrapolate_y);

  // Check jacobian
  bout::checkFinite(J, "The Jacobian", "RGN_NOCORNERS");
  bout::checkPositive(J, "The Jacobian", "RGN_NOCORNERS");
  if (min(abs(J)) < 1.0e-10) {
    throw BoutException("\tERROR: Jacobian becomes very small\n");
  }

  bout::checkPositive(g_22, "g_22", "RGN_NOCORNERS");

  Bxy = sqrt(g_22) / J;
  Bxy = interpolateAndExtrapolate(Bxy, location, extrapolate_x, extrapolate_y);

  bout::checkFinite(Bxy, "Bxy", "RGN_NOCORNERS");
  bout::checkPositive(Bxy, "Bxy", "RGN_NOCORNERS");

  return 0;
}

namespace {
// Utility function for fixing up guard cells of zShift
void fixZShiftGuards(Field2D& zShift) {
  auto localmesh = zShift.getMesh();

  // extrapolate into boundary guard cells if necessary
  zShift = interpolateAndExtrapolate(zShift, zShift.getLocation(),
      not localmesh->sourceHasXBoundaryGuards(),
      not localmesh->sourceHasYBoundaryGuards());

  // make sure zShift has been communicated
  localmesh->communicate(zShift);

  // Correct guard cells for discontinuity of zShift at poloidal branch cut
  for (int x = 0; x < localmesh->LocalNx; x++) {
    const auto lower = localmesh->hasBranchCutLower(x);
    if (lower.first) {
      for (int y = 0; y < localmesh->ystart; y++) {
        zShift(x, y) -= lower.second;
      }
    }
    const auto upper = localmesh->hasBranchCutUpper(x);
    if (upper.first) {
      for (int y = localmesh->yend + 1; y < localmesh->LocalNy; y++) {
        zShift(x, y) += upper.second;
      }
    }
  }
}
}

void Coordinates::setParallelTransform(Options* options) {

  std::string ptstr;
  options->get("paralleltransform", ptstr, "identity");

  // Convert to lower case for comparison
  ptstr = lowercase(ptstr);

  if(ptstr == "identity") {
    // Identity method i.e. no transform needed
    transform = bout::utils::make_unique<ParallelTransformIdentity>(*localmesh);

  } else if (ptstr == "shifted" or ptstr == "shiftedinterp") {
    // Shifted metric method

    Field2D zShift{localmesh};

    // Read the zShift angle from the mesh
    std::string suffix = getLocationSuffix(location);
    if (localmesh->sourceHasVar("dx"+suffix)) {
      // Grid file has variables at this location, so should be able to read
      checkStaggeredGet(localmesh, "zShift", suffix);
      if (localmesh->get(zShift, "zShift"+suffix)) {
        // No zShift variable. Try qinty in BOUT grid files
        if (localmesh->get(zShift, "qinty"+suffix)) {
          // Failed to find either variable, cannot use ShiftedMetric
          throw BoutException("Could not read zShift"+suffix+" from grid file");
        }
      }
    } else {
      Field2D zShift_centre;
      if (localmesh->get(zShift_centre, "zShift")) {
        // No zShift variable. Try qinty in BOUT grid files
        if (localmesh->get(zShift_centre, "qinty")) {
          // Failed to find either variable, cannot use ShiftedMetric
          throw BoutException("Could not read zShift"+suffix+" from grid file");
        }
      }

      fixZShiftGuards(zShift_centre);

      zShift = interpolateAndExtrapolate(zShift_centre, location);
    }

<<<<<<< HEAD
    if (ptstr == "shifted") {
      transform = bout::utils::make_unique<ShiftedMetric>(*localmesh, location, zShift,
          zlength());
    } else if (ptstr == "shiftedinterp") {
      transform = bout::utils::make_unique<ShiftedMetricInterp>(*localmesh, location,
          zShift);
    }
=======
    fixZShiftGuards(zShift);

    transform = bout::utils::make_unique<ShiftedMetric>(*localmesh, location, zShift,
        zlength());
>>>>>>> 53d9d9ea

  } else if (ptstr == "fci") {

    if (location != CELL_CENTRE) {
      throw BoutException("FCITransform is not available on staggered grids.");
    }

    // Flux Coordinate Independent method
    const bool fci_zperiodic = Options::root()["fci"]["z_periodic"].withDefault(true);
    transform = bout::utils::make_unique<FCITransform>(*localmesh, fci_zperiodic);

  } else {
    throw BoutException(_("Unrecognised paralleltransform option.\n"
                          "Valid choices are 'identity', 'shifted', 'fci'"));
  }
}

/*******************************************************************************
 * Operators
 *
 *******************************************************************************/

Field2D Coordinates::DDX(const Field2D& f, CELL_LOC loc, const std::string& method,
    const std::string& region) {
  ASSERT1(location == loc || loc == CELL_DEFAULT);
  return bout::derivatives::index::DDX(f, loc, method, region) / dx;
}

Field2D Coordinates::DDY(const Field2D& f, CELL_LOC loc, const std::string& method,
    const std::string& region) {
  ASSERT1(location == loc || loc == CELL_DEFAULT);
  return bout::derivatives::index::DDY(f, loc, method, region) / dy;
}

Field2D Coordinates::DDZ(MAYBE_UNUSED(const Field2D& f), CELL_LOC loc,
    const std::string& UNUSED(method), const std::string& UNUSED(region)) {
  ASSERT1(location == loc || loc == CELL_DEFAULT);
  ASSERT1(f.getMesh() == localmesh);
  if (loc == CELL_DEFAULT) {
    loc = f.getLocation();
  }
  return zeroFrom(f).setLocation(loc);
}

#include <derivs.hxx>

/////////////////////////////////////////////////////////
// Parallel gradient

Field2D Coordinates::Grad_par(const Field2D& var, MAYBE_UNUSED(CELL_LOC outloc),
    const std::string& UNUSED(method)) {
  TRACE("Coordinates::Grad_par( Field2D )");
  ASSERT1(location == outloc
          || (outloc == CELL_DEFAULT && location == var.getLocation()));

  return DDY(var) / sqrt(g_22);
}

Field3D Coordinates::Grad_par(const Field3D& var, CELL_LOC outloc,
    const std::string& method) {
  TRACE("Coordinates::Grad_par( Field3D )");
  ASSERT1(location == outloc || outloc == CELL_DEFAULT);

  return ::DDY(var, outloc, method) / sqrt(g_22);
}

/////////////////////////////////////////////////////////
// Vpar_Grad_par
// vparallel times the parallel derivative along unperturbed B-field

Field2D Coordinates::Vpar_Grad_par(const Field2D& v, const Field2D& f,
    MAYBE_UNUSED(CELL_LOC outloc), const std::string& UNUSED(method)) {
  ASSERT1(location == outloc || (outloc == CELL_DEFAULT && location == f.getLocation()));
  return VDDY(v, f) / sqrt(g_22);
}

Field3D Coordinates::Vpar_Grad_par(const Field3D& v, const Field3D& f, CELL_LOC outloc,
    const std::string& method) {
  ASSERT1(location == outloc || outloc == CELL_DEFAULT);
  return VDDY(v, f, outloc, method) / sqrt(g_22);
}

/////////////////////////////////////////////////////////
// Parallel divergence

Field2D Coordinates::Div_par(const Field2D& f, CELL_LOC outloc,
    const std::string& method) {
  TRACE("Coordinates::Div_par( Field2D )");
  ASSERT1(location == outloc || outloc == CELL_DEFAULT);

  // Need Bxy at location of f, which might be different from location of this
  // Coordinates object
  Field2D Bxy_floc = f.getCoordinates()->Bxy;

  return Bxy * Grad_par(f / Bxy_floc, outloc, method);
}

Field3D Coordinates::Div_par(const Field3D& f, CELL_LOC outloc,
    const std::string& method) {
  TRACE("Coordinates::Div_par( Field3D )");
  ASSERT1(location == outloc || outloc == CELL_DEFAULT);

  // Need Bxy at location of f, which might be different from location of this
  // Coordinates object
  Field2D Bxy_floc = f.getCoordinates()->Bxy;

  if (!f.hasParallelSlices()) {
    // No yup/ydown fields. The Grad_par operator will
    // shift to field aligned coordinates
    return Bxy * Grad_par(f / Bxy_floc, outloc, method);
  }

  // Need to modify yup and ydown fields
  Field3D f_B = f / Bxy_floc;
  f_B.splitParallelSlices();
  f_B.yup() = f.yup() / Bxy_floc;
  f_B.ydown() = f.ydown() / Bxy_floc;
  return Bxy * Grad_par(f_B, outloc, method);
}

/////////////////////////////////////////////////////////
// second parallel derivative (b dot Grad)(b dot Grad)
// Note: For parallel Laplacian use Laplace_par

Field2D Coordinates::Grad2_par2(const Field2D& f, CELL_LOC outloc,
    const std::string& method) {
  TRACE("Coordinates::Grad2_par2( Field2D )");
  ASSERT1(location == outloc || (outloc == CELL_DEFAULT && location == f.getLocation()));

  Field2D sg = sqrt(g_22);
  Field2D result = DDY(1. / sg, outloc, method) * DDY(f, outloc, method) / sg
                   + D2DY2(f, outloc, method) / g_22;

  return result;
}

Field3D Coordinates::Grad2_par2(const Field3D& f, CELL_LOC outloc,
    const std::string& method) {
  TRACE("Coordinates::Grad2_par2( Field3D )");
  if (outloc == CELL_DEFAULT) {
    outloc = f.getLocation();
  }
  ASSERT1(location == outloc);

  Field2D sg = sqrt(g_22);
  sg = DDY(1. / sg, outloc, method) / sg;

  Field3D result = ::DDY(f, outloc, method);

  Field3D r2 = D2DY2(f, outloc, method) / g_22;

  result = sg * result + r2;

  ASSERT2(result.getLocation() == outloc);

  return result;
}

/////////////////////////////////////////////////////////
// perpendicular Laplacian operator

#include <invert_laplace.hxx> // Delp2 uses same coefficients as inversion code

Field2D Coordinates::Delp2(const Field2D& f, CELL_LOC outloc, bool UNUSED(useFFT)) {
  TRACE("Coordinates::Delp2( Field2D )");
  ASSERT1(location == outloc || outloc == CELL_DEFAULT);

  Field2D result = G1 * DDX(f, outloc) + g11 * D2DX2(f, outloc);

  return result;
}

Field3D Coordinates::Delp2(const Field3D& f, CELL_LOC outloc, bool useFFT) {
  TRACE("Coordinates::Delp2( Field3D )");

  if (outloc == CELL_DEFAULT) {
    outloc = f.getLocation();
  }

  ASSERT1(location == outloc);
  ASSERT1(f.getLocation() == outloc);

  if (localmesh->GlobalNx == 1 && localmesh->GlobalNz == 1) {
    // copy mesh, location, etc
    return f * 0;
  }
  ASSERT2(localmesh->xstart > 0); // Need at least one guard cell

  Field3D result{emptyFrom(f).setLocation(outloc)};

  if (useFFT) {
    int ncz = localmesh->LocalNz;

    // Allocate memory
    auto ft = Matrix<dcomplex>(localmesh->LocalNx, ncz / 2 + 1);
    auto delft = Matrix<dcomplex>(localmesh->LocalNx, ncz / 2 + 1);

    // Loop over all y indices
    for (int jy = 0; jy < localmesh->LocalNy; jy++) {

      // Take forward FFT

      for (int jx = 0; jx < localmesh->LocalNx; jx++)
        rfft(&f(jx, jy, 0), ncz, &ft(jx, 0));

      // Loop over kz
      for (int jz = 0; jz <= ncz / 2; jz++) {

        // No smoothing in the x direction
        for (int jx = localmesh->xstart; jx <= localmesh->xend; jx++) {
          // Perform x derivative

          dcomplex a, b, c;
          laplace_tridag_coefs(jx, jy, jz, a, b, c, nullptr, nullptr, outloc);

          delft(jx, jz) = a * ft(jx - 1, jz) + b * ft(jx, jz) + c * ft(jx + 1, jz);
        }
      }

      // Reverse FFT
      for (int jx = localmesh->xstart; jx <= localmesh->xend; jx++) {

        irfft(&delft(jx, 0), ncz, &result(jx, jy, 0));
      }
    }
  } else {
    result = G1 * ::DDX(f, outloc) + G3 * ::DDZ(f, outloc) + g11 * ::D2DX2(f, outloc)
             + g33 * ::D2DZ2(f, outloc) + 2 * g13 * ::D2DXDZ(f, outloc);
  };

  ASSERT2(result.getLocation() == outloc);

  return result;
}

FieldPerp Coordinates::Delp2(const FieldPerp& f, CELL_LOC outloc, bool useFFT) {
  TRACE("Coordinates::Delp2( FieldPerp )");

  if (outloc == CELL_DEFAULT) {
    outloc = f.getLocation();
  }

  ASSERT1(location == outloc);
  ASSERT1(f.getLocation() == outloc);

  if (localmesh->GlobalNx == 1 && localmesh->GlobalNz == 1) {
    // copy mesh, location, etc
    return f * 0;
  }
  ASSERT2(localmesh->xstart > 0); // Need at least one guard cell

  FieldPerp result{emptyFrom(f).setLocation(outloc)};

  int jy = f.getIndex();
  result.setIndex(jy);

  if (useFFT) {
    int ncz = localmesh->LocalNz;

    // Allocate memory
    auto ft = Matrix<dcomplex>(localmesh->LocalNx, ncz / 2 + 1);
    auto delft = Matrix<dcomplex>(localmesh->LocalNx, ncz / 2 + 1);

    // Take forward FFT
    for (int jx = 0; jx < localmesh->LocalNx; jx++)
      rfft(&f(jx, 0), ncz, &ft(jx, 0));

    // Loop over kz
    for (int jz = 0; jz <= ncz / 2; jz++) {

      // No smoothing in the x direction
      for (int jx = localmesh->xstart; jx <= localmesh->xend; jx++) {
        // Perform x derivative

        dcomplex a, b, c;
        laplace_tridag_coefs(jx, jy, jz, a, b, c);

        delft(jx, jz) = a * ft(jx - 1, jz) + b * ft(jx, jz) + c * ft(jx + 1, jz);
      }
    }

    // Reverse FFT
    for (int jx = localmesh->xstart; jx <= localmesh->xend; jx++) {
      irfft(&delft(jx, 0), ncz, &result(jx, 0));
    }

  } else {
    throw BoutException("Non-fourier Delp2 not currently implented for FieldPerp.");
    // Would be the following but don't have standard derivative operators for FieldPerps
    // yet
    // result = G1 * ::DDX(f, outloc) + G3 * ::DDZ(f, outloc) + g11 * ::D2DX2(f, outloc)
    //          + g33 * ::D2DZ2(f, outloc) + 2 * g13 * ::D2DXDZ(f, outloc);
  };

  return result;
}

Field2D Coordinates::Laplace_par(const Field2D& f, CELL_LOC outloc) {
  ASSERT1(location == outloc || outloc == CELL_DEFAULT);
  return D2DY2(f, outloc) / g_22 + DDY(J / g_22, outloc) * DDY(f, outloc) / J;
}

Field3D Coordinates::Laplace_par(const Field3D& f, CELL_LOC outloc) {
  ASSERT1(location == outloc || outloc == CELL_DEFAULT);
  return D2DY2(f, outloc) / g_22 + DDY(J / g_22, outloc) * ::DDY(f, outloc) / J;
}

// Full Laplacian operator on scalar field

Field2D Coordinates::Laplace(const Field2D& f, CELL_LOC outloc) {
  TRACE("Coordinates::Laplace( Field2D )");
  ASSERT1(location == outloc || outloc == CELL_DEFAULT);

  Field2D result = G1 * DDX(f, outloc) + G2 * DDY(f, outloc) + g11 * D2DX2(f, outloc)
                   + g22 * D2DY2(f, outloc) + 2.0 * g12 * D2DXDY(f, outloc);

  ASSERT2(result.getLocation() == outloc);

  return result;
}

Field3D Coordinates::Laplace(const Field3D& f, CELL_LOC outloc) {
  TRACE("Coordinates::Laplace( Field3D )");
  ASSERT1(location == outloc || outloc == CELL_DEFAULT);

  Field3D result = G1 * ::DDX(f, outloc) + G2 * ::DDY(f, outloc) + G3 * ::DDZ(f, outloc)
                   + g11 * D2DX2(f, outloc) + g22 * D2DY2(f, outloc)
                   + g33 * D2DZ2(f, outloc)
                   + 2.0 * (g12 * D2DXDY(f, outloc) + g13 * D2DXDZ(f, outloc)
                            + g23 * D2DYDZ(f, outloc));

  ASSERT2(result.getLocation() == f.getLocation());

  return result;
}

// Full perpendicular Laplacian, in form of inverse of Laplacian operator in LaplaceXY solver
const Field2D Coordinates::Laplace_perpXY(const Field2D &A, const Field2D &f) {
  TRACE("Coordinates::Laplace_perpXY( Field2D )");

  Field2D result;
  result.allocate();
  BoutReal thisA, thisJ, thisg11, thisdx, thisg_22, thisg23, thisg_23, thisdy, val;
  for (auto i : result.getRegion(RGN_NOBNDRY)) {
    result[i] = 0.;

    // outer x boundary
    thisA = 0.5*(A[i]+A[i.xp()]);
    thisJ = 0.5*(J[i]+J[i.xp()]);
    thisg11 = 0.5*(g11[i]+g11[i.xp()]);
    thisdx = 0.5*(dx[i]+dx[i.xp()]);
    val = thisA * thisJ * thisg11 / (J[i] * thisdx * dx[i]);
    result[i] += val*(f[i.xp()]-f[i]);

    // inner x boundary
    thisA = 0.5*(A[i]+A[i.xm()]);
    thisJ = 0.5*(J[i]+J[i.xm()]);
    thisg11 = 0.5*(g11[i]+g11[i.xm()]);
    thisdx = 0.5*(dx[i]+dx[i.xm()]);
    val = thisA * thisJ * thisg11 / (J[i] * thisdx * dx[i]);
    result[i] += val*(f[i.xm()]-f[i]);

    // upper y boundary
    thisA = 0.5*(A[i]+A[i.yp()]);
    thisJ = 0.5*(J[i]+J[i.yp()]);
    thisg_22 = 0.5*(g_22[i]+g_22[i.yp()]);
    thisg23 = 0.5*(g23[i]+g23[i.yp()]);
    thisg_23 = 0.5*(g_23[i]+g_23[i.yp()]);
    thisdy = 0.5*(dy[i]+dy[i.yp()]);
    val = -thisA * thisJ * thisg23 * thisg_23 / (thisg_22 * J[i] * thisdy * dy[i]);
    result[i] += val*(f[i.yp()]-f[i]);

    // lower y boundary
    thisA = 0.5*(A[i]+A[i.ym()]);
    thisJ = 0.5*(J[i]+J[i.ym()]);
    thisg_22 = 0.5*(g_22[i]+g_22[i.ym()]);
    thisg23 = 0.5*(g23[i]+g23[i.ym()]);
    thisg_23 = 0.5*(g_23[i]+g_23[i.ym()]);
    thisdy = 0.5*(dy[i]+dy[i.ym()]);
    val = -thisA * thisJ * thisg23 * thisg_23 / (thisg_22 * J[i] * thisdy * dy[i]);
    result[i] += val*(f[i.ym()]-f[i]);
  }

  return result;
}<|MERGE_RESOLUTION|>--- conflicted
+++ resolved
@@ -1118,7 +1118,7 @@
       zShift = interpolateAndExtrapolate(zShift_centre, location);
     }
 
-<<<<<<< HEAD
+    fixZShiftGuards(zShift);
     if (ptstr == "shifted") {
       transform = bout::utils::make_unique<ShiftedMetric>(*localmesh, location, zShift,
           zlength());
@@ -1126,12 +1126,6 @@
       transform = bout::utils::make_unique<ShiftedMetricInterp>(*localmesh, location,
           zShift);
     }
-=======
-    fixZShiftGuards(zShift);
-
-    transform = bout::utils::make_unique<ShiftedMetric>(*localmesh, location, zShift,
-        zlength());
->>>>>>> 53d9d9ea
 
   } else if (ptstr == "fci") {
 
