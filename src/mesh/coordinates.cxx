--- conflicted
+++ resolved
@@ -182,13 +182,10 @@
     if (mesh->get(IntShiftTorsion, "IntShiftTorsion", 0.0, false)) {
       output_warn.write("\tWARNING: No Integrated torsion specified\n");
     }
-<<<<<<< HEAD
     mesh->communicateXZ(IntShiftTorsion);
-=======
   } else {
     // IntShiftTorsion will not be used, but set to zero to avoid uninitialized field
     IntShiftTorsion = 0.;
->>>>>>> e244e533
   }
 }
 
