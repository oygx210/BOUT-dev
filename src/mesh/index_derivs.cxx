--- conflicted
+++ resolved
@@ -159,15 +159,10 @@
 }
 
 /// upwind, 4th order
-<<<<<<< HEAD
+BoutReal VDDX_U3(BoutReal vc, stencil &f) {
 BoutReal VDDX_U4(BoutReal vc, stencil &f) {
   return vc >= 0.0 ? vc * (4. * f.p - 12. * f.m + 2. * f.mm + 6. * f.c) / 12.
                    : vc * (-4. * f.m + 12. * f.p - 2. * f.pp - 6. * f.c) / 12.;
-=======
-BoutReal VDDX_U3(BoutReal vc, stencil &f) {
-  return vc >= 0.0 ? vc*(4.*f.p - 12.*f.m + 2.*f.mm + 6.*f.c)/12.
-    : vc*(-4.*f.m + 12.*f.p - 2.*f.pp - 6.*f.c)/12.;
->>>>>>> f345c160
 }
 
 /// 3rd-order WENO scheme
@@ -421,21 +416,6 @@
 };
 
 /// Differential function name/code lookup
-<<<<<<< HEAD
-static DiffNameLookup DiffNameTable[] = {
-    {DIFF_U1, "U1", "First order upwinding"},
-    {DIFF_U2, "U2", "Second order upwinding"},
-    {DIFF_C2, "C2", "Second order central"},
-    {DIFF_W2, "W2", "Second order WENO"},
-    {DIFF_W3, "W3", "Third order WENO"},
-    {DIFF_C4, "C4", "Fourth order central"},
-    {DIFF_U4, "U4", "Fourth order upwinding"},
-    {DIFF_S2, "S2", "Smoothing 2nd order"},
-    {DIFF_FFT, "FFT", "FFT"},
-    {DIFF_NND, "NND", "NND"},
-    {DIFF_SPLIT, "SPLIT", "Split into upwind and central"},
-    {DIFF_DEFAULT, NULL, NULL}}; // Use to terminate the list
-=======
 static DiffNameLookup DiffNameTable[] = { {DIFF_U1, "U1", "First order upwinding"},
 					  {DIFF_U2, "U2", "Second order upwinding"},
 					  {DIFF_C2, "C2", "Second order central"},
@@ -448,7 +428,6 @@
                       {DIFF_NND, "NND", "NND"},
                       {DIFF_SPLIT, "SPLIT", "Split into upwind and central"},
 					  {DIFF_DEFAULT, NULL, NULL}}; // Use to terminate the list
->>>>>>> f345c160
 
 /// First derivative lookup table
 static DiffLookup FirstDerivTable[] = {
@@ -464,13 +443,6 @@
                                         {DIFF_DEFAULT, NULL, NULL, NULL}};
 
 /// Upwinding functions lookup table
-<<<<<<< HEAD
-static DiffLookup UpwindTable[] = {
-    {DIFF_U1, NULL, VDDX_U1, NULL},    {DIFF_U2, NULL, VDDX_U2, NULL},
-    {DIFF_C2, NULL, VDDX_C2, NULL},    {DIFF_U4, NULL, VDDX_U4, NULL},
-    {DIFF_W3, NULL, VDDX_WENO3, NULL}, {DIFF_C4, NULL, VDDX_C4, NULL},
-    {DIFF_DEFAULT, NULL, NULL, NULL}};
-=======
 static DiffLookup UpwindTable[] = { {DIFF_U1, NULL, VDDX_U1, NULL},
 				    {DIFF_U2, NULL, VDDX_U2, NULL}, 
 				    {DIFF_C2, NULL, VDDX_C2, NULL},
@@ -478,7 +450,6 @@
 				    {DIFF_W3, NULL, VDDX_WENO3, NULL},
 				    {DIFF_C4, NULL, VDDX_C4, NULL},
 				    {DIFF_DEFAULT, NULL, NULL, NULL}};
->>>>>>> f345c160
 
 /// Flux functions lookup table
 static DiffLookup FluxTable[] = {
