--- conflicted
+++ resolved
@@ -1962,19 +1962,11 @@
     {
       Array<dcomplex> cv(ncz/2 + 1);
       
-<<<<<<< HEAD
-      dcomplex *cv = globalcv + th_id*(ncz/2 + 1); // Separate array for each thread
-#endif
+
       int xs = this->xstart;
       int xe = this->xend;
       int ys = this->ystart;
       int ye = this->yend;
-=======
-      int xs = mesh->xstart;
-      int xe = mesh->xend;
-      int ys = mesh->ystart;
-      int ye = mesh->yend;
->>>>>>> 32fdc79b
       if(inc_xbndry) { // Include x boundary region (for mixed XZ derivatives)
         xs = 0;
         xe = this->LocalNx-1;
@@ -2320,21 +2312,10 @@
     ASSERT1(ncz % 2 == 0); // Must be a power of 2
     Array<dcomplex> cv(ncz/2 + 1);
     
-<<<<<<< HEAD
-    // Serial, so can have a single static array
-    if(cv == (dcomplex*) NULL)
-      cv = new dcomplex[ncz/2 + 1]; //Never freed
-
     int xs = this->xstart;
     int xe = this->xend;
     int ys = this->ystart;
     int ye = this->yend;
-=======
-    int xs = mesh->xstart;
-    int xe = mesh->xend;
-    int ys = mesh->ystart;
-    int ye = mesh->yend;
->>>>>>> 32fdc79b
     if(inc_xbndry) { // Include x boundary region (for mixed XZ derivatives)
       xs = 0;
       xe = this->LocalNx-1;
