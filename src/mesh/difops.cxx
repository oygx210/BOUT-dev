/**************************************************************************
* Various differential operators defined on BOUT grid
*
**************************************************************************
* Copyright 2010 B.D.Dudson, S.Farley, M.V.Umansky, X.Q.Xu
*
* Contact: Ben Dudson, bd512@york.ac.uk
* 
* This file is part of BOUT++.
*
* BOUT++ is free software: you can redistribute it and/or modify
* it under the terms of the GNU Lesser General Public License as published by
* the Free Software Foundation, either version 3 of the License, or
* (at your option) any later version.
*
* BOUT++ is distributed in the hope that it will be useful,
* but WITHOUT ANY WARRANTY; without even the implied warranty of
* MERCHANTABILITY or FITNESS FOR A PARTICULAR PURPOSE.  See the
* GNU Lesser General Public License for more details.
*
* You should have received a copy of the GNU Lesser General Public License
* along with BOUT++.  If not, see <http://www.gnu.org/licenses/>.
* 
**************************************************************************/

#include <globals.hxx>
#include <bout/solver.hxx>
#include <difops.hxx>
#include <vecops.hxx>
#include <utils.hxx>
#include <derivs.hxx>
#include <fft.hxx>
#include <msg_stack.hxx>
#include <bout/assert.hxx>

#include <invert_laplace.hxx> // Delp2 uses same coefficients as inversion code

#include <interpolation.hxx>
#include <unused.hxx>

#include <cmath>

/*******************************************************************************
* Grad_par
* The parallel derivative along unperturbed B-field
*******************************************************************************/

const Field2D Grad_par(const Field2D &var, CELL_LOC outloc, const std::string &method) {
  return var.getCoordinates(outloc)->Grad_par(var, outloc, method);
}

const Field2D Grad_par(const Field2D &var, const std::string &method, CELL_LOC outloc) {
  return var.getCoordinates(outloc)->Grad_par(var, outloc, method);
}

const Field3D Grad_par(const Field3D &var, CELL_LOC outloc, const std::string &method) {
  return var.getCoordinates(outloc)->Grad_par(var, outloc, method);
}

const Field3D Grad_par(const Field3D &var, const std::string &method, CELL_LOC outloc) {
  return var.getCoordinates(outloc)->Grad_par(var, outloc, method);
}

/*******************************************************************************
* Grad_parP
*
* Derivative along perturbed field-line
*
* b0 dot Grad  -  (1/B)b0 x Grad(apar) dot Grad
*
* Combines the parallel and perpendicular calculation to include
* grid-points at the corners.
*******************************************************************************/

const Field3D Grad_parP(const Field3D &apar, const Field3D &f) {
  ASSERT1(areFieldsCompatible(apar, f));

  Mesh *mesh = apar.getMesh();

  Field3D result{emptyFrom(f)};
  
  int ncz = mesh->LocalNz;

  Coordinates *metric = apar.getCoordinates();

  Field3D gys{emptyFrom(f)};

  // Need Y derivative everywhere
  for(int x=1;x<=mesh->LocalNx-2;x++)
    for(int y=1;y<=mesh->LocalNy-2;y++)
      for(int z=0;z<ncz;z++) {
        gys(x, y, z) = (f.yup()(x, y+1, z) - f.ydown()(x, y-1, z))/(0.5*metric->dy(x, y+1) + metric->dy(x, y) + 0.5*metric->dy(x, y-1));
      }
  
  for(int x=1;x<=mesh->LocalNx-2;x++) {
    for(int y=mesh->ystart;y<=mesh->yend;y++) {
      BoutReal by = 1./sqrt(metric->g_22(x, y));
      for(int z=0;z<ncz;z++) {
        // Z indices zm and zp
        int zm = (z - 1 + ncz) % ncz;
        int zp = (z + 1) % ncz;
        
        // bx = -DDZ(apar)
        BoutReal bx = (apar(x, y, zm) - apar(x, y, zp))/(2.*metric->dz);
        // bz = DDX(f)
        BoutReal bz = (apar(x+1, y, z) - apar(x-1, y, z))/(0.5*metric->dx(x-1, y) + metric->dx(x, y) + 0.5*metric->dx(x+1, y));
        
	// Now calculate (bx*d/dx + by*d/dy + bz*d/dz) f
        
        // Length dl for predictor
        BoutReal dl = fabs(metric->dx(x, y)) / (fabs(bx) + 1e-16);
        dl = BOUTMIN(dl, fabs(metric->dy(x, y)) / (fabs(by) + 1e-16));
        dl = BOUTMIN(dl, metric->dz / (fabs(bz) + 1e-16));
        
	BoutReal fp, fm;
        
        // X differencing
        fp = f(x+1, y, z)
          + (0.25*dl/metric->dz) * bz * (f(x+1, y, zm) - f(x+1, y, zp))
          - 0.5*dl * by * gys(x+1, y, z);
        
        fm = f(x-1, y, z)
          + (0.25*dl/metric->dz) * bz * (f(x-1, y, zm) - f(x-1, y, zp))
          - 0.5*dl * by * gys(x-1, y, z);
        
        result(x, y, z) = bx * (fp - fm) / (0.5*metric->dx(x-1, y) + metric->dx(x, y) + 0.5*metric->dx(x+1, y));

	// Z differencing
        
        fp = f(x, y, zp)
          + (0.25*dl/metric->dx(x, y)) * bx * (f(x-1, y, zp) - f(x+1, y, zp))
          - 0.5*dl * by * gys(x, y, zp);
        
        fm = f(x, y, zm)
          + (0.25*dl/metric->dx(x, y)) * bx * (f(x-1,y,zm) - f(x+1, y, zm))
          - 0.5*dl * by * gys(x, y, zm);

        result(x, y, z) += bz * (fp - fm) / (2.*metric->dz);

        // Y differencing
        
        fp = f.yup()(x,y+1,z)
          - 0.5*dl * bx * (f.yup()(x+1, y+1, z) - f.yup()(x-1, y+1, z))/(0.5*metric->dx(x-1, y) + metric->dx(x, y) + 0.5*metric->dx(x+1, y))
          
          + (0.25*dl/metric->dz) * bz * (f.yup()(x,y+1,zm) - f.yup()(x,y+1,zp));
        
        fm = f.ydown()(x,y-1,z)
          - 0.5*dl * bx * (f.ydown()(x+1, y-1, z) - f.ydown()(x-1, y-1, z))/(0.5*metric->dx(x-1, y) + metric->dx(x, y) + 0.5*metric->dx(x+1, y))
          + (0.25*dl/metric->dz) * bz * (f.ydown()(x,y-1,zm) - f.ydown()(x,y-1,zp));

        result(x,y,z) += by * (fp - fm) / (0.5*metric->dy(x,y-1) + metric->dy(x,y) + 0.5*metric->dy(x,y+1));
      }
    }
  }
  
  ASSERT2(result.getLocation() == f.getLocation());

  return result;
}

/*******************************************************************************
* Vpar_Grad_par
* vparallel times the parallel derivative along unperturbed B-field
*******************************************************************************/

const Field2D Vpar_Grad_par(const Field2D &v, const Field2D &f, CELL_LOC outloc, const std::string &method) {
  return f.getCoordinates(outloc)->Vpar_Grad_par(v, f, outloc, method);
}

const Field2D Vpar_Grad_par(const Field2D &v, const Field2D &f, const std::string &method, CELL_LOC outloc) {
  return f.getCoordinates(outloc)->Vpar_Grad_par(v, f, outloc, method);
}

const Field3D Vpar_Grad_par(const Field3D &v, const Field3D &f, CELL_LOC outloc, const std::string &method) {
  return f.getCoordinates(outloc)->Vpar_Grad_par(v, f, outloc, method);
}

const Field3D Vpar_Grad_par(const Field3D &v, const Field3D &f, const std::string &method, CELL_LOC outloc) {
  return f.getCoordinates(outloc)->Vpar_Grad_par(v, f, outloc, method);
}

/*******************************************************************************
* Div_par
* parallel divergence operator B \partial_{||} (F/B)
*******************************************************************************/
const Field2D Div_par(const Field2D &f, CELL_LOC outloc, const std::string &method) {
  return f.getCoordinates(outloc)->Div_par(f, outloc, method);
}

const Field2D Div_par(const Field2D &f, const std::string &method, CELL_LOC outloc) {
  return f.getCoordinates(outloc)->Div_par(f, outloc, method);
}

const Field3D Div_par(const Field3D &f, CELL_LOC outloc, const std::string &method) {
  return f.getCoordinates(outloc)->Div_par(f, outloc, method);
}

const Field3D Div_par(const Field3D &f, const std::string &method, CELL_LOC outloc) {
  return f.getCoordinates(outloc)->Div_par(f, outloc, method);
}

const Field3D Div_par(const Field3D& f, const Field3D& v) {
  ASSERT1(areFieldsCompatible(f, v));

  // Parallel divergence, using velocities at cell boundaries
  // Note: Not guaranteed to be flux conservative
  Mesh* mesh = f.getMesh();

  Field3D result{emptyFrom(f)};

  Coordinates* coord = f.getCoordinates();

  for (int i = mesh->xstart; i <= mesh->xend; i++)
    for (int j = mesh->ystart; j <= mesh->yend; j++) {
      for (int k = mesh->zstart; k <= mesh->zend; k++) {
        // Value of f and v at left cell face
        BoutReal fL = 0.5 * (f(i, j, k) + f.ydown()(i, j - 1, k));
        BoutReal vL = 0.5 * (v(i, j, k) + v.ydown()(i, j - 1, k));

        BoutReal fR = 0.5 * (f(i, j, k) + f.yup()(i, j + 1, k));
        BoutReal vR = 0.5 * (v(i, j, k) + v.yup()(i, j + 1, k));

        // Calculate flux at right boundary (y+1/2)
        BoutReal fluxRight = fR * vR * (coord->J(i, j) + coord->J(i, j + 1))
                             / (sqrt(coord->g_22(i, j)) + sqrt(coord->g_22(i, j + 1)));

        // Calculate at left boundary (y-1/2)
        BoutReal fluxLeft = fL * vL * (coord->J(i, j) + coord->J(i, j - 1))
                            / (sqrt(coord->g_22(i, j)) + sqrt(coord->g_22(i, j - 1)));

        result(i, j, k) = (fluxRight - fluxLeft) / (coord->dy(i, j) * coord->J(i, j));
      }
    }

  return result;
}

//////// Flux methods

const Field3D Div_par_flux(const Field3D &v, const Field3D &f, CELL_LOC outloc, const std::string &method) {
  Coordinates *metric = f.getCoordinates(outloc);

  Field2D Bxy_floc = f.getCoordinates()->Bxy;

  if (!f.hasYupYdown()) {
    return metric->Bxy*FDDY(v, f/Bxy_floc, outloc, method)/sqrt(metric->g_22);
  }

  // Need to modify yup and ydown fields
  Field3D f_B = f / Bxy_floc;
  if (&f.yup() == &f) {
    // Identity, yup and ydown point to same field
    f_B.mergeYupYdown();
  } else {
    // Distinct fields
    f_B.splitYupYdown();
    f_B.yup() = f.yup() / Bxy_floc;
    f_B.ydown() = f.ydown() / Bxy_floc;
  }
  return metric->Bxy*FDDY(v, f_B, outloc, method)/sqrt(metric->g_22);
}

const Field3D Div_par_flux(const Field3D &v, const Field3D &f, const std::string &method, CELL_LOC outloc) {
  return Div_par_flux(v,f, outloc, method);
}

/*******************************************************************************
* Parallel derivatives converting between left and cell centred
* NOTE: These are a quick hack to test if this works. The whole staggered grid
*       thing needs to be thought through.
*******************************************************************************/

const Field3D Grad_par_CtoL(const Field3D &var) {
  ASSERT1(var.getLocation() == CELL_CENTRE);

  Mesh *mesh = var.getMesh();
  Field3D result{emptyFrom(var).setLocation(CELL_YLOW)};

  Coordinates *metric = var.getCoordinates(CELL_YLOW);

  if (var.hasYupYdown()) {
    // NOTE: Need to calculate one more point than centred vars
    for(int jx=0; jx<mesh->LocalNx;jx++) {
      for(int jy=1;jy<mesh->LocalNy;jy++) {
        for(int jz=0;jz<mesh->LocalNz;jz++) {
          result(jx, jy, jz) = 2.*(var(jx, jy, jz) - var.ydown()(jx, jy-1, jz)) / (metric->dy(jx, jy) * sqrt(metric->g_22(jx, jy)) + metric->dy(jx, jy-1) * sqrt(metric->g_22(jx, jy-1)));
      }
      }
    }
  } else {
    // No yup/ydown fields, so transform to cell centred
    Field3D var_fa = mesh->toFieldAligned(var, RGN_NOX);
    
    for(int jx=0; jx<mesh->LocalNx;jx++) {
      for(int jy=1;jy<mesh->LocalNy;jy++) {
        for(int jz=0;jz<mesh->LocalNz;jz++) {
          result(jx, jy, jz) = 2.*(var_fa(jx, jy, jz) - var_fa(jx, jy-1, jz)) / (metric->dy(jx, jy) * sqrt(metric->g_22(jx, jy)) + metric->dy(jx, jy-1) * sqrt(metric->g_22(jx, jy-1)));
        }
      }
    }

    result = mesh->fromFieldAligned(result, RGN_NOBNDRY);
  }

  return result;
}

const Field2D Grad_par_CtoL(const Field2D &var) {
  Field2D result{emptyFrom(var).setLocation(CELL_YLOW)};

  Coordinates *metric = var.getCoordinates(CELL_YLOW);

  BOUT_FOR(i, result.getRegion("RGN_NOBNDRY")) {
    result[i] = (var[i] - var[i.ym()]) / (metric->dy[i] * sqrt(metric->g_22[i]));
  }

  return result;
}


const Field3D Vpar_Grad_par_LCtoC(const Field3D &v, const Field3D &f, REGION region) {
  ASSERT1(v.getMesh() == f.getMesh());
  ASSERT1(v.getLocation() == CELL_YLOW);
  ASSERT1(f.getLocation() == CELL_CENTRE);

  const auto vMesh = v.getMesh();
  Field3D result{emptyFrom(f).setLocation(CELL_CENTRE)};

<<<<<<< HEAD
  result.allocate();

=======
>>>>>>> 80416a7a
  bool vUseUpDown = v.hasYupYdown();
  bool fUseUpDown = f.hasYupYdown();

  if (vUseUpDown && fUseUpDown) {
    // Both v and f have up/down fields
    BOUT_OMP(parallel) {
      stencil fval, vval;
      BOUT_FOR_INNER(i, result.getRegion(region)) {
        vval.m = v.ydown()[i.ym()];
        vval.c = v[i];
        vval.p = v.yup()[i.yp()];

        fval.m = f.ydown()[i.ym()];
        fval.c = f[i];
        fval.p = f.yup()[i.yp()];

        // Left side
        result[i] = (vval.c >= 0.0) ? vval.c * fval.m : vval.c * fval.c;
        // Right side
        result[i] -= (vval.p >= 0.0) ? vval.p * fval.c : vval.p * fval.p;
      }
    }
  }
  else {
    // Both must shift to field aligned
    // (even if one of v and f has yup/ydown fields, it doesn't make sense to
    // multiply them with one in field-aligned and one in non-field-aligned
    // coordinates)
    Field3D v_fa = vMesh->toFieldAligned(v, RGN_NOX);
    Field3D f_fa = vMesh->toFieldAligned(f, RGN_NOX);

    BOUT_OMP(parallel) {
      stencil fval, vval;
      BOUT_FOR_INNER(i, result.getRegion(region)) {
        fval.m = f_fa[i.ym()];
        fval.c = f_fa[i];
        fval.p = f_fa[i.yp()];

        vval.m = v_fa[i.ym()];
        vval.c = v_fa[i];
        vval.p = v_fa[i.yp()];

        // Left side
        result[i] = (vval.c >= 0.0) ? vval.c * fval.m : vval.c * fval.c;
        // Right side
        result[i] -= (vval.p >= 0.0) ? vval.p * fval.c : vval.p * fval.p;
      }

      result = vMesh->fromFieldAligned(result, region);
    }
  }

  return result;
}

const Field3D Grad_par_LtoC(const Field3D &var) {
  const auto varMesh = var.getMesh();

  if (varMesh->StaggerGrids) {
    ASSERT1(var.getLocation() == CELL_YLOW);
  }

  Field3D result{emptyFrom(var).setLocation(CELL_CENTRE)};

  Coordinates *metric = var.getCoordinates(CELL_CENTRE);

  if (var.hasYupYdown()) {
    BOUT_FOR(i, result.getRegion("RGN_NOBNDRY")) {
      result[i] = (var.yup()[i.yp()] - var[i]) / (metric->dy[i]*sqrt(metric->g_22[i]));
    }
  } else {
    // No yup/ydown field, so transform to field aligned

    Field3D var_fa = varMesh->toFieldAligned(var, RGN_NOX);

    BOUT_FOR(i, result.getRegion("RGN_NOBNDRY")) {
      result[i] = (var_fa[i.yp()] - var_fa[i]) / (metric->dy[i]*sqrt(metric->g_22[i]));
    }
    result = varMesh->fromFieldAligned(result, RGN_NOBNDRY);
  }

  return result;
}

const Field2D Grad_par_LtoC(const Field2D &var) {
  Field2D result{emptyFrom(var).setLocation(CELL_CENTRE)};

  Coordinates *metric = var.getCoordinates(CELL_CENTRE);

  BOUT_FOR(i, result.getRegion("RGN_NOBNDRY")) {
    result[i] = (var[i.yp()] - var[i]) / (metric->dy[i] * sqrt(metric->g_22[i]));
  }

  return result;
}

const Field2D Div_par_LtoC(const Field2D &var) {
  return var.getCoordinates(CELL_CENTRE)->Bxy *
         Grad_par_LtoC(var / var.getCoordinates(CELL_YLOW)->Bxy);
}

const Field3D Div_par_LtoC(const Field3D &var) {
  Mesh* mesh = var.getMesh();

  Field3D result{emptyFrom(var).setLocation(CELL_CENTRE)};

  Coordinates *metric = var.getCoordinates(CELL_CENTRE);

  // NOTE: Need to calculate one more point than centred vars
  for (int jx = 0; jx < mesh->LocalNx; jx++) {
    for (int jy = 0; jy < mesh->LocalNy - 1; jy++) {
      for (int jz = 0; jz < mesh->LocalNz; jz++) {
        result(jx, jy, jz) = metric->Bxy(jx, jy) * 2. *
                             (var.yup()(jx, jy + 1, jz) / metric->Bxy(jx, jy + 1) -
                              var(jx, jy, jz) / metric->Bxy(jx, jy)) /
                             (metric->dy(jx, jy) * sqrt(metric->g_22(jx, jy)) +
                              metric->dy(jx, jy - 1) * sqrt(metric->g_22(jx, jy - 1)));
      }
    }
  }

  return result;
}

const Field2D Div_par_CtoL(const Field2D &var) {
  return var.getCoordinates(CELL_CENTRE)->Bxy *
         Grad_par_CtoL(var / var.getCoordinates(CELL_YLOW)->Bxy);
}

const Field3D Div_par_CtoL(const Field3D &var) {
  Mesh* mesh = var.getMesh();

  Field3D result{emptyFrom(var).setLocation(CELL_CENTRE)};

  Coordinates *metric = var.getCoordinates(CELL_CENTRE);

  // NOTE: Need to calculate one more point than centred vars
  for (int jx = 0; jx < mesh->LocalNx; jx++) {
    for (int jy = 1; jy < mesh->LocalNy; jy++) {
      for (int jz = 0; jz < mesh->LocalNz; jz++) {
        result(jx, jy, jz) = metric->Bxy(jx, jy) * 2. *
                             (var(jx, jy, jz) / metric->Bxy(jx, jy) -
                              var.ydown()(jx, jy - 1, jz) / metric->Bxy(jx, jy - 1)) /
                             (metric->dy(jx, jy) * sqrt(metric->g_22(jx, jy)) +
                              metric->dy(jx, jy - 1) * sqrt(metric->g_22(jx, jy - 1)));
      }
    }
  }

  return result;
}

/*******************************************************************************
* Grad2_par2
* second parallel derivative
*
* (b dot Grad)(b dot Grad)
*
* Note: For parallel Laplacian use LaplacePar
*******************************************************************************/

const Field2D Grad2_par2(const Field2D &f, CELL_LOC outloc, const std::string &method) {
  return f.getCoordinates(outloc)->Grad2_par2(f, outloc, method);
}

const Field3D Grad2_par2(const Field3D &f, CELL_LOC outloc, const std::string &method) {
  return f.getCoordinates(outloc)->Grad2_par2(f, outloc, method);
}

/*******************************************************************************
* Div_par_K_Grad_par
* Parallel divergence of diffusive flux, K*Grad_par
*******************************************************************************/

const Field2D Div_par_K_Grad_par(BoutReal kY, const Field2D &f, CELL_LOC outloc) {
  return kY*Grad2_par2(f, outloc);
}

const Field3D Div_par_K_Grad_par(BoutReal kY, const Field3D &f, CELL_LOC outloc) {
  return kY*Grad2_par2(f, outloc);
}

const Field2D Div_par_K_Grad_par(const Field2D &kY, const Field2D &f, CELL_LOC outloc) {
  return interp_to(kY, outloc)*Grad2_par2(f, outloc) + Div_par(kY, outloc)*Grad_par(f, outloc);
}

const Field3D Div_par_K_Grad_par(const Field2D &kY, const Field3D &f, CELL_LOC outloc) {
  return interp_to(kY, outloc)*Grad2_par2(f, outloc) + Div_par(kY, outloc)*Grad_par(f, outloc);
}

const Field3D Div_par_K_Grad_par(const Field3D &kY, const Field2D &f, CELL_LOC outloc) {
  return interp_to(kY, outloc)*Grad2_par2(f, outloc) + Div_par(kY, outloc)*Grad_par(f, outloc);
}

const Field3D Div_par_K_Grad_par(const Field3D &kY, const Field3D &f, CELL_LOC outloc) {
  return interp_to(kY, outloc)*Grad2_par2(f, outloc) + Div_par(kY, outloc)*Grad_par(f, outloc);
}

/*******************************************************************************
* Delp2
* perpendicular Laplacian operator
*******************************************************************************/

const Field2D Delp2(const Field2D& f, CELL_LOC outloc, bool useFFT) {
  return f.getCoordinates(outloc)->Delp2(f, outloc, useFFT);
}

const Field3D Delp2(const Field3D& f, CELL_LOC outloc, bool useFFT) {
  return f.getCoordinates(outloc)->Delp2(f, outloc, useFFT);
}

const FieldPerp Delp2(const FieldPerp& f, CELL_LOC outloc, bool useFFT) {
  return f.getCoordinates(outloc)->Delp2(f, outloc, useFFT);
}

/*******************************************************************************
* LaplacePerp
* Full perpendicular Laplacian operator on scalar field
*
* Laplace_perp = Laplace - Laplace_par
*******************************************************************************/

const Field2D Laplace_perp(const Field2D &f, CELL_LOC outloc) {
  return Laplace(f, outloc) - Laplace_par(f, outloc);
}

const Field3D Laplace_perp(const Field3D &f, CELL_LOC outloc) {
  return Laplace(f, outloc) - Laplace_par(f, outloc);
}

/*******************************************************************************
* LaplacePar
* Full parallel Laplacian operator on scalar field
*
* LaplacePar(f) = Div( b (b dot Grad(f)) ) 
*
*******************************************************************************/

const Field2D Laplace_par(const Field2D &f, CELL_LOC outloc) {
  return f.getCoordinates(outloc)->Laplace_par(f, outloc);
}

const Field3D Laplace_par(const Field3D &f, CELL_LOC outloc) {
  return f.getCoordinates(outloc)->Laplace_par(f, outloc);
}

/*******************************************************************************
* Laplacian
* Full Laplacian operator on scalar field
*******************************************************************************/

const Field2D Laplace(const Field2D &f, CELL_LOC outloc) {
  return f.getCoordinates(outloc)->Laplace(f, outloc);
}

const Field3D Laplace(const Field3D &f, CELL_LOC outloc) {
  return f.getCoordinates(outloc)->Laplace(f, outloc);
}

/*******************************************************************************
* b0xGrad_dot_Grad
* Terms of form b0 x Grad(phi) dot Grad(A)
* Used for ExB terms and perturbed B field using A_||
*******************************************************************************/

const Field2D b0xGrad_dot_Grad(const Field2D &phi, const Field2D &A, CELL_LOC outloc) {
  
  TRACE("b0xGrad_dot_Grad( Field2D , Field2D )");
  
  if (outloc == CELL_DEFAULT) outloc = A.getLocation();

  ASSERT1(phi.getMesh() == A.getMesh());

  Coordinates *metric = phi.getCoordinates(outloc);

  // Calculate phi derivatives
  Field2D dpdx = DDX(phi, outloc);
  Field2D dpdy = DDY(phi, outloc);
  
  // Calculate advection velocity
  Field2D vx = -metric->g_23*dpdy;
  Field2D vy = metric->g_23*dpdx;

  // Upwind A using these velocities
  Field2D result = VDDX(vx, A, outloc) + VDDY(vy, A, outloc);
  result /= metric->J*sqrt(metric->g_22);

  ASSERT1(result.getLocation() == outloc);

#ifdef TRACK
  result.name = "b0xGrad_dot_Grad("+phi.name+","+A.name+")";
#endif
  return result;
}

const Field3D b0xGrad_dot_Grad(const Field2D &phi, const Field3D &A, CELL_LOC outloc) {
  TRACE("b0xGrad_dot_Grad( Field2D , Field3D )");

  if (outloc == CELL_DEFAULT) outloc = A.getLocation();

  ASSERT1(phi.getMesh() == A.getMesh());

  Mesh *mesh = phi.getMesh();

  Coordinates *metric = phi.getCoordinates(outloc);

  // Calculate phi derivatives
  Field2D dpdx = DDX(phi, outloc);
  Field2D dpdy = DDY(phi, outloc);

  // Calculate advection velocity
  Field2D vx = -metric->g_23 * dpdy;
  Field2D vy = metric->g_23 * dpdx;
  Field2D vz = metric->g_12 * dpdy - metric->g_22 * dpdx;

  if(mesh->IncIntShear) {
    // BOUT-06 style differencing
    vz += metric->IntShiftTorsion * vx;
  }

  // Upwind A using these velocities

  Field3D result = VDDX(vx, A, outloc) + VDDY(vy, A, outloc) + VDDZ(vz, A, outloc);

  result /= (metric->J*sqrt(metric->g_22));

#ifdef TRACK
  result.name = "b0xGrad_dot_Grad("+phi.name+","+A.name+")";
#endif

  ASSERT2(result.getLocation() == outloc);
  
  return result;
}

const Field3D b0xGrad_dot_Grad(const Field3D &p, const Field2D &A, CELL_LOC outloc) {
  TRACE("b0xGrad_dot_Grad( Field3D , Field2D )");

  if (outloc == CELL_DEFAULT) outloc = A.getLocation();

  ASSERT1(p.getMesh() == A.getMesh());

  Coordinates *metric = p.getCoordinates(outloc);

  // Calculate phi derivatives
  Field3D dpdx = DDX(p, outloc);
  Field3D dpdy = DDY(p, outloc);
  Field3D dpdz = DDZ(p, outloc);

  // Calculate advection velocity
  Field3D vx = metric->g_22 * dpdz - metric->g_23 * dpdy;
  Field3D vy = metric->g_23 * dpdx - metric->g_12 * dpdz;

  // Upwind A using these velocities

  Field3D result = VDDX(vx, A, outloc) + VDDY(vy, A, outloc);

  result /= (metric->J*sqrt(metric->g_22));
  
#ifdef TRACK
  result.name = "b0xGrad_dot_Grad("+p.name+","+A.name+")";
#endif
  
  ASSERT2(result.getLocation() == outloc);

  return result;
}

const Field3D b0xGrad_dot_Grad(const Field3D &phi, const Field3D &A, CELL_LOC outloc) {
  TRACE("b0xGrad_dot_Grad( Field3D , Field3D )");

  if (outloc == CELL_DEFAULT) outloc = A.getLocation();

  ASSERT1(phi.getMesh() == A.getMesh());

  Mesh * mesh = phi.getMesh();

  Coordinates *metric = phi.getCoordinates(outloc);

  // Calculate phi derivatives
  Field3D dpdx = DDX(phi, outloc);
  Field3D dpdy = DDY(phi, outloc);
  Field3D dpdz = DDZ(phi, outloc);

  // Calculate advection velocity
  Field3D vx = metric->g_22 * dpdz - metric->g_23 * dpdy;
  Field3D vy = metric->g_23 * dpdx - metric->g_12 * dpdz;
  Field3D vz = metric->g_12 * dpdy - metric->g_22 * dpdx;

  if(mesh->IncIntShear) {
    // BOUT-06 style differencing
    vz += metric->IntShiftTorsion * vx;
  }

  Field3D result = VDDX(vx, A, outloc) + VDDY(vy, A, outloc) + VDDZ(vz, A, outloc);

  result /=  (metric->J*sqrt(metric->g_22));

#ifdef TRACK
  result.name = "b0xGrad_dot_Grad("+phi.name+","+A.name+")";
#endif

  ASSERT2(result.getLocation() == outloc);

  return result;
}

/*******************************************************************************
 * Poisson bracket
 * Terms of form b0 x Grad(f) dot Grad(g) / B = [f, g]
 *******************************************************************************/

const Field2D bracket(const Field2D &f, const Field2D &g, BRACKET_METHOD method,
                      CELL_LOC outloc, Solver *UNUSED(solver)) {
  TRACE("bracket(Field2D, Field2D)");

  ASSERT1(areFieldsCompatible(f, g));
  if (outloc == CELL_DEFAULT) {
    outloc = g.getLocation();
  }
  ASSERT1(outloc == g.getLocation());

  Field2D result{emptyFrom(f)};

  if( (method == BRACKET_SIMPLE) || (method == BRACKET_ARAKAWA)) {
    // Use a subset of terms for comparison to BOUT-06
    result = 0.0;
    result.setLocation(outloc);
  }else {
    // Use full expression with all terms
    result = b0xGrad_dot_Grad(f, g, outloc) / f.getCoordinates(outloc)->Bxy;
  }
  return result;
}

const Field3D bracket(const Field3D &f, const Field2D &g, BRACKET_METHOD method,
                      CELL_LOC outloc, Solver *solver) {
  TRACE("bracket(Field3D, Field2D)");

  ASSERT1(areFieldsCompatible(f, g));
  if (outloc == CELL_DEFAULT) {
    outloc = g.getLocation();
  }
  ASSERT1(outloc == g.getLocation());

  Mesh *mesh = f.getMesh();

  Field3D result{emptyFrom(f).setLocation(outloc)};

  Coordinates *metric = f.getCoordinates(outloc);

  switch(method) {
  case BRACKET_CTU: {
    // First order Corner Transport Upwind method
    // P.Collela JCP 87, 171-200 (1990)
    
    if(!solver)
      throw BoutException("CTU method requires access to the solver");
    
    int ncz = mesh->LocalNz;
    for(int x=mesh->xstart;x<=mesh->xend;x++)
      for(int y=mesh->ystart;y<=mesh->yend;y++) {
        for (int z = 0; z < mesh->LocalNz; z++) {
          int zm = (z - 1 + ncz) % ncz;
	  int zp = (z + 1) % ncz;
          
	  BoutReal gp, gm;
	  
          // Vx = DDZ(f)
          BoutReal vx = (f(x,y,zp) - f(x,y,zm))/(2.*metric->dz);
          
          // Set stability condition
          solver->setMaxTimestep(metric->dx(x,y) / (fabs(vx) + 1e-16));
          
          // X differencing
          if(vx > 0.0) {
            gp = g(x,y);
            
            gm = g(x-1,y);
            
          }else {
            gp = g(x+1,y);
            
            gm = g(x,y);
          }
          
          result(x,y,z) = vx * (gp - gm) / metric->dx(x,y);
        }
      }
    break;
  }
  case BRACKET_ARAKAWA: {
    // Arakawa scheme for perpendicular flow. Here as a test

    const BoutReal fac = 1.0 / (12 * metric->dz);
    const int ncz = mesh->LocalNz;

    BOUT_FOR(j2D, result.getRegion("RGN_NOBNDRY")) {
      // Get constants for this iteration
      const BoutReal spacingFactor = fac / metric->dx[j2D];
      const int jy = j2D.y(), jx = j2D.x();
      const int xm = jx - 1, xp = jx + 1;

      // Extract relevant Field2D values
      const BoutReal gxm = g(xm, jy), gc = g(jx, jy), gxp = g(xp, jy);

      // Index Field3D as 2D to get start of z data block
      const auto fxm = f(xm, jy), fc = f(jx, jy), fxp = f(xp, jy);

      // Here we split the loop over z into three parts; the first value, the middle block
      // and the last value
      // this is to allow the loop used in the middle block to vectorise.

      // The first value
      {
        const int jzp = 1;
        const int jzm = ncz - 1;

        // J++ = DDZ(f)*DDX(g) - DDX(f)*DDZ(g)
        const BoutReal Jpp = 2 * (fc[jzp] - fc[jzm]) * (gxp - gxm);

        // J+x
        const BoutReal Jpx = gxp * (fxp[jzp] - fxp[jzm]) - gxm * (fxm[jzp] - fxm[jzm]) +
                             gc * (fxp[jzm] - fxp[jzp] - fxm[jzm] + fxm[jzp]);

        result(jx, jy, 0) = (Jpp + Jpx) * spacingFactor;
      }

      // The middle block
      for (int jz = 1; jz < mesh->LocalNz - 1; jz++) {
        const int jzp = jz + 1;
        const int jzm = jz - 1;

        // J++ = DDZ(f)*DDX(g) - DDX(f)*DDZ(g)
        const BoutReal Jpp = 2 * (fc[jzp] - fc[jzm]) * (gxp - gxm);

        // J+x
        const BoutReal Jpx = gxp * (fxp[jzp] - fxp[jzm]) - gxm * (fxm[jzp] - fxm[jzm]) +
                             gc * (fxp[jzm] - fxp[jzp] - fxm[jzm] + fxm[jzp]);

        result(jx, jy, jz) = (Jpp + Jpx) * spacingFactor;
      }

      // The last value
      {
        const int jzp = 0;
        const int jzm = ncz - 2;

        // J++ = DDZ(f)*DDX(g) - DDX(f)*DDZ(g)
        const BoutReal Jpp = 2 * (fc[jzp] - fc[jzm]) * (gxp - gxm);

        // J+x
        const BoutReal Jpx = gxp * (fxp[jzp] - fxp[jzm]) - gxm * (fxm[jzp] - fxm[jzm]) +
                             gc * (fxp[jzm] - fxp[jzp] - fxm[jzm] + fxm[jzp]);

        result(jx, jy, ncz - 1) = (Jpp + Jpx) * spacingFactor;
      }
    }

    break;
  }
  case BRACKET_ARAKAWA_OLD: {
    const int ncz = mesh->LocalNz;
    const BoutReal partialFactor = 1.0/(12 * metric->dz);
    BOUT_OMP(parallel for)
    for(int jx=mesh->xstart;jx<=mesh->xend;jx++){
      for(int jy=mesh->ystart;jy<=mesh->yend;jy++){
	const BoutReal spacingFactor = partialFactor / metric->dx(jx,jy);
        for (int jz = 0; jz < mesh->LocalNz; jz++) {
          const int jzp = jz+1 < ncz ? jz + 1 : 0;
	  //Above is alternative to const int jzp = (jz + 1) % ncz;
	  const int jzm = jz-1 >=  0 ? jz - 1 : ncz-1;
	  //Above is alternative to const int jzmTmp = (jz - 1 + ncz) % ncz;

          // J++ = DDZ(f)*DDX(g) - DDX(f)*DDZ(g)
          BoutReal Jpp = ( (f(jx,jy,jzp) - f(jx,jy,jzm))*
			   (g(jx+1,jy) - g(jx-1,jy)) -
			   (f(jx+1,jy,jz) - f(jx-1,jy,jz))*
			   (g(jx,jy) - g(jx,jy)) );
      
          // J+x
          BoutReal Jpx = ( g(jx+1,jy)*(f(jx+1,jy,jzp)-f(jx+1,jy,jzm)) -
			   g(jx-1,jy)*(f(jx-1,jy,jzp)-f(jx-1,jy,jzm)) -
			   g(jx,jy)*(f(jx+1,jy,jzp)-f(jx-1,jy,jzp)) +
			   g(jx,jy)*(f(jx+1,jy,jzm)-f(jx-1,jy,jzm)));

          // Jx+
          BoutReal Jxp = ( g(jx+1,jy)*(f(jx,jy,jzp)-f(jx+1,jy,jz)) -
			   g(jx-1,jy)*(f(jx-1,jy,jz)-f(jx,jy,jzm)) -
			   g(jx-1,jy)*(f(jx,jy,jzp)-f(jx-1,jy,jz)) +
			   g(jx+1,jy)*(f(jx+1,jy,jz)-f(jx,jy,jzm)));
          
          result(jx,jy,jz) = (Jpp + Jpx + Jxp) * spacingFactor;
	  }
	}
      }
    
    break;
  }
  case BRACKET_SIMPLE: {
    // Use a subset of terms for comparison to BOUT-06
    result = VDDX(DDZ(f, outloc), g, outloc);
    break;
  }
  default: {
    // Use full expression with all terms
    result = b0xGrad_dot_Grad(f, g, outloc) / metric->Bxy;
  }
  }
  return result;
}

const Field3D bracket(const Field2D &f, const Field3D &g, BRACKET_METHOD method,
                      CELL_LOC outloc, Solver *solver) {
  TRACE("bracket(Field2D, Field3D)");

  ASSERT1(areFieldsCompatible(f, g));
  if (outloc == CELL_DEFAULT) {
    outloc = g.getLocation();
  }
  ASSERT1(outloc == g.getLocation())

  Mesh *mesh = f.getMesh();

  Field3D result(mesh);

  switch(method) {
  case BRACKET_CTU:
    throw BoutException("Bracket method CTU is not yet implemented for [2d,3d] fields.");
    break;
  case BRACKET_ARAKAWA: 
    // It is symmetric, therefore we can return -[3d,2d]
    return -bracket(g,f,method,outloc,solver);
    break;
  case BRACKET_SIMPLE: {
    // Use a subset of terms for comparison to BOUT-06
    result = VDDZ(-DDX(f, outloc), g, outloc);
    break;
  }
  default: {
    // Use full expression with all terms
    Coordinates *metric = f.getCoordinates(outloc);
    result = b0xGrad_dot_Grad(f, g, outloc) / metric->Bxy;
  }
  }
  
  return result;
}

const Field3D bracket(const Field3D &f, const Field3D &g, BRACKET_METHOD method,
                      CELL_LOC outloc, Solver *solver) {
  TRACE("Field3D, Field3D");

  ASSERT1(areFieldsCompatible(f, g));
  if (outloc == CELL_DEFAULT) {
    outloc = g.getLocation();
  }
  ASSERT1(outloc == g.getLocation());

  Mesh *mesh = f.getMesh();

  Field3D result{emptyFrom(f).setLocation(outloc)};

  Coordinates *metric = f.getCoordinates(outloc);

  if (mesh->GlobalNx == 1 || mesh->GlobalNz == 1) {
    result=0;
    result.setLocation(outloc);
    return result;
  }
  
  switch(method) {
  case BRACKET_CTU: {
    // First order Corner Transport Upwind method
    // P.Collela JCP 87, 171-200 (1990)
    
    if(!solver)
      throw BoutException("CTU method requires access to the solver");

    // Get current timestep
    BoutReal dt = solver->getCurrentTimestep();
    
    FieldPerp vx(mesh), vz(mesh);
    vx.allocate();
    vx.setLocation(outloc);
    vz.allocate();
    vz.setLocation(outloc);
    
    int ncz = mesh->LocalNz;
    for(int y=mesh->ystart;y<=mesh->yend;y++) {
      for(int x=1;x<=mesh->LocalNx-2;x++) {
        for (int z = 0; z < mesh->LocalNz; z++) {
          int zm = (z - 1 + ncz) % ncz;
          int zp = (z + 1) % ncz;
          
          // Vx = DDZ(f)
          vx(x,z) = (f(x,y,zp) - f(x,y,zm))/(2.*metric->dz);
          // Vz = -DDX(f)
          vz(x,z) = (f(x-1,y,z) - f(x+1,y,z))/(0.5*metric->dx(x-1,y) + metric->dx(x,y) + 0.5*metric->dx(x+1,y));
          
          // Set stability condition
          solver->setMaxTimestep(fabs(metric->dx(x,y)) / (fabs(vx(x,z)) + 1e-16));
          solver->setMaxTimestep(metric->dz / (fabs(vz(x,z)) + 1e-16));
        }
      }
      
      // Simplest form: use cell-centered velocities (no divergence included so not flux conservative)
      
      for(int x=mesh->xstart;x<=mesh->xend;x++)
        for (int z = 0; z < ncz; z++) {
          int zm = (z - 1 + ncz) % ncz;
          int zp = (z + 1) % ncz;

          BoutReal gp, gm;

          // X differencing
          if (vx(x, z) > 0.0) {
            gp = g(x, y, z) +
                 (0.5 * dt / metric->dz) * ((vz(x, z) > 0)
                                                ? vz(x, z) * (g(x, y, zm) - g(x, y, z))
                                                : vz(x, z) * (g(x, y, z) - g(x, y, zp)));

            gm = g(x - 1, y, z) +
                 (0.5 * dt / metric->dz) *
                     ((vz(x, z) > 0) ? vz(x, z) * (g(x - 1, y, zm) - g(x - 1, y, z))
                                     : vz(x, z) * (g(x - 1, y, z) - g(x - 1, y, zp)));

          } else {
            gp = g(x + 1, y, z) +
                 (0.5 * dt / metric->dz) *
                     ((vz(x, z) > 0) ? vz(x, z) * (g(x + 1, y, zm) - g(x + 1, y, z))
                                     : vz[x][z] * (g(x + 1, y, z) - g(x + 1, y, zp)));

            gm = g(x, y, z) +
                 (0.5 * dt / metric->dz) * ((vz(x, z) > 0)
                                                ? vz(x, z) * (g(x, y, zm) - g(x, y, z))
                                                : vz(x, z) * (g(x, y, z) - g(x, y, zp)));
          }

          result(x, y, z) = vx(x, z) * (gp - gm) / metric->dx(x, y);

          // Z differencing
          if (vz(x, z) > 0.0) {
            gp = g(x, y, z) +
                 (0.5 * dt / metric->dx(x, y)) *
                     ((vx[x][z] > 0) ? vx[x][z] * (g(x - 1, y, z) - g(x, y, z))
                                     : vx[x][z] * (g(x, y, z) - g(x + 1, y, z)));

            gm = g(x, y, zm) +
                 (0.5 * dt / metric->dx(x, y)) *
                     ((vx(x, z) > 0) ? vx(x, z) * (g(x - 1, y, zm) - g(x, y, zm))
                                     : vx(x, z) * (g(x, y, zm) - g(x + 1, y, zm)));
          } else {
            gp = g(x, y, zp) +
                 (0.5 * dt / metric->dx(x, y)) *
                     ((vx(x, z) > 0) ? vx(x, z) * (g(x - 1, y, zp) - g(x, y, zp))
                                     : vx(x, z) * (g(x, y, zp) - g(x + 1, y, zp)));

            gm = g(x, y, z) +
                 (0.5 * dt / metric->dx(x, y)) *
                     ((vx(x, z) > 0) ? vx(x, z) * (g(x - 1, y, z) - g(x, y, z))
                                     : vx(x, z) * (g(x, y, z) - g(x + 1, y, z)));
          }

          result(x, y, z) += vz(x, z) * (gp - gm) / metric->dz;
        }
    }
    break;
  }
  case BRACKET_ARAKAWA: {
    // Arakawa scheme for perpendicular flow
    
    const int ncz = mesh->LocalNz;
    const BoutReal partialFactor = 1.0/(12 * metric->dz);

    // We need to discard const qualifier in order to manipulate
    // storage array directly
    Field3D f_temp = f;
    Field3D g_temp = g;

    BOUT_FOR(j2D, result.getRegion("RGN_NOBNDRY")) {
      const BoutReal spacingFactor = partialFactor / metric->dx[j2D];
      const int jy = j2D.y(), jx = j2D.x();
      const int xm = jx - 1, xp = jx + 1;

      const auto Fxm = f_temp(xm, jy), Fx = f_temp(jx, jy), Fxp = f_temp(xp, jy);
      const auto Gxm = g_temp(xm, jy), Gx = g_temp(jx, jy), Gxp = g_temp(xp, jy);

      // Here we split the loop over z into three parts; the first value, the middle block
      // and the last value
      // this is to allow the loop used in the middle block to vectorise.

      {
        const int jz = 0;
        const int jzp = 1;
        const int jzm = ncz - 1;

        // J++ = DDZ(f)*DDX(g) - DDX(f)*DDZ(g)
        const BoutReal Jpp = ((Fx[jzp] - Fx[jzm]) * (Gxp[jz] - Gxm[jz]) -
                              (Fxp[jz] - Fxm[jz]) * (Gx[jzp] - Gx[jzm]));

        // J+x
        const BoutReal Jpx =
            (Gxp[jz] * (Fxp[jzp] - Fxp[jzm]) - Gxm[jz] * (Fxm[jzp] - Fxm[jzm]) -
             Gx[jzp] * (Fxp[jzp] - Fxm[jzp]) + Gx[jzm] * (Fxp[jzm] - Fxm[jzm]));

        // Jx+
        const BoutReal Jxp =
            (Gxp[jzp] * (Fx[jzp] - Fxp[jz]) - Gxm[jzm] * (Fxm[jz] - Fx[jzm]) -
             Gxm[jzp] * (Fx[jzp] - Fxm[jz]) + Gxp[jzm] * (Fxp[jz] - Fx[jzm]));

        result(jx, jy, jz) = (Jpp + Jpx + Jxp) * spacingFactor;
      }

      for (int jz = 1; jz < mesh->LocalNz - 1; jz++) {
        const int jzp = jz + 1;
        const int jzm = jz - 1;

        // J++ = DDZ(f)*DDX(g) - DDX(f)*DDZ(g)
        const BoutReal Jpp = ((Fx[jzp] - Fx[jzm]) * (Gxp[jz] - Gxm[jz]) -
                              (Fxp[jz] - Fxm[jz]) * (Gx[jzp] - Gx[jzm]));

        // J+x
        const BoutReal Jpx =
            (Gxp[jz] * (Fxp[jzp] - Fxp[jzm]) - Gxm[jz] * (Fxm[jzp] - Fxm[jzm]) -
             Gx[jzp] * (Fxp[jzp] - Fxm[jzp]) + Gx[jzm] * (Fxp[jzm] - Fxm[jzm]));

        // Jx+
        const BoutReal Jxp =
            (Gxp[jzp] * (Fx[jzp] - Fxp[jz]) - Gxm[jzm] * (Fxm[jz] - Fx[jzm]) -
             Gxm[jzp] * (Fx[jzp] - Fxm[jz]) + Gxp[jzm] * (Fxp[jz] - Fx[jzm]));

        result(jx, jy, jz) = (Jpp + Jpx + Jxp) * spacingFactor;
      }

      {
        const int jz = ncz - 1;
        const int jzp = 0;
        const int jzm = ncz - 2;

        // J++ = DDZ(f)*DDX(g) - DDX(f)*DDZ(g)
        const BoutReal Jpp = ((Fx[jzp] - Fx[jzm]) * (Gxp[jz] - Gxm[jz]) -
                              (Fxp[jz] - Fxm[jz]) * (Gx[jzp] - Gx[jzm]));

        // J+x
        const BoutReal Jpx =
            (Gxp[jz] * (Fxp[jzp] - Fxp[jzm]) - Gxm[jz] * (Fxm[jzp] - Fxm[jzm]) -
             Gx[jzp] * (Fxp[jzp] - Fxm[jzp]) + Gx[jzm] * (Fxp[jzm] - Fxm[jzm]));

        // Jx+
        const BoutReal Jxp =
            (Gxp[jzp] * (Fx[jzp] - Fxp[jz]) - Gxm[jzm] * (Fxm[jz] - Fx[jzm]) -
             Gxm[jzp] * (Fx[jzp] - Fxm[jz]) + Gxp[jzm] * (Fxp[jz] - Fx[jzm]));

        result(jx, jy, jz) = (Jpp + Jpx + Jxp) * spacingFactor;
      }
    }

    break;
  }
  case BRACKET_ARAKAWA_OLD: {
    // Arakawa scheme for perpendicular flow

    const int ncz = mesh->LocalNz;
    const BoutReal partialFactor = 1.0 / (12 * metric->dz);

    // We need to discard const qualifier in order to manipulate
    // storage array directly
    Field3D f_temp = f;
    Field3D g_temp = g;

    BOUT_OMP(parallel for)
    for(int jx=mesh->xstart;jx<=mesh->xend;jx++){
      for(int jy=mesh->ystart;jy<=mesh->yend;jy++){
        const BoutReal spacingFactor = partialFactor / metric->dx(jx, jy);
        const BoutReal *Fxm = f_temp(jx-1, jy);
        const BoutReal *Fx  = f_temp(jx,   jy);
        const BoutReal *Fxp = f_temp(jx+1, jy);
        const BoutReal *Gxm = g_temp(jx-1, jy);
        const BoutReal *Gx  = g_temp(jx,   jy);
        const BoutReal *Gxp = g_temp(jx+1, jy);
        for (int jz = 0; jz < mesh->LocalNz; jz++) {
          const int jzp = jz+1 < ncz ? jz + 1 : 0;
	  //Above is alternative to const int jzp = (jz + 1) % ncz;
	  const int jzm = jz-1 >=  0 ? jz - 1 : ncz-1;
	  //Above is alternative to const int jzm = (jz - 1 + ncz) % ncz;

          // J++ = DDZ(f)*DDX(g) - DDX(f)*DDZ(g)
          BoutReal Jpp = ((Fx[jzp] - Fx[jzm])*(Gxp[jz] - Gxm[jz]) - 
			  (Fxp[jz] - Fxm[jz])*(Gx[jzp] - Gx[jzm]));

          // J+x
          BoutReal Jpx = ( Gxp[jz]*(Fxp[jzp]-Fxp[jzm]) -
			   Gxm[jz]*(Fxm[jzp]-Fxm[jzm]) -
			   Gx[jzp]*(Fxp[jzp]-Fxm[jzp]) +
			   Gx[jzm]*(Fxp[jzm]-Fxm[jzm])) ;

          // Jx+
          BoutReal Jxp = ( Gxp[jzp]*(Fx[jzp]-Fxp[jz]) -
			   Gxm[jzm]*(Fxm[jz]-Fx[jzm]) -
			   Gxm[jzp]*(Fx[jzp]-Fxm[jz]) +
			   Gxp[jzm]*(Fxp[jz]-Fx[jzm]));
			  
          result(jx, jy, jz) = (Jpp + Jpx + Jxp) * spacingFactor;
        }
      }
    }
    break;
  }
  case BRACKET_SIMPLE: {
    // Use a subset of terms for comparison to BOUT-06
    result = VDDX(DDZ(f, outloc), g, outloc) + VDDZ(-DDX(f, outloc), g, outloc);
    break;
  }
  default: {
    // Use full expression with all terms
    result = b0xGrad_dot_Grad(f, g, outloc) / metric->Bxy;
  }
  }
  
  return result;
}<|MERGE_RESOLUTION|>--- conflicted
+++ resolved
@@ -326,11 +326,6 @@
   const auto vMesh = v.getMesh();
   Field3D result{emptyFrom(f).setLocation(CELL_CENTRE)};
 
-<<<<<<< HEAD
-  result.allocate();
-
-=======
->>>>>>> 80416a7a
   bool vUseUpDown = v.hasYupYdown();
   bool fUseUpDown = f.hasYupYdown();
 
