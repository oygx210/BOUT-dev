#include "bout/constants.hxx"
#include "bout/mesh.hxx"
#include "field_factory.hxx"
#include "globals.hxx"
#include "output.hxx"
#include "parallel_boundary_op.hxx"

using bout::generator::Context;

BoutReal BoundaryOpPar::getValue(int x, int y, int z, BoutReal t) {

  Mesh* mesh = bndry->localmesh;

  BoutReal value;

  switch (value_type) {
  case ValueType::GEN:
    // This works but doesn't quite do the right thing... should
    // generate value on the boundary, but that gives wrong
    // answer. This instead generates the value at the gridpoint
<<<<<<< HEAD
    return gen_values->generate(Context(x, y, z, CELL_CENTRE, mesh, t));
  case FIELD:
=======
    xnorm = mesh->GlobalX(x);
    ynorm = mesh->GlobalY(y);
    znorm = static_cast<BoutReal>(z) / (mesh->LocalNz);
    return gen_values->generate(xnorm, TWOPI*ynorm, TWOPI*znorm, t);
  case ValueType::FIELD:
>>>>>>> f0297b01
    value = (*field_values)(x,y,z);
    return value;
  case ValueType::REAL:
    return real_value;
  default:
    throw BoutException("Invalid value_type encountered in BoundaryOpPar::getValue");
  }

}

BoutReal BoundaryOpPar::getValue(const BoundaryRegionPar &bndry, BoutReal t) {

  Mesh* mesh = bndry.localmesh;

  BoutReal value;

  switch (value_type) {
<<<<<<< HEAD
  case GEN:
    return gen_values->generate(Context(bndry.s_x, bndry.s_y, bndry.s_z, CELL_CENTRE, mesh, t));
  case FIELD:
=======
  case ValueType::GEN:
    // Need to use GlobalX, except with BoutReal as argument...
    xnorm = mesh->GlobalX(bndry.s_x);
    ynorm = mesh->GlobalY(bndry.s_y);
    znorm = bndry.s_z/(mesh->LocalNz);
    return gen_values->generate(xnorm, TWOPI*ynorm, TWOPI*znorm, t);
  case ValueType::FIELD:
>>>>>>> f0297b01
    // FIXME: Interpolate to s_x, s_y, s_z...
    value = (*field_values)(bndry.x,bndry.y,bndry.z);
    return value;
  case ValueType::REAL:
    return real_value;
  default:
    throw BoutException("Invalid value_type encountered in BoundaryOpPar::getValue");
  }

}

//////////////////////////////////////////
// Dirichlet boundary

BoundaryOpPar* BoundaryOpPar_dirichlet::clone(BoundaryRegionPar *region, const std::list<std::string> &args) {
  if(!args.empty()) {
    try {
      real_value = stringToReal(args.front());
      return new BoundaryOpPar_dirichlet(region, real_value);
    } catch (BoutException& e) {
      std::shared_ptr<FieldGenerator> newgen = nullptr;
      // First argument should be an expression
      newgen = FieldFactory::get()->parse(args.front());
      return new BoundaryOpPar_dirichlet(region, newgen);
    }
  }
  return new BoundaryOpPar_dirichlet(region);
}

BoundaryOpPar* BoundaryOpPar_dirichlet::clone(BoundaryRegionPar *region, Field3D *f) {
  return new BoundaryOpPar_dirichlet(region, f);
}

void BoundaryOpPar_dirichlet::apply(Field3D &f, BoutReal t) {

  Field3D& f_next = f.ynext(bndry->dir);

  Coordinates& coord = *(f.getCoordinates());

  // Loop over grid points If point is in boundary, then fill in
  // f_next such that the field would be VALUE on the boundary
  for (bndry->first(); !bndry->isDone(); bndry->next()) {
    // temp variables for convenience
    int x = bndry->x; int y = bndry->y; int z = bndry->z;

    // Generate the boundary value
    BoutReal value = getValue(*bndry, t);

    // Scale the field and normalise to the desired value
    BoutReal y_prime = bndry->length;
    BoutReal f2 = (f(x,y,z) - value) * (coord.dy(x, y) - y_prime) / y_prime;

    f_next(x, y+bndry->dir, z) = value - f2;
  }
}

//////////////////////////////////////////
// Dirichlet boundary - Third order

BoundaryOpPar* BoundaryOpPar_dirichlet_O3::clone(BoundaryRegionPar *region, const std::list<std::string> &args) {
  if(!args.empty()) {
    try {
      real_value = stringToReal(args.front());
      return new BoundaryOpPar_dirichlet_O3(region, real_value);
    } catch (BoutException& e) {
      std::shared_ptr<FieldGenerator> newgen = nullptr;
      // First argument should be an expression
      newgen = FieldFactory::get()->parse(args.front());
      return new BoundaryOpPar_dirichlet_O3(region, newgen);
    }
  }
  return new BoundaryOpPar_dirichlet_O3(region);
}

BoundaryOpPar* BoundaryOpPar_dirichlet_O3::clone(BoundaryRegionPar *region, Field3D *f) {
  return new BoundaryOpPar_dirichlet_O3(region, f);
}

void BoundaryOpPar_dirichlet_O3::apply(Field3D &f, BoutReal t) {

  Field3D& f_next = f.ynext(bndry->dir);
  Field3D& f_prev = f.ynext(-bndry->dir);

  Coordinates& coord = *(f.getCoordinates());

  // Loop over grid points If point is in boundary, then fill in
  // f_next such that the field would be VALUE on the boundary
  for (bndry->first(); !bndry->isDone(); bndry->next()) {
    // temp variables for convenience
    int x = bndry->x; int y = bndry->y; int z = bndry->z;

    // Generate the boundary value
    BoutReal fb = getValue(*bndry, t);
    BoutReal f1 = f_prev(x, y-bndry->dir, z);
    BoutReal f2 = f(x,y,z);
    BoutReal l1 = coord.dy(x, y);
    BoutReal l2 = bndry->length;
    BoutReal l3 = coord.dy(x, y) - l2;

    BoutReal denom = (l1*l1*l2 + l1*l2*l2);
    BoutReal term1 = (l2*l2*l3 + l2*l3*l3);
    BoutReal term2 = l1*(l1+l2+l3)*(l2+l3);
    BoutReal term3 = l3*((l1+l2)*l3 + (l1+l2)*(l1+l2));

    f_next(x, y+bndry->dir, z) = (term1*f1 + term2*fb - term3*f2)/denom;
  }
}

//////////////////////////////////////////
// Dirichlet with interpolation

BoundaryOpPar* BoundaryOpPar_dirichlet_interp::clone(BoundaryRegionPar *region, const std::list<std::string> &args) {
  if(!args.empty()) {
    try {
      real_value = stringToReal(args.front());
      return new BoundaryOpPar_dirichlet_interp(region, real_value);
    } catch (BoutException& e) {
      std::shared_ptr<FieldGenerator> newgen = nullptr;
      // First argument should be an expression
      newgen = FieldFactory::get()->parse(args.front());
      return new BoundaryOpPar_dirichlet_interp(region, newgen);
    }
  }
  return new BoundaryOpPar_dirichlet_interp(region);
}

BoundaryOpPar* BoundaryOpPar_dirichlet_interp::clone(BoundaryRegionPar *region, Field3D *f) {
  return new BoundaryOpPar_dirichlet_interp(region, f);
}

void BoundaryOpPar_dirichlet_interp::apply(Field3D &f, BoutReal t) {

  Field3D& f_next = f.ynext(bndry->dir);
  Field3D& f_prev = f.ynext(-bndry->dir);

  Coordinates& coord = *(f.getCoordinates());

  // Loop over grid points If point is in boundary, then fill in
  // f_next such that the field would be VALUE on the boundary
  for (bndry->first(); !bndry->isDone(); bndry->next()) {
    // temp variables for convenience
    int x = bndry->x; int y = bndry->y; int z = bndry->z;

    // Generate the boundary value
    BoutReal fs = getValue(*bndry, t);

    // Scale the field and normalise to the desired value
    BoutReal dy = coord.dy(x, y);
    BoutReal s = bndry->length*dy;

    f_next(x, y+bndry->dir, z) = f_prev(x, y-bndry->dir, z)*(1.-(2.*s/(dy+s)))
      + 2.*f(x, y, z)*((s-dy)/s)
      + fs*(dy/s - (2./s + 1.));
  }

}

//////////////////////////////////////////
// Neumann boundary

BoundaryOpPar* BoundaryOpPar_neumann::clone(BoundaryRegionPar *region, const std::list<std::string> &args) {
  if(!args.empty()) {
    try {
      real_value = stringToReal(args.front());
      return new BoundaryOpPar_neumann(region, real_value);
    } catch (BoutException& e) {
      std::shared_ptr<FieldGenerator> newgen = nullptr;
      // First argument should be an expression
      newgen = FieldFactory::get()->parse(args.front());
      return new BoundaryOpPar_neumann(region, newgen);
    }
  }
  return new BoundaryOpPar_neumann(region);
}

BoundaryOpPar* BoundaryOpPar_neumann::clone(BoundaryRegionPar *region, Field3D *f) {
  return new BoundaryOpPar_neumann(region, f);
}

void BoundaryOpPar_neumann::apply(Field3D &f, BoutReal t) {
  TRACE("BoundaryOpPar_neumann::apply");
  
  Field3D& f_next = f.ynext(bndry->dir);
  f_next.allocate(); // Ensure unique before modifying
  
  Coordinates& coord = *(f.getCoordinates());

  // If point is in boundary, then fill in f_next such that the derivative
  // would be VALUE on the boundary
  for (bndry->first(); !bndry->isDone(); bndry->next()) {
    // temp variables for convience
    int x = bndry->x; int y = bndry->y; int z = bndry->z;

    // Generate the boundary value
    BoutReal value = getValue(x, y, z, t);
    BoutReal dy = coord.dy(x, y);

    f_next(x, y+bndry->dir, z) = f(x, y, z) + bndry->dir*value*dy;
  }

}<|MERGE_RESOLUTION|>--- conflicted
+++ resolved
@@ -18,16 +18,8 @@
     // This works but doesn't quite do the right thing... should
     // generate value on the boundary, but that gives wrong
     // answer. This instead generates the value at the gridpoint
-<<<<<<< HEAD
     return gen_values->generate(Context(x, y, z, CELL_CENTRE, mesh, t));
-  case FIELD:
-=======
-    xnorm = mesh->GlobalX(x);
-    ynorm = mesh->GlobalY(y);
-    znorm = static_cast<BoutReal>(z) / (mesh->LocalNz);
-    return gen_values->generate(xnorm, TWOPI*ynorm, TWOPI*znorm, t);
   case ValueType::FIELD:
->>>>>>> f0297b01
     value = (*field_values)(x,y,z);
     return value;
   case ValueType::REAL:
@@ -45,19 +37,9 @@
   BoutReal value;
 
   switch (value_type) {
-<<<<<<< HEAD
-  case GEN:
+  case ValueType::GEN:
     return gen_values->generate(Context(bndry.s_x, bndry.s_y, bndry.s_z, CELL_CENTRE, mesh, t));
-  case FIELD:
-=======
-  case ValueType::GEN:
-    // Need to use GlobalX, except with BoutReal as argument...
-    xnorm = mesh->GlobalX(bndry.s_x);
-    ynorm = mesh->GlobalY(bndry.s_y);
-    znorm = bndry.s_z/(mesh->LocalNz);
-    return gen_values->generate(xnorm, TWOPI*ynorm, TWOPI*znorm, t);
   case ValueType::FIELD:
->>>>>>> f0297b01
     // FIXME: Interpolate to s_x, s_y, s_z...
     value = (*field_values)(bndry.x,bndry.y,bndry.z);
     return value;
