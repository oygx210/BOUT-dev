#include <globals.hxx>
#include <bout/mesh.hxx>
#include <bout/coordinates.hxx>
#include <utils.hxx>
#include <derivs.hxx>
#include <msg_stack.hxx>

#include <cmath>

#include <boutcomm.hxx>
#include <output.hxx>

#include "impls/bout/boutmesh.hxx"

MeshFactory::ReturnType MeshFactory::create(Options* options, GridDataSource* source) {
  if (source != nullptr) {
    return Factory::create(getType(options), source, options);
  }

  if (options == nullptr) {
    options = Options::getRoot()->getSection(section_name);
  }

  if (options->isSet("file") or Options::root().isSet("grid")) {
    // Specified mesh file
    const auto grid_name =
        (*options)["file"].withDefault(Options::root()["grid"].withDefault(""));
    output << "\nGetting grid data from file " << grid_name << "\n";

    // Create a grid file, using specified format if given
    const auto grid_ext =
        (*options)["format"].withDefault(Options::root()["format"].withDefault(""));

    // Create a grid file
    source = static_cast<GridDataSource*>(new GridFile(
        data_format((grid_ext.empty()) ? grid_name.c_str() : grid_ext.c_str()),
        grid_name));
  } else {
    output << "\nGetting grid data from options\n";
    source = static_cast<GridDataSource*>(new GridFromOptions(options));
  }

  return Factory::create(getType(options), source, options);
}

Mesh* Mesh::create(GridDataSource *s, Options *opt) {
  return MeshFactory::getInstance().create(opt, s).release();
}

Mesh *Mesh::create(Options *opt) { return create(nullptr, opt); }

Mesh::Mesh(GridDataSource *s, Options* opt) : source(s), options(opt) {
  if(s == nullptr)
    throw BoutException("GridDataSource passed to Mesh::Mesh() is NULL");
  
  if (options == nullptr) {
    options = Options::getRoot()->getSection("mesh");
  }

  /// Get mesh options
  OPTION(options, StaggerGrids,   false); // Stagger grids
  OPTION(options, maxregionblocksize, MAXREGIONBLOCKSIZE);
  OPTION(options, calcParallelSlices_on_communicate, true);
  // Initialise derivatives
  derivs_init(options);  // in index_derivs.cxx for now
}

Mesh::~Mesh() { delete source; }

/**************************************************************************
 * Functions for reading data from external sources
 *
 * These functions are delegated to a GridDataSource object,
 * which may then read from a file, options, or other sources.
 **************************************************************************/

namespace {
// Wrapper for writing nicely to the screen
template <class T>
void warn_default_used(const T& value, const std::string& name) {
  output_warn << "\tWARNING: Mesh has no source. Setting '" << name << "' = " << value
              << std::endl;
}
} // namespace

int Mesh::get(std::string& sval, const std::string& name, const std::string& def) {
  TRACE("Mesh::get(sval, {:s})", name);

  if (source == nullptr) {
    warn_default_used(def, name);
    sval = def;
    return true;
  }

  return !source->get(this, sval, name, def);
}

int Mesh::get(int &ival, const std::string &name, int def) {
  TRACE("Mesh::get(ival, {:s})", name);

  if (source == nullptr) {
    warn_default_used(def, name);
    ival = def;
    return true;
  }

  return !source->get(this, ival, name, def);
}

int Mesh::get(BoutReal& rval, const std::string& name, BoutReal def) {
  TRACE("Mesh::get(rval, {:s})", name);

  if (source == nullptr) {
    warn_default_used(def, name);
    rval = def;
    return true;
  }

  return !source->get(this, rval, name, def);
}

int Mesh::get(bool &bval, const std::string &name, bool def) {
  TRACE("Mesh::get(bval, {:s})", name);

  if (source == nullptr) {
    warn_default_used(def, name);
    bval = def;
    return true;
  }

  int bval_as_int = 0;
  bool success = source->get(this, bval_as_int, name, def);
  bval = bool(bval_as_int);
  return !success;
}

<<<<<<< HEAD
int Mesh::get(Field2D& var, const std::string& name, BoutReal def, bool communicate) {
  TRACE("Loading 2D field: Mesh::get(Field2D, %s)", name.c_str());
=======
int Mesh::get(Field2D &var, const std::string &name, BoutReal def) {
  TRACE("Loading 2D field: Mesh::get(Field2D, {:s})", name);
>>>>>>> 9da81974

  if (source == nullptr or !source->get(this, var, name, def)) {
    // set val to default in source==nullptr too:
    var = def;
    return 1;
  }

  // Communicate to get guard cell data
  if (communicate) {
    Mesh::communicate(var);
  }

  // Check that the data is valid
  checkData(var);

  return 0;
}

int Mesh::get(Field3D &var, const std::string &name, BoutReal def, bool communicate) {
  TRACE("Loading 3D field: Mesh::get(Field3D, {:s})", name);

  if (source == nullptr or !source->get(this, var, name, def)) {
    // set val to default in source==nullptr too:
    var = def;
    return 1;
  }

  // Communicate to get guard cell data
  if(communicate) {
    Mesh::communicate(var);
  }

  // Check that the data is valid
  checkData(var);

  return 0;
}

int Mesh::get(FieldPerp &var, const std::string &name, BoutReal def,
    bool UNUSED(communicate)) {
  TRACE("Loading FieldPerp: Mesh::get(FieldPerp, {:s})", name);

  if (source == nullptr or !source->get(this, var, name, def)) {
    // set val to default in source==nullptr too:
    var = def;
    return 1;
  }

  int yindex = var.getIndex();
  if (yindex >= 0 and yindex < var.getMesh()->LocalNy) {
    // Communicate to get guard cell data
    Mesh::communicate(var);

    // Check that the data is valid
    checkData(var);
  }

  return 0;
}

/**************************************************************************
 * Data get routines
 **************************************************************************/

<<<<<<< HEAD
int Mesh::get(Vector2D& var, const std::string& name, BoutReal def, bool communicate) {
  TRACE("Loading 2D vector: Mesh::get(Vector2D, %s)", name.c_str());
=======
int Mesh::get(Vector2D &var, const std::string &name, BoutReal def) {
  TRACE("Loading 2D vector: Mesh::get(Vector2D, {:s})", name);
>>>>>>> 9da81974

  if(var.covariant) {
    output << _("\tReading covariant vector ") << name << endl;

    get(var.x, name + "_x", def, communicate);
    get(var.y, name + "_y", def, communicate);
    get(var.z, name + "_z", def, communicate);

  }else {
    output << _("\tReading contravariant vector ") << name << endl;

    get(var.x, name + "x", def, communicate);
    get(var.y, name + "y", def, communicate);
    get(var.z, name + "z", def, communicate);
  }

  return 0;
}

<<<<<<< HEAD
int Mesh::get(Vector3D& var, const std::string& name, BoutReal def, bool communicate) {
  TRACE("Loading 3D vector: Mesh::get(Vector3D, %s)", name.c_str());
=======
int Mesh::get(Vector3D &var, const std::string &name, BoutReal def) {
  TRACE("Loading 3D vector: Mesh::get(Vector3D, {:s})", name);
>>>>>>> 9da81974

  if(var.covariant) {
    output << _("\tReading covariant vector ") << name << endl;

    get(var.x, name + "_x", def, communicate);
    get(var.y, name + "_y", def, communicate);
    get(var.z, name + "_z", def, communicate);

  }else {
    output << ("\tReading contravariant vector ") << name << endl;

    get(var.x, name + "x", def, communicate);
    get(var.y, name + "y", def, communicate);
    get(var.z, name + "z", def, communicate);
  }

  return 0;
}

bool Mesh::isDataSourceGridFile() const {
  return source != nullptr and source->is_file;
}

bool Mesh::sourceHasVar(const std::string &name) {
  TRACE("Mesh::sourceHasVar({:s})", name);
  if (source == nullptr)
    return false;
  return source->hasVar(name);
}

/// Wrapper for GridDataSource::hasXBoundaryGuards
bool Mesh::sourceHasXBoundaryGuards() {
  return source->hasXBoundaryGuards(this);
}

/// Wrapper for GridDataSource::hasYBoundaryGuards
bool Mesh::sourceHasYBoundaryGuards() {
  return source->hasYBoundaryGuards();
}

/**************************************************************************
 * Communications
 **************************************************************************/

void Mesh::communicateXZ(FieldGroup &g) {
  TRACE("Mesh::communicate(FieldGroup&)");

  // Send data
  comm_handle h = send(g);

  // Wait for data from other processors
  wait(h);
}

void Mesh::communicate(FieldGroup &g) {
  TRACE("Mesh::communicate(FieldGroup&)");

  // Send data
  comm_handle h = send(g);

  // Wait for data from other processors
  wait(h);

  // Calculate yup and ydown fields for 3D fields
  if (calcParallelSlices_on_communicate) {
    for(const auto& fptr : g.field3d()) {
      fptr->calcParallelSlices();
    }
  }
}

/// This is a bit of a hack for now to get FieldPerp communications
/// The FieldData class needs to be changed to accomodate FieldPerp objects
void Mesh::communicate(FieldPerp &f) {
  comm_handle recv[2];
  
  int nin = xstart; // Number of x points in inner guard cell
  int nout = LocalNx-xend-1; // Number of x points in outer guard cell

  // Post receives for guard cell regions

  recv[0] = irecvXIn(f[0],       nin*LocalNz, 0);
  recv[1] = irecvXOut(f[xend+1], nout*LocalNz, 1);
  
  // Send data
  sendXIn(f[xstart], nin*LocalNz, 1);
  sendXOut(f[xend-nout+1], nout*LocalNz, 0);
 
  // Wait for receive
  wait(recv[0]);
  wait(recv[1]);
}

int Mesh::msg_len(const std::vector<FieldData*> &var_list, int xge, int xlt, int yge, int ylt) {
  int len = 0;

  /// Loop over variables
  for(const auto& var : var_list) {
    if(var->is3D()) {
      len += (xlt - xge) * (ylt - yge) * LocalNz * var->BoutRealSize();
    } else {
      len += (xlt - xge) * (ylt - yge) * var->BoutRealSize();
    }
  }

  return len;
}

bool Mesh::periodicY(int jx) const {
  BoutReal ts; return periodicY(jx, ts);
}

int Mesh::ySize(int jx) const {
  // Get the size of a surface in Y using MPI communicator
  MPI_Comm comm = getYcomm(jx);

  int local = yend - ystart + 1;
  int all;
  mpi->MPI_Allreduce(&local, &all, 1, MPI_INT, MPI_SUM, comm);
  return all;
}

bool Mesh::hasBndryLowerY() {
  static bool calc = false, answer;
  if(calc) return answer; // Already calculated

  int mybndry = static_cast<int>(!(iterateBndryLowerY().isDone()));
  int allbndry;
  mpi->MPI_Allreduce(&mybndry, &allbndry, 1, MPI_INT, MPI_BOR, getXcomm(yend));
  answer = static_cast<bool>(allbndry);
  calc = true;
  return answer;
}

bool Mesh::hasBndryUpperY() {
  static bool calc = false, answer;
  if(calc) return answer; // Already calculated

  int mybndry = static_cast<int>(!(iterateBndryUpperY().isDone()));
  int allbndry;
  mpi->MPI_Allreduce(&mybndry, &allbndry, 1, MPI_INT, MPI_BOR, getXcomm(ystart));
  answer = static_cast<bool>(allbndry);
  calc = true;
  return answer;
}

const std::vector<int> Mesh::readInts(const std::string &name, int n) {
  TRACE("Mesh::readInts({:s})", name);

  if (source == nullptr) {
    throw BoutException("Can't read integer array {:s} as 'Mesh::source' is nullptr\n",
                        name);
  }

  std::vector<int> result;

  if(source->hasVar(name)) {
    if(!source->get(this, result, name, n, 0)) {
      // Error reading
      throw BoutException(_("Could not read integer array '{:s}'\n"), name.c_str());
    }
  }else {
    // Not found
    throw BoutException(_("Missing integer array {:s}\n"), name.c_str());
  }

  return result;
}

std::shared_ptr<Coordinates> Mesh::createDefaultCoordinates(const CELL_LOC location,
    bool force_interpolate_from_centre) {

  if (location == CELL_CENTRE || location == CELL_DEFAULT) {
    // Initialize coordinates from input
    return std::make_shared<Coordinates>(this, options);
  } else {
    // Interpolate coordinates from CELL_CENTRE version
    return std::make_shared<Coordinates>(this, options, location,
        getCoordinates(CELL_CENTRE), force_interpolate_from_centre);
  }
}

const Region<>& Mesh::getRegion3D(const std::string& region_name) const {
  const auto found = regionMap3D.find(region_name);
  if (found == end(regionMap3D)) {
    throw BoutException(_("Couldn't find region {:s} in regionMap3D"), region_name);
  }
  return found->second;
}

const Region<Ind2D>& Mesh::getRegion2D(const std::string& region_name) const {
  const auto found = regionMap2D.find(region_name);
  if (found == end(regionMap2D)) {
    throw BoutException(_("Couldn't find region {:s} in regionMap2D"), region_name);
  }
  return found->second;
}

const Region<IndPerp>& Mesh::getRegionPerp(const std::string& region_name) const {
  const auto found = regionMapPerp.find(region_name);
  if (found == end(regionMapPerp)) {
    throw BoutException(_("Couldn't find region {:s} in regionMapPerp"), region_name);
  }
  return found->second;
}

bool Mesh::hasRegion3D(const std::string& region_name) const {
  return regionMap3D.find(region_name) != std::end(regionMap3D);
}

bool Mesh::hasRegion2D(const std::string& region_name) const {
  return regionMap2D.find(region_name) != std::end(regionMap2D);
}

bool Mesh::hasRegionPerp(const std::string& region_name) const {
  return regionMapPerp.find(region_name) != std::end(regionMapPerp);
}

void Mesh::addRegion3D(const std::string &region_name, const Region<> &region) {
  if (regionMap3D.count(region_name)) {
    throw BoutException(_("Trying to add an already existing region {:s} to regionMap3D"),
                        region_name);
  }
  regionMap3D[region_name] = region;
  output_verbose.write(_("Registered region 3D {:s}"),region_name);
  output_verbose << "\n:\t" << region.getStats() << "\n";
}

void Mesh::addRegion2D(const std::string &region_name, const Region<Ind2D> &region) {
  if (regionMap2D.count(region_name)) {
    throw BoutException(_("Trying to add an already existing region {:s} to regionMap2D"),
                        region_name);
  }
  regionMap2D[region_name] = region;
  output_verbose.write(_("Registered region 2D {:s}"),region_name);
  output_verbose << "\n:\t" << region.getStats() << "\n";
}

void Mesh::addRegionPerp(const std::string &region_name, const Region<IndPerp> &region) {
  if (regionMapPerp.count(region_name)) {
    throw BoutException(
        _("Trying to add an already existing region {:s} to regionMapPerp"), region_name);
  }
  regionMapPerp[region_name] = region;
  output_verbose.write(_("Registered region Perp {:s}"),region_name);
  output_verbose << "\n:\t" << region.getStats() << "\n";
}

void Mesh::createDefaultRegions(){
  //3D regions
  addRegion3D("RGN_ALL", Region<Ind3D>(0, LocalNx - 1, 0, LocalNy - 1, 0, LocalNz - 1,
                                       LocalNy, LocalNz, maxregionblocksize));
  addRegion3D("RGN_NOBNDRY", Region<Ind3D>(xstart, xend, ystart, yend, zstart, zend,
                                           LocalNy, LocalNz, maxregionblocksize));
  addRegion3D("RGN_NOX", Region<Ind3D>(xstart, xend, 0, LocalNy - 1, 0, LocalNz - 1,
                                       LocalNy, LocalNz, maxregionblocksize));
  addRegion3D("RGN_NOY", Region<Ind3D>(0, LocalNx - 1, ystart, yend, 0, LocalNz - 1,
                                       LocalNy, LocalNz, maxregionblocksize));
  addRegion3D("RGN_NOZ", Region<Ind3D>(0, LocalNx - 1, 0, LocalNy - 1, zstart, zend,
                                       LocalNy, LocalNz, maxregionblocksize));
  addRegion3D("RGN_GUARDS", mask(getRegion3D("RGN_ALL"), getRegion3D("RGN_NOBNDRY")));
  addRegion3D("RGN_XGUARDS", Region<Ind3D>(0, xstart - 1, ystart, yend, zstart, zend,
          LocalNy, LocalNz, maxregionblocksize)
      + Region<Ind3D>(xend + 1, LocalNx - 1, ystart, yend, zstart, zend,
          LocalNy, LocalNz, maxregionblocksize));
  addRegion3D("RGN_YGUARDS", Region<Ind3D>(xstart, xend, 0, ystart - 1, zstart, zend,
          LocalNy, LocalNz, maxregionblocksize)
      + Region<Ind3D>(xstart, xend, yend + 1, LocalNy - 1, zstart, zend,
          LocalNy, LocalNz, maxregionblocksize));
  addRegion3D("RGN_ZGUARDS", Region<Ind3D>(xstart, xend, ystart, yend, 0, zstart - 1,
          LocalNy, LocalNz, maxregionblocksize)
      + Region<Ind3D>(xstart, xend, ystart, yend, zend + 1, LocalNz - 1,
          LocalNy, LocalNz, maxregionblocksize));
  addRegion3D("RGN_NOCORNERS",
      (getRegion3D("RGN_NOBNDRY") + getRegion3D("RGN_XGUARDS") +
        getRegion3D("RGN_YGUARDS") + getRegion3D("RGN_ZGUARDS")).unique());

  //2D regions
  addRegion2D("RGN_ALL", Region<Ind2D>(0, LocalNx - 1, 0, LocalNy - 1, 0, 0, LocalNy, 1,
                                       maxregionblocksize));
  addRegion2D("RGN_NOBNDRY", Region<Ind2D>(xstart, xend, ystart, yend, 0, 0, LocalNy, 1,
                                           maxregionblocksize));
  addRegion2D("RGN_NOX", Region<Ind2D>(xstart, xend, 0, LocalNy - 1, 0, 0, LocalNy, 1,
                                       maxregionblocksize));
  addRegion2D("RGN_NOY", Region<Ind2D>(0, LocalNx - 1, ystart, yend, 0, 0, LocalNy, 1,
                                       maxregionblocksize));
  addRegion2D("RGN_NOZ", Region<Ind2D>(0, LocalNx - 1, 0, LocalNy - 1, 0, 0, LocalNy, 1,
                                       maxregionblocksize));
  addRegion2D("RGN_GUARDS", mask(getRegion2D("RGN_ALL"), getRegion2D("RGN_NOBNDRY")));
  addRegion2D("RGN_XGUARDS", Region<Ind2D>(0, xstart - 1, ystart, yend, 0, 0, LocalNy, 1,
          maxregionblocksize)
      + Region<Ind2D>(xend + 1, LocalNx - 1, ystart, yend, 0, 0, LocalNy, 1,
          maxregionblocksize));
  addRegion2D("RGN_YGUARDS", Region<Ind2D>(xstart, xend, 0, ystart - 1, 0, 0, LocalNy, 1,
          maxregionblocksize)
      + Region<Ind2D>(xstart, xend, yend + 1, LocalNy - 1, 0, 0, LocalNy, 1,
          maxregionblocksize));
  addRegion2D("RGN_ZGUARDS", Region<Ind2D>(xstart, xend, ystart, yend, 0, -1, LocalNy, 1,
          maxregionblocksize)
      + Region<Ind2D>(xstart, xend, ystart, yend, 0, -1, LocalNy, 1,
          maxregionblocksize));
  addRegion2D("RGN_NOCORNERS",
      (getRegion2D("RGN_NOBNDRY") + getRegion2D("RGN_XGUARDS") +
        getRegion2D("RGN_YGUARDS") + getRegion2D("RGN_ZGUARDS")).unique());

  // Perp regions
  addRegionPerp("RGN_ALL", Region<IndPerp>(0, LocalNx - 1, 0, 0, 0, LocalNz - 1, 1,
                                           LocalNz, maxregionblocksize));
  addRegionPerp("RGN_NOBNDRY", Region<IndPerp>(xstart, xend, 0, 0, zstart, zend, 1,
                                               LocalNz, maxregionblocksize));
  addRegionPerp("RGN_NOX", Region<IndPerp>(xstart, xend, 0, 0, 0, LocalNz - 1, 1, LocalNz,
                                           maxregionblocksize)); // Same as NOBNDRY
  addRegionPerp("RGN_NOY", Region<IndPerp>(0, LocalNx - 1, 0, 0, 0, LocalNz - 1, 1,
                                           LocalNz, maxregionblocksize));

  addRegionPerp("RGN_NOZ", Region<IndPerp>(0, LocalNx - 1, 0, 0, zstart, zend, 1, LocalNz,
                                           maxregionblocksize));
  addRegionPerp("RGN_GUARDS", mask(getRegionPerp("RGN_ALL"), getRegionPerp("RGN_NOBNDRY")));
  addRegionPerp("RGN_XGUARDS", Region<IndPerp>(0, xstart - 1, 0, 0, zstart, zend, 1,
          LocalNz, maxregionblocksize)
      + Region<IndPerp>(xend + 1, LocalNx - 1, 0, 0, zstart, zend, 1,
          LocalNz, maxregionblocksize));
  addRegionPerp("RGN_YGUARDS", Region<IndPerp>(xstart, xend, 0, -1, zstart, zend, 1,
          LocalNz, maxregionblocksize)
      + Region<IndPerp>(xstart, xend, 0, -1, zstart, zend, 1,
          LocalNz, maxregionblocksize));
  addRegionPerp("RGN_ZGUARDS", Region<IndPerp>(xstart, xend, 0, 0, 0, zstart - 1, 1,
          LocalNz, maxregionblocksize)
      + Region<IndPerp>(xstart, xend, 0, 0, zend + 1, LocalNz - 1, 1,
          LocalNz, maxregionblocksize));
  addRegionPerp("RGN_NOCORNERS",
      (getRegionPerp("RGN_NOBNDRY") + getRegionPerp("RGN_XGUARDS") +
        getRegionPerp("RGN_YGUARDS") + getRegionPerp("RGN_ZGUARDS")).unique());

  // Construct index lookup for 3D-->2D
  indexLookup3Dto2D = Array<int>(LocalNx*LocalNy*LocalNz);
  BOUT_FOR(ind3D, getRegion3D("RGN_ALL")) {
    indexLookup3Dto2D[ind3D.ind] = ind3Dto2D(ind3D).ind;
  }
}

void Mesh::recalculateStaggeredCoordinates() {
  for (auto &i : coords_map) {
    CELL_LOC location = i.first;

    if (location == CELL_CENTRE) {
      // Only reset staggered locations
      continue;
    }

    *coords_map[location] = std::move(*createDefaultCoordinates(location, true));
  }
}

constexpr decltype(MeshFactory::type_name) MeshFactory::type_name;
constexpr decltype(MeshFactory::section_name) MeshFactory::section_name;
constexpr decltype(MeshFactory::option_name) MeshFactory::option_name;
constexpr decltype(MeshFactory::default_type) MeshFactory::default_type;<|MERGE_RESOLUTION|>--- conflicted
+++ resolved
@@ -134,13 +134,8 @@
   return !success;
 }
 
-<<<<<<< HEAD
-int Mesh::get(Field2D& var, const std::string& name, BoutReal def, bool communicate) {
-  TRACE("Loading 2D field: Mesh::get(Field2D, %s)", name.c_str());
-=======
-int Mesh::get(Field2D &var, const std::string &name, BoutReal def) {
+int Mesh::get(Field2D &var, const std::string &name, BoutReal def, bool communicate) {
   TRACE("Loading 2D field: Mesh::get(Field2D, {:s})", name);
->>>>>>> 9da81974
 
   if (source == nullptr or !source->get(this, var, name, def)) {
     // set val to default in source==nullptr too:
@@ -205,13 +200,8 @@
  * Data get routines
  **************************************************************************/
 
-<<<<<<< HEAD
-int Mesh::get(Vector2D& var, const std::string& name, BoutReal def, bool communicate) {
-  TRACE("Loading 2D vector: Mesh::get(Vector2D, %s)", name.c_str());
-=======
-int Mesh::get(Vector2D &var, const std::string &name, BoutReal def) {
+int Mesh::get(Vector2D &var, const std::string &name, BoutReal def, bool communicate) {
   TRACE("Loading 2D vector: Mesh::get(Vector2D, {:s})", name);
->>>>>>> 9da81974
 
   if(var.covariant) {
     output << _("\tReading covariant vector ") << name << endl;
@@ -231,13 +221,8 @@
   return 0;
 }
 
-<<<<<<< HEAD
-int Mesh::get(Vector3D& var, const std::string& name, BoutReal def, bool communicate) {
-  TRACE("Loading 3D vector: Mesh::get(Vector3D, %s)", name.c_str());
-=======
-int Mesh::get(Vector3D &var, const std::string &name, BoutReal def) {
+int Mesh::get(Vector3D &var, const std::string &name, BoutReal def, bool communicate) {
   TRACE("Loading 3D vector: Mesh::get(Vector3D, {:s})", name);
->>>>>>> 9da81974
 
   if(var.covariant) {
     output << _("\tReading covariant vector ") << name << endl;
