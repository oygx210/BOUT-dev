
#include <globals.hxx>
#include <bout/mesh.hxx>
#include <bout/coordinates.hxx>
#include <utils.hxx>
#include <derivs.hxx>
#include <msg_stack.hxx>

#include <cmath>

#include "meshfactory.hxx"

#include <output.hxx>

Mesh* Mesh::create(GridDataSource *s, Options *opt) {
  return MeshFactory::getInstance()->createMesh(s, opt);
}

Mesh *Mesh::create(Options *opt) { return create(nullptr, opt); }

Mesh::Mesh(GridDataSource *s, Options* opt) : source(s), options(opt) {
  if(s == nullptr)
    throw BoutException("GridDataSource passed to Mesh::Mesh() is NULL");
  
  if (options == nullptr) {
    options = Options::getRoot()->getSection("mesh");
  }

  /// Get mesh options
  OPTION(options, StaggerGrids,   false); // Stagger grids
  OPTION(options, maxregionblocksize, MAXREGIONBLOCKSIZE);
  OPTION(options, calcParallelSlices_on_communicate, true);
  // Initialise derivatives
  derivs_init(options);  // in index_derivs.cxx for now
}

Mesh::~Mesh() { delete source; }

/**************************************************************************
 * Functions for reading data from external sources
 *
 * These functions are delegated to a GridDataSource object,
 * which may then read from a file, options, or other sources.
 **************************************************************************/

namespace {
// Wrapper for writing nicely to the screen
template <class T>
void warn_default_used(const T& value, const std::string& name) {
  output_warn << "\tWARNING: Mesh has no source. Setting '" << name << "' = " << value
              << std::endl;
}
} // namespace

int Mesh::get(std::string& sval, const std::string& name, const std::string& def) {
  TRACE("Mesh::get(sval, %s)", name.c_str());

  if (source == nullptr) {
    warn_default_used(def, name);
    sval = def;
    return true;
  }

  return !source->get(this, sval, name, def);
}

int Mesh::get(int &ival, const std::string &name, int def) {
  TRACE("Mesh::get(ival, %s)", name.c_str());

  if (source == nullptr) {
    warn_default_used(def, name);
    ival = def;
    return true;
  }

  return !source->get(this, ival, name, def);
}

int Mesh::get(BoutReal& rval, const std::string& name, BoutReal def) {
  TRACE("Mesh::get(rval, %s)", name.c_str());

  if (source == nullptr) {
    warn_default_used(def, name);
    rval = def;
    return true;
  }

  return !source->get(this, rval, name, def);
}

int Mesh::get(bool &bval, const std::string &name, bool def) {
  TRACE("Mesh::get(bval, %s)", name.c_str());

  if (source == nullptr) {
    warn_default_used(def, name);
    bval = def;
    return true;
  }

  int bval_as_int = 0;
  bool success = source->get(this, bval_as_int, name, def);
  bval = bool(bval_as_int);
  return !success;
}

int Mesh::get(Field2D& var, const std::string& name, BoutReal def, bool communicate) {
  TRACE("Loading 2D field: Mesh::get(Field2D, %s)", name.c_str());

  if (source == nullptr or !source->get(this, var, name, def)) {
    // set val to default in source==nullptr too:
    var = def;
    return 1;
  }

  // Communicate to get guard cell data
  if (communicate) {
    Mesh::communicate(var);
  }

  // Check that the data is valid
  checkData(var);

  return 0;
}

int Mesh::get(Field3D &var, const std::string &name, BoutReal def, bool communicate) {
  TRACE("Loading 3D field: Mesh::get(Field3D, %s)", name.c_str());

  if (source == nullptr or !source->get(this, var, name, def)) {
    // set val to default in source==nullptr too:
    var = def;
    return 1;
  }

  // Communicate to get guard cell data
  if(communicate) {
    Mesh::communicate(var);
  }

  // Check that the data is valid
  checkData(var);

  return 0;
}

int Mesh::get(FieldPerp &var, const std::string &name, BoutReal def,
    bool UNUSED(communicate)) {
  TRACE("Loading FieldPerp: Mesh::get(FieldPerp, %s)", name.c_str());

  if (source == nullptr or !source->get(this, var, name, def)) {
    // set val to default in source==nullptr too:
    var = def;
    return 1;
  }

  int yindex = var.getIndex();
  if (yindex >= 0 and yindex < var.getMesh()->LocalNy) {
    // Communicate to get guard cell data
    Mesh::communicate(var);

    // Check that the data is valid
    checkData(var);
  }

  return 0;
}

/**************************************************************************
 * Data get routines
 **************************************************************************/

<<<<<<< HEAD
int Mesh::get(Vector2D& var, const std::string& name, BoutReal def, bool communicate) {
=======
int Mesh::get(Vector2D &var, const std::string &name, BoutReal def) {
>>>>>>> c1173ecf
  TRACE("Loading 2D vector: Mesh::get(Vector2D, %s)", name.c_str());

  if(var.covariant) {
    output << _("\tReading covariant vector ") << name << endl;

<<<<<<< HEAD
    get(var.x, name + "_x", def, communicate);
    get(var.y, name + "_y", def, communicate);
    get(var.z, name + "_z", def, communicate);
=======
    get(var.x, name+"_x", def);
    get(var.y, name+"_y", def);
    get(var.z, name+"_z", def);
>>>>>>> c1173ecf

  }else {
    output << _("\tReading contravariant vector ") << name << endl;

<<<<<<< HEAD
    get(var.x, name + "x", def, communicate);
    get(var.y, name + "y", def, communicate);
    get(var.z, name + "z", def, communicate);
=======
    get(var.x, name+"x", def);
    get(var.y, name+"y", def);
    get(var.z, name+"z", def);
>>>>>>> c1173ecf
  }

  return 0;
}

<<<<<<< HEAD
int Mesh::get(Vector3D& var, const std::string& name, BoutReal def, bool communicate) {
=======
int Mesh::get(Vector3D &var, const std::string &name, BoutReal def) {
>>>>>>> c1173ecf
  TRACE("Loading 3D vector: Mesh::get(Vector3D, %s)", name.c_str());

  if(var.covariant) {
    output << _("\tReading covariant vector ") << name << endl;

<<<<<<< HEAD
    get(var.x, name + "_x", def, communicate);
    get(var.y, name + "_y", def, communicate);
    get(var.z, name + "_z", def, communicate);
=======
    get(var.x, name+"_x", def);
    get(var.y, name+"_y", def);
    get(var.z, name+"_z", def);
>>>>>>> c1173ecf

  }else {
    output << ("\tReading contravariant vector ") << name << endl;

<<<<<<< HEAD
    get(var.x, name + "x", def, communicate);
    get(var.y, name + "y", def, communicate);
    get(var.z, name + "z", def, communicate);
=======
    get(var.x, name+"x", def);
    get(var.y, name+"y", def);
    get(var.z, name+"z", def);
>>>>>>> c1173ecf
  }

  return 0;
}

bool Mesh::isDataSourceGridFile() const {
  return source != nullptr and source->is_file;
}

bool Mesh::sourceHasVar(const std::string &name) {
  TRACE("Mesh::sourceHasVar(%s)", name.c_str());
  if (source == nullptr)
    return false;
  return source->hasVar(name);
}

/// Wrapper for GridDataSource::hasXBoundaryGuards
bool Mesh::sourceHasXBoundaryGuards() {
  return source->hasXBoundaryGuards(this);
}

/// Wrapper for GridDataSource::hasYBoundaryGuards
bool Mesh::sourceHasYBoundaryGuards() {
  return source->hasYBoundaryGuards();
}

/**************************************************************************
 * Communications
 **************************************************************************/

void Mesh::communicateXZ(FieldGroup &g) {
  TRACE("Mesh::communicate(FieldGroup&)");

  // Send data
  comm_handle h = send(g);

  // Wait for data from other processors
  wait(h);
}

void Mesh::communicate(FieldGroup &g) {
  TRACE("Mesh::communicate(FieldGroup&)");

  // Send data
  comm_handle h = send(g);

  // Wait for data from other processors
  wait(h);

  // Calculate yup and ydown fields for 3D fields
  if (calcParallelSlices_on_communicate) {
    for(const auto& fptr : g.field3d()) {
      fptr->calcParallelSlices();
    }
  }
}

/// This is a bit of a hack for now to get FieldPerp communications
/// The FieldData class needs to be changed to accomodate FieldPerp objects
void Mesh::communicate(FieldPerp &f) {
  comm_handle recv[2];
  
  int nin = xstart; // Number of x points in inner guard cell
  int nout = LocalNx-xend-1; // Number of x points in outer guard cell

  // Post receives for guard cell regions

  recv[0] = irecvXIn(f[0],       nin*LocalNz, 0);
  recv[1] = irecvXOut(f[xend+1], nout*LocalNz, 1);
  
  // Send data
  sendXIn(f[xstart], nin*LocalNz, 1);
  sendXOut(f[xend-nout+1], nout*LocalNz, 0);
 
  // Wait for receive
  wait(recv[0]);
  wait(recv[1]);
}

int Mesh::msg_len(const std::vector<FieldData*> &var_list, int xge, int xlt, int yge, int ylt) {
  int len = 0;

  /// Loop over variables
  for(const auto& var : var_list) {
    if(var->is3D()) {
      len += (xlt - xge) * (ylt - yge) * LocalNz * var->BoutRealSize();
    } else {
      len += (xlt - xge) * (ylt - yge) * var->BoutRealSize();
    }
  }

  return len;
}

bool Mesh::periodicY(int jx) const {
  BoutReal ts; return periodicY(jx, ts);
}

int Mesh::ySize(int jx) const {
  // Get the size of a surface in Y using MPI communicator
  MPI_Comm comm = getYcomm(jx);

  int local = yend - ystart + 1;
  int all;
  MPI_Allreduce(&local, &all, 1, MPI_INT, MPI_SUM, comm);
  return all;
}

bool Mesh::hasBndryLowerY() {
  static bool calc = false, answer;
  if(calc) return answer; // Already calculated

  int mybndry = static_cast<int>(!(iterateBndryLowerY().isDone()));
  int allbndry;
  MPI_Allreduce(&mybndry, &allbndry, 1, MPI_INT, MPI_BOR, getXcomm(yend));
  answer = static_cast<bool>(allbndry);
  calc = true;
  return answer;
}

bool Mesh::hasBndryUpperY() {
  static bool calc = false, answer;
  if(calc) return answer; // Already calculated

  int mybndry = static_cast<int>(!(iterateBndryUpperY().isDone()));
  int allbndry;
  MPI_Allreduce(&mybndry, &allbndry, 1, MPI_INT, MPI_BOR, getXcomm(ystart));
  answer = static_cast<bool>(allbndry);
  calc = true;
  return answer;
}

const std::vector<int> Mesh::readInts(const std::string &name, int n) {
  TRACE("Mesh::readInts(%s)", name.c_str());

  if (source == nullptr) {
    throw BoutException("Can't read integer array %s as 'Mesh::source' is nullptr\n",
                        name.c_str());
  }

  std::vector<int> result;

  if(source->hasVar(name)) {
    if(!source->get(this, result, name, n, 0)) {
      // Error reading
      throw BoutException(_("Could not read integer array '%s'\n"), name.c_str());
    }
  }else {
    // Not found
    throw BoutException(_("Missing integer array %s\n"), name.c_str());
  }

  return result;
}

std::shared_ptr<Coordinates> Mesh::createDefaultCoordinates(const CELL_LOC location,
    bool force_interpolate_from_centre) {

  if (location == CELL_CENTRE || location == CELL_DEFAULT) {
    // Initialize coordinates from input
    return std::make_shared<Coordinates>(this, options);
  } else {
    // Interpolate coordinates from CELL_CENTRE version
    return std::make_shared<Coordinates>(this, options, location,
        getCoordinates(CELL_CENTRE), force_interpolate_from_centre);
  }
}

const Region<>& Mesh::getRegion3D(const std::string& region_name) const {
  const auto found = regionMap3D.find(region_name);
  if (found == end(regionMap3D)) {
    throw BoutException(_("Couldn't find region %s in regionMap3D"), region_name.c_str());
  }
  return found->second;
}

const Region<Ind2D>& Mesh::getRegion2D(const std::string& region_name) const {
  const auto found = regionMap2D.find(region_name);
  if (found == end(regionMap2D)) {
    throw BoutException(_("Couldn't find region %s in regionMap2D"), region_name.c_str());
  }
  return found->second;
}

const Region<IndPerp>& Mesh::getRegionPerp(const std::string& region_name) const {
  const auto found = regionMapPerp.find(region_name);
  if (found == end(regionMapPerp)) {
    throw BoutException(_("Couldn't find region %s in regionMapPerp"),
                        region_name.c_str());
  }
  return found->second;
}

bool Mesh::hasRegion3D(const std::string& region_name) const {
  return regionMap3D.find(region_name) != std::end(regionMap3D);
}

bool Mesh::hasRegion2D(const std::string& region_name) const {
  return regionMap2D.find(region_name) != std::end(regionMap2D);
}

bool Mesh::hasRegionPerp(const std::string& region_name) const {
  return regionMapPerp.find(region_name) != std::end(regionMapPerp);
}

void Mesh::addRegion3D(const std::string &region_name, const Region<> &region) {
  if (regionMap3D.count(region_name)) {
    throw BoutException(_("Trying to add an already existing region %s to regionMap3D"), region_name.c_str());
  }
  regionMap3D[region_name] = region;
  output_verbose.write(_("Registered region 3D %s"),region_name.c_str());
  output_verbose << "\n:\t" << region.getStats() << "\n";
}

void Mesh::addRegion2D(const std::string &region_name, const Region<Ind2D> &region) {
  if (regionMap2D.count(region_name)) {
    throw BoutException(_("Trying to add an already existing region %s to regionMap2D"), region_name.c_str());
  }
  regionMap2D[region_name] = region;
  output_verbose.write(_("Registered region 2D %s"),region_name.c_str());
  output_verbose << "\n:\t" << region.getStats() << "\n";
}

void Mesh::addRegionPerp(const std::string &region_name, const Region<IndPerp> &region) {
  if (regionMapPerp.count(region_name)) {
    throw BoutException(_("Trying to add an already existing region %s to regionMapPerp"), region_name.c_str());
  }
  regionMapPerp[region_name] = region;
  output_verbose.write(_("Registered region Perp %s"),region_name.c_str());
  output_verbose << "\n:\t" << region.getStats() << "\n";
}

void Mesh::createDefaultRegions(){
  //3D regions
  addRegion3D("RGN_ALL", Region<Ind3D>(0, LocalNx - 1, 0, LocalNy - 1, 0, LocalNz - 1,
                                       LocalNy, LocalNz, maxregionblocksize));
  addRegion3D("RGN_NOBNDRY", Region<Ind3D>(xstart, xend, ystart, yend, zstart, zend,
                                           LocalNy, LocalNz, maxregionblocksize));
  addRegion3D("RGN_NOX", Region<Ind3D>(xstart, xend, 0, LocalNy - 1, 0, LocalNz - 1,
                                       LocalNy, LocalNz, maxregionblocksize));
  addRegion3D("RGN_NOY", Region<Ind3D>(0, LocalNx - 1, ystart, yend, 0, LocalNz - 1,
                                       LocalNy, LocalNz, maxregionblocksize));
  addRegion3D("RGN_NOZ", Region<Ind3D>(0, LocalNx - 1, 0, LocalNy - 1, zstart, zend,
                                       LocalNy, LocalNz, maxregionblocksize));
  addRegion3D("RGN_GUARDS", mask(getRegion3D("RGN_ALL"), getRegion3D("RGN_NOBNDRY")));
  addRegion3D("RGN_XGUARDS", Region<Ind3D>(0, xstart - 1, ystart, yend, zstart, zend,
          LocalNy, LocalNz, maxregionblocksize)
      + Region<Ind3D>(xend + 1, LocalNx - 1, ystart, yend, zstart, zend,
          LocalNy, LocalNz, maxregionblocksize));
  addRegion3D("RGN_YGUARDS", Region<Ind3D>(xstart, xend, 0, ystart - 1, zstart, zend,
          LocalNy, LocalNz, maxregionblocksize)
      + Region<Ind3D>(xstart, xend, yend + 1, LocalNy - 1, zstart, zend,
          LocalNy, LocalNz, maxregionblocksize));
  addRegion3D("RGN_ZGUARDS", Region<Ind3D>(xstart, xend, ystart, yend, 0, zstart - 1,
          LocalNy, LocalNz, maxregionblocksize)
      + Region<Ind3D>(xstart, xend, ystart, yend, zend + 1, LocalNz - 1,
          LocalNy, LocalNz, maxregionblocksize));
  addRegion3D("RGN_NOCORNERS",
      (getRegion3D("RGN_NOBNDRY") + getRegion3D("RGN_XGUARDS") +
        getRegion3D("RGN_YGUARDS") + getRegion3D("RGN_ZGUARDS")).unique());

  //2D regions
  addRegion2D("RGN_ALL", Region<Ind2D>(0, LocalNx - 1, 0, LocalNy - 1, 0, 0, LocalNy, 1,
                                       maxregionblocksize));
  addRegion2D("RGN_NOBNDRY", Region<Ind2D>(xstart, xend, ystart, yend, 0, 0, LocalNy, 1,
                                           maxregionblocksize));
  addRegion2D("RGN_NOX", Region<Ind2D>(xstart, xend, 0, LocalNy - 1, 0, 0, LocalNy, 1,
                                       maxregionblocksize));
  addRegion2D("RGN_NOY", Region<Ind2D>(0, LocalNx - 1, ystart, yend, 0, 0, LocalNy, 1,
                                       maxregionblocksize));
  addRegion2D("RGN_NOZ", Region<Ind2D>(0, LocalNx - 1, 0, LocalNy - 1, 0, 0, LocalNy, 1,
                                       maxregionblocksize));
  addRegion2D("RGN_GUARDS", mask(getRegion2D("RGN_ALL"), getRegion2D("RGN_NOBNDRY")));
  addRegion2D("RGN_XGUARDS", Region<Ind2D>(0, xstart - 1, ystart, yend, 0, 0, LocalNy, 1,
          maxregionblocksize)
      + Region<Ind2D>(xend + 1, LocalNx - 1, ystart, yend, 0, 0, LocalNy, 1,
          maxregionblocksize));
  addRegion2D("RGN_YGUARDS", Region<Ind2D>(xstart, xend, 0, ystart - 1, 0, 0, LocalNy, 1,
          maxregionblocksize)
      + Region<Ind2D>(xstart, xend, yend + 1, LocalNy - 1, 0, 0, LocalNy, 1,
          maxregionblocksize));
  addRegion2D("RGN_ZGUARDS", Region<Ind2D>(xstart, xend, ystart, yend, 0, -1, LocalNy, 1,
          maxregionblocksize)
      + Region<Ind2D>(xstart, xend, ystart, yend, 0, -1, LocalNy, 1,
          maxregionblocksize));
  addRegion2D("RGN_NOCORNERS",
      (getRegion2D("RGN_NOBNDRY") + getRegion2D("RGN_XGUARDS") +
        getRegion2D("RGN_YGUARDS") + getRegion2D("RGN_ZGUARDS")).unique());

  // Perp regions
  addRegionPerp("RGN_ALL", Region<IndPerp>(0, LocalNx - 1, 0, 0, 0, LocalNz - 1, 1,
                                           LocalNz, maxregionblocksize));
  addRegionPerp("RGN_NOBNDRY", Region<IndPerp>(xstart, xend, 0, 0, zstart, zend, 1,
                                               LocalNz, maxregionblocksize));
  addRegionPerp("RGN_NOX", Region<IndPerp>(xstart, xend, 0, 0, 0, LocalNz - 1, 1, LocalNz,
                                           maxregionblocksize)); // Same as NOBNDRY
  addRegionPerp("RGN_NOY", Region<IndPerp>(0, LocalNx - 1, 0, 0, 0, LocalNz - 1, 1,
                                           LocalNz, maxregionblocksize));

  addRegionPerp("RGN_NOZ", Region<IndPerp>(0, LocalNx - 1, 0, 0, zstart, zend, 1, LocalNz,
                                           maxregionblocksize));
  addRegionPerp("RGN_GUARDS", mask(getRegionPerp("RGN_ALL"), getRegionPerp("RGN_NOBNDRY")));
  addRegionPerp("RGN_XGUARDS", Region<IndPerp>(0, xstart - 1, 0, 0, zstart, zend, 1,
          LocalNz, maxregionblocksize)
      + Region<IndPerp>(xend + 1, LocalNx - 1, 0, 0, zstart, zend, 1,
          LocalNz, maxregionblocksize));
  addRegionPerp("RGN_YGUARDS", Region<IndPerp>(xstart, xend, 0, -1, zstart, zend, 1,
          LocalNz, maxregionblocksize)
      + Region<IndPerp>(xstart, xend, 0, -1, zstart, zend, 1,
          LocalNz, maxregionblocksize));
  addRegionPerp("RGN_ZGUARDS", Region<IndPerp>(xstart, xend, 0, 0, 0, zstart - 1, 1,
          LocalNz, maxregionblocksize)
      + Region<IndPerp>(xstart, xend, 0, 0, zend + 1, LocalNz - 1, 1,
          LocalNz, maxregionblocksize));
  addRegionPerp("RGN_NOCORNERS",
      (getRegionPerp("RGN_NOBNDRY") + getRegionPerp("RGN_XGUARDS") +
        getRegionPerp("RGN_YGUARDS") + getRegionPerp("RGN_ZGUARDS")).unique());

  // Construct index lookup for 3D-->2D
  indexLookup3Dto2D = Array<int>(LocalNx*LocalNy*LocalNz);
  BOUT_FOR(ind3D, getRegion3D("RGN_ALL")) {
    indexLookup3Dto2D[ind3D.ind] = ind3Dto2D(ind3D).ind;
  }
}

void Mesh::recalculateStaggeredCoordinates() {
  for (auto &i : coords_map) {
    CELL_LOC location = i.first;

    if (location == CELL_CENTRE) {
      // Only reset staggered locations
      continue;
    }

    *coords_map[location] = std::move(*createDefaultCoordinates(location, true));
  }
}<|MERGE_RESOLUTION|>--- conflicted
+++ resolved
@@ -169,75 +169,43 @@
  * Data get routines
  **************************************************************************/
 
-<<<<<<< HEAD
 int Mesh::get(Vector2D& var, const std::string& name, BoutReal def, bool communicate) {
-=======
-int Mesh::get(Vector2D &var, const std::string &name, BoutReal def) {
->>>>>>> c1173ecf
   TRACE("Loading 2D vector: Mesh::get(Vector2D, %s)", name.c_str());
 
   if(var.covariant) {
     output << _("\tReading covariant vector ") << name << endl;
 
-<<<<<<< HEAD
     get(var.x, name + "_x", def, communicate);
     get(var.y, name + "_y", def, communicate);
     get(var.z, name + "_z", def, communicate);
-=======
-    get(var.x, name+"_x", def);
-    get(var.y, name+"_y", def);
-    get(var.z, name+"_z", def);
->>>>>>> c1173ecf
 
   }else {
     output << _("\tReading contravariant vector ") << name << endl;
 
-<<<<<<< HEAD
     get(var.x, name + "x", def, communicate);
     get(var.y, name + "y", def, communicate);
     get(var.z, name + "z", def, communicate);
-=======
-    get(var.x, name+"x", def);
-    get(var.y, name+"y", def);
-    get(var.z, name+"z", def);
->>>>>>> c1173ecf
   }
 
   return 0;
 }
 
-<<<<<<< HEAD
 int Mesh::get(Vector3D& var, const std::string& name, BoutReal def, bool communicate) {
-=======
-int Mesh::get(Vector3D &var, const std::string &name, BoutReal def) {
->>>>>>> c1173ecf
   TRACE("Loading 3D vector: Mesh::get(Vector3D, %s)", name.c_str());
 
   if(var.covariant) {
     output << _("\tReading covariant vector ") << name << endl;
 
-<<<<<<< HEAD
     get(var.x, name + "_x", def, communicate);
     get(var.y, name + "_y", def, communicate);
     get(var.z, name + "_z", def, communicate);
-=======
-    get(var.x, name+"_x", def);
-    get(var.y, name+"_y", def);
-    get(var.z, name+"_z", def);
->>>>>>> c1173ecf
 
   }else {
     output << ("\tReading contravariant vector ") << name << endl;
 
-<<<<<<< HEAD
     get(var.x, name + "x", def, communicate);
     get(var.y, name + "y", def, communicate);
     get(var.z, name + "z", def, communicate);
-=======
-    get(var.x, name+"x", def);
-    get(var.y, name+"y", def);
-    get(var.z, name+"z", def);
->>>>>>> c1173ecf
   }
 
   return 0;
