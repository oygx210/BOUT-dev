
#ifdef BOUT_HAS_PETSC

#include "imex-bdf2.hxx"

#include <boutcomm.hxx>
#include <utils.hxx>
#include <boutexception.hxx>
#include <msg_stack.hxx>
#include <bout/assert.hxx>

#include <cmath>

#include <output.hxx>

#include "petscsnes.h"
#include "petscmat.h"

IMEXBDF2::IMEXBDF2(Options *opt) : Solver(opt), u(nullptr) {

  has_constraints = true; ///< This solver can handle constraints
  
}

IMEXBDF2::~IMEXBDF2() {
  if(u != nullptr) {
    delete[] u;
    for(int i=0;i<uV.size();i++){
      delete[] uV[i];
    }
    for(int i=0;i<fV.size();i++){
      delete[] fV[i];
    }

    delete[] rhs;

    VecDestroy(&snes_f);
    VecDestroy(&snes_x);

    if(have_constraints)
      delete[] is_dae;

    if(adaptive)
      delete[] err;

  }
}

/*!
 * PETSc callback function, which evaluates the nonlinear
 * function to be solved by SNES.
 *
 * This function assumes the context void pointer is a pointer
 * to an IMEXBDF2 object.
 */
#undef __FUNCT__
#define __FUNCT__ "FormFunction"
static PetscErrorCode FormFunction(SNES snes,Vec x, Vec f, void* ctx) {
  return static_cast<IMEXBDF2*>(ctx)->snes_function(x, f, false);
}

/*!
 * PETSc callback function for forming Jacobian
 *
 * This function can be a linearised form of FormFunction
 */
#undef __FUNCT__
#define __FUNCT__ "FormFunctionForDifferencing"
static PetscErrorCode FormFunctionForDifferencing(void* ctx, Vec x, Vec f) {
  return static_cast<IMEXBDF2*>(ctx)->snes_function(x, f, true);
}

/*!
 * SNES callback for forming Jacobian with coloring
 *
 * This can be a linearised and simplified form of FormFunction
 */
#undef __FUNCT__
#define __FUNCT__ "FormFunctionForColoring"
static PetscErrorCode FormFunctionForColoring(SNES snes, Vec x, Vec f, void* ctx) {
  return static_cast<IMEXBDF2*>(ctx)->snes_function(x, f, true);
}


#undef __FUNCT__
#define __FUNCT__ "imexbdf2PCapply"
static PetscErrorCode imexbdf2PCapply(PC pc,Vec x,Vec y) {
  int ierr;

  // Get the context
  IMEXBDF2 *s;
  ierr = PCShellGetContext(pc,(void**)&s);CHKERRQ(ierr);

  PetscFunctionReturn(s->precon(x, y));
}

/*!
 * Initialisation routine. Called once before solve.
 *
 */
int IMEXBDF2::init(int nout, BoutReal tstep) {

  TRACE("Initialising IMEX-BDF2 solver");

  /// Call the generic initialisation first
  if (Solver::init(nout, tstep))
    return 1;

  output << "\n\tIMEX-BDF2 time-integration solver\n";

  nsteps = nout; // Save number of output steps
  out_timestep = tstep;

  // Calculate number of variables
  nlocal = getLocalN();

  // Get total problem size
  int ntmp;
  if(MPI_Allreduce(&nlocal, &ntmp, 1, MPI_INT, MPI_SUM, BoutComm::get())) {
    throw BoutException("MPI_Allreduce failed!");
  }
  neq = ntmp;

  output.write("\t3d fields = %d, 2d fields = %d neq=%d, local_N=%d\n",
               n3Dvars(), n2Dvars(), neq, nlocal);
  
  // Check if there are any constraints
  have_constraints = false;

  for(int i=0;i<n2Dvars();i++) {
    if(f2d[i].constraint) {
      have_constraints = true;
      break;
    }
  }
  for(int i=0;i<n3Dvars();i++) {
    if(f3d[i].constraint) {
      have_constraints = true;
      break;
    }
  }
  
  if(have_constraints) {
    is_dae = new BoutReal[nlocal];
    // Call the Solver function, which sets the array
    // to zero when not a constraint, one for constraint
    set_id(is_dae);
  }

  // Get options
  OPTION(options, timestep, tstep); // Internal timestep
  OPTION(options, mxstep, 100000); //Maximum number of internal iterations
  ninternal = (int) (out_timestep / timestep);
  if((ninternal == 0) || (out_timestep / ninternal > timestep))
    ++ninternal;
  if(ninternal>mxstep){
    throw BoutException("Error: Number of internal timesteps (%i) exceeds mxstep (%i)", ninternal, mxstep);
  };

  timestep = out_timestep / ninternal;
  output.write("\tUsing timestep = %e, %d internal steps per output\n", timestep, ninternal);


  OPTION(options, maxOrder, 2); //Maximum order of the scheme (1/2/3)
  if(maxOrder > MAX_SUPPORTED_ORDER){
    throw BoutException("Requested maxOrder greater than MAX_SUPPORTED_ORDER (%i)",MAX_SUPPORTED_ORDER);
  }

  // Allocate memory and initialise structures
  u = new BoutReal[nlocal];
  for(int i=0;i<maxOrder;i++){
    uV.push_back(new BoutReal[nlocal]);
    fV.push_back(new BoutReal[nlocal]);
    //gV.push_back(new BoutReal[nlocal]);
    timesteps.push_back(timestep);
    uFac.push_back(0.0);
    fFac.push_back(0.0);
    gFac.push_back(0.0);
  }

  rhs = new BoutReal[nlocal];

  OPTION(options, adaptive, true); //Do we try to estimate the error?
  OPTION(options, nadapt, 4); //How often do we check the error
  OPTION(options, dtMinFatal, 1.0e-10);
  OPTION(options, dtMax, out_timestep);
  OPTION(options, dtMin, dtMinFatal);
  if(adaptive){
    err = new BoutReal[nlocal];
    OPTION(options, adaptRtol, 1.0e-3); //Target relative error
    OPTION(options, mxstepAdapt, mxstep); //Maximum no. consecutive times we try to reduce timestep
    OPTION(options, scaleCushUp, 1.5);
    OPTION(options, scaleCushDown, 1.0);
  }

  // Put starting values into u
  saveVars(u);
  for(int i=0; i<nlocal; i++){
    for(int j=0; j<uV.size(); j++){
      uV[j][i] = u[i];
    }
  }

  // Initialise PETSc components
  int ierr;

  // Vectors
  ierr = VecCreate(BoutComm::get(), &snes_x);CHKERRQ(ierr);
  ierr = VecSetSizes(snes_x, nlocal, PETSC_DECIDE);CHKERRQ(ierr);
  ierr = VecSetFromOptions(snes_x);CHKERRQ(ierr);
  VecDuplicate(snes_x,&snes_f);

  //The SNES solver object(s)
  constructSNES(&snes);
  if(adaptive) constructSNES(&snesAlt);

  return 0;
}

//Set up a snes object stored at the specified location
void IMEXBDF2::constructSNES(SNES *snesIn){

  // Nonlinear solver interface (SNES)
  SNESCreate(BoutComm::get(),snesIn);

  // Set the callback function
  SNESSetFunction(*snesIn,snes_f,FormFunction,this);

  /////////////////////////////////////////////////////
  // Set up the Jacobian

  bool matrix_free;
  OPTION(options, matrix_free, true); // Default is matrix free
  if(matrix_free) {
    /*!
      PETSc SNES matrix free Jacobian, using a different
      operator for differencing.

      See PETSc examples
      http://www.mcs.anl.gov/petsc/petsc-current/src/snes/examples/tests/ex7.c.html
      and this thread:
      http://lists.mcs.anl.gov/pipermail/petsc-users/2014-January/020075.html

     */
    MatCreateSNESMF(*snesIn,&Jmf);

    // Set a function to be called for differencing
    // This can be a linearised form of the SNES function
    MatMFFDSetFunction(Jmf,FormFunctionForDifferencing,this);

    // Calculate Jacobian matrix free using FormFunctionForDifferencing
    SNESSetJacobian(*snesIn,Jmf,Jmf,MatMFFDComputeJacobian,this);
  }else {
    /*!
     * Calculate Jacobian using finite differences.
     * 
     */

    bool use_coloring;
    OPTION(options, use_coloring, true);
    if(use_coloring) {
      // Use matrix coloring to calculate Jacobian

      //////////////////////////////////////////////////
      // Get the local indices by starting at 0
      Field3D index = globalIndex(0);
      
      //////////////////////////////////////////////////
      // Type of coloring to use
      int coloring_type;
      OPTION(options, coloring_type, 0);
      int nn = 0; // Number of neighbours in each direction
      switch(coloring_type) {
      case 0: {
        output.write("Coloring type 0: one grid point in each direction\n");
        
        nn = 1;
        break;
      }
      case 1: {
        output.write("Coloring type 1: two grid points in each direction\n");
        nn = 2; // Number of neighbours
        break;
      }
      default: {
        throw BoutException("Unrecognised coloring type");
      }
      }
      
      //////////////////////////////////////////////////
      // Pre-allocate PETSc storage

      int localN = getLocalN(); // Number of rows on this processor
      int n2d = f2d.size();
      int n3d = f3d.size();

      // Set size of Matrix on each processor to localN x localN
      MatCreate( BoutComm::get(), &Jmf );                                
      MatSetSizes( Jmf, localN, localN, PETSC_DETERMINE, PETSC_DETERMINE );
      MatSetFromOptions(Jmf);
      
      PetscInt *d_nnz, *o_nnz;
      PetscMalloc( (localN)*sizeof(PetscInt), &d_nnz );
      PetscMalloc( (localN)*sizeof(PetscInt), &o_nnz );

      // Set values for most points
      if(mesh->LocalNz > 1) {
        // A 3D mesh, so need points in Z
        
        switch(coloring_type) {
        case 0:
        case 1: {
          // One grid point in each direction
          for(int i=0;i<localN;i++) {
            // Non-zero elements on this processor
            d_nnz[i] = (1+6*nn)*n3d + (1+4*nn)*n2d; // Star pattern in 3D
            // Non-zero elements on neighboring processor
            o_nnz[i] = 0;
          }
          break;
        }
        }
      }else {
        // Only one point in Z
        switch(coloring_type) {
        case 0:
        case 1: {
          for(int i=0;i<localN;i++) {
            // Non-zero elements on this processor
            d_nnz[i] = (1+4*nn)*(n3d+n2d); // Star pattern in 2D
            // Non-zero elements on neighboring processor
            o_nnz[i] = 0;
          }
          break;
        }
        }
      }

      // X boundaries
      if(mesh->firstX()) {
        // Lower X boundary
        for(int y=mesh->ystart;y<=mesh->yend;y++) {
          for(int z=0;z<mesh->LocalNz;z++) {
            int localIndex = ROUND(index(mesh->xstart, y, z));
            ASSERT2( (localIndex >= 0) && (localIndex < localN) );
            switch(coloring_type) {
            case 0:
            case 1: {
              // Remove one grid point dependency
              
              if(z == 0) {
                // All 2D and 3D fields
                for(int i=0;i<n2d+n3d;i++)
                  d_nnz[localIndex + i] -= nn*(n3d + n2d);
              }else {
                // Only 3D fields
                for(int i=0;i<n3d;i++)
                  d_nnz[localIndex + i] -= nn*(n3d + n2d);
              }
              break;
            }
            }
          }
        }
      }else {
        // On another processor
        for(int y=mesh->ystart;y<=mesh->yend;y++) {
          for(int z=0;z<mesh->LocalNz;z++) {
            int localIndex = ROUND(index(mesh->xstart, y, z));
            ASSERT2( (localIndex >= 0) && (localIndex < localN) );
            switch(coloring_type) {
            case 0: 
            case 1: {
              if(z == 0) {
                // All 2D and 3D fields
                for(int i=0;i<n2d+n3d;i++) {
                  d_nnz[localIndex+i] -= nn*(n3d + n2d);
                  o_nnz[localIndex+i] += nn*(n3d + n2d);
                }
              }else {
                // Only 3D fields
                for(int i=0;i<n3d;i++) {
                  d_nnz[localIndex+i] -= nn*(n3d + n2d);
                  o_nnz[localIndex+i] += nn*(n3d + n2d);
                }
              }
              break;
            }
            }
          }
        }
      }

      if(mesh->lastX()) {
        // Upper X boundary
        for(int y=mesh->ystart;y<=mesh->yend;y++) {
          for(int z=0;z<mesh->LocalNz;z++) {
            int localIndex = ROUND(index(mesh->xend, y, z));
            ASSERT2( (localIndex >= 0) && (localIndex < localN) );
            switch(coloring_type) {
            case 0: 
            case 1: {
              if(z == 0) {
                // All 2D and 3D fields
                for(int i=0;i<n2d+n3d;i++)
                  d_nnz[localIndex + i] -= nn*(n3d + n2d);
              }else {
                // Only 3D fields
                for(int i=0;i<n3d;i++)
                  d_nnz[localIndex + i] -= nn*(n3d + n2d);
              }
              break;
            }
            }
          }
        }
      }else {
        // On another processor
        for(int y=mesh->ystart;y<=mesh->yend;y++) {
          for(int z=0;z<mesh->LocalNz;z++) {
            int localIndex = ROUND(index(mesh->xend, y, z));
            ASSERT2( (localIndex >= 0) && (localIndex < localN) );
            switch(coloring_type) {
            case 0: 
            case 1: {
              if(z == 0) {
                // All 2D and 3D fields
                for(int i=0;i<n2d+n3d;i++) {
                  d_nnz[localIndex+i] -= nn*(n3d + n2d);
                  o_nnz[localIndex+i] += nn*(n3d + n2d);
                }
              }else {
                // Only 3D fields
                for(int i=0;i<n3d;i++) {
                  d_nnz[localIndex+i] -= nn*(n3d + n2d);
                  o_nnz[localIndex+i] += nn*(n3d + n2d);
                }
              }
              break;
            }
            }
          } 
        }
      }
      
      // Y boundaries
  
      for(int x=mesh->xstart; x <=mesh->xend; x++) {
        // Default to no boundary
        // NOTE: This assumes that communications in Y are to other
        //   processors. If Y is communicated with this processor (e.g. NYPE=1)
        //   then this will result in PETSc warnings about out of range allocations

        // z = 0 case
        int localIndex = ROUND(index(x, mesh->ystart, 0));
        // All 2D and 3D fields
<<<<<<< HEAD
        switch(coloring_type) {
        case 0:
        case 1: {
          for(int i=0;i<n2d+n3d;i++) {
=======
        for(int i=0;i<n2d+n3d;i++) {
          //d_nnz[localIndex+i] -= (n3d + n2d);
          o_nnz[localIndex+i] += (n3d + n2d);
        }
        
        for(int z=1;z<mesh->LocalNz;z++) {
          localIndex = ROUND(index(x, mesh->ystart, z));
          
          // Only 3D fields
          for(int i=0;i<n3d;i++) {
>>>>>>> 9f6a0b9c
            //d_nnz[localIndex+i] -= (n3d + n2d);
            o_nnz[localIndex+i] += nn*(n3d + n2d);
          }
        
<<<<<<< HEAD
          for(int z=1;z<mesh->ngz-1;z++) {
            localIndex = ROUND(index(x, mesh->ystart, z));
            
            // Only 3D fields
            for(int i=0;i<n3d;i++) {
              //d_nnz[localIndex+i] -= (n3d + n2d);
              o_nnz[localIndex+i] += nn*(n3d + n2d);
            }
          }
=======
        for(int z=1;z<mesh->LocalNz;z++) {
          localIndex = ROUND(index(x, mesh->yend, z));
>>>>>>> 9f6a0b9c
          
          // z = 0 case
          localIndex = ROUND(index(x, mesh->yend, 0));
          // All 2D and 3D fields
          for(int i=0;i<n2d+n3d;i++) {
            //d_nnz[localIndex+i] -= (n3d + n2d);
            o_nnz[localIndex+i] += nn*(n3d + n2d);
          }
          
          for(int z=1;z<mesh->ngz-1;z++) {
            localIndex = ROUND(index(x, mesh->yend, z));
            
            // Only 3D fields
            for(int i=0;i<n3d;i++) {
              //d_nnz[localIndex+i] -= (n3d + n2d);
              o_nnz[localIndex+i] += nn*(n3d + n2d);
            }
          }
          break;
        }
        }
      }
      
      for(RangeIterator it=mesh->iterateBndryLowerY(); !it.isDone(); it++) {
        // A boundary, so no communication
<<<<<<< HEAD
        switch(coloring_type) {
        case 0:
        case 1: {
          // z = 0 case
          int localIndex = ROUND(index(it.ind, mesh->ystart, 0));
          // All 2D and 3D fields
          
          for(int i=0;i<n2d+n3d;i++) {
            o_nnz[localIndex+i] -= nn*(n3d + n2d);
          }
=======

        // z = 0 case
        int localIndex = ROUND(index(it.ind, mesh->ystart, 0));
        // All 2D and 3D fields
        for(int i=0;i<n2d+n3d;i++) {
          o_nnz[localIndex+i] -= (n3d + n2d);
        }
        
        for(int z=1;z<mesh->LocalNz;z++) {
          int localIndex = ROUND(index(it.ind, mesh->ystart, z));
>>>>>>> 9f6a0b9c
          
          for(int z=1;z<mesh->ngz-1;z++) {
            int localIndex = ROUND(index(it.ind, mesh->ystart, z));
            
            // Only 3D fields
            for(int i=0;i<n3d;i++) {
              o_nnz[localIndex+i] -= nn*(n3d + n2d);
            }
          }
          break;
        }
        }
      }

      for(RangeIterator it=mesh->iterateBndryUpperY(); !it.isDone(); it++) {
        // A boundary, so no communication
<<<<<<< HEAD
        switch(coloring_type) {
        case 0:
        case 1: {
          // z = 0 case
          int localIndex = ROUND(index(it.ind, mesh->yend, 0));
          // All 2D and 3D fields
          for(int i=0;i<n2d+n3d;i++) {
            o_nnz[localIndex+i] -= nn*(n3d + n2d);
          }
=======

        // z = 0 case
        int localIndex = ROUND(index(it.ind, mesh->yend, 0));
        // All 2D and 3D fields
        for(int i=0;i<n2d+n3d;i++) {
          o_nnz[localIndex+i] -= (n3d + n2d);
        }
        
        for(int z=1;z<mesh->LocalNz;z++) {
          int localIndex = ROUND(index(it.ind, mesh->yend, z));
>>>>>>> 9f6a0b9c
          
          for(int z=1;z<mesh->ngz-1;z++) {
            int localIndex = ROUND(index(it.ind, mesh->yend, z));
            
            // Only 3D fields
            for(int i=0;i<n3d;i++) {
              o_nnz[localIndex+i] -= nn*(n3d + n2d);
            }
          }
          break;
        }
        }
      }
      
      // Pre-allocate
      MatMPIAIJSetPreallocation( Jmf, 0, d_nnz, 0, o_nnz );
      MatSetUp(Jmf); 
      MatSetOption(Jmf,MAT_NEW_NONZERO_ALLOCATION_ERR,PETSC_FALSE);      
      PetscFree( d_nnz );
      PetscFree( o_nnz );
      
      // Determine which row/columns of the matrix are locally owned
      int Istart, Iend;
      MatGetOwnershipRange( Jmf, &Istart, &Iend );
      
      // Convert local into global indices
      index += Istart;
      
      // Now communicate to fill guard cells
      mesh->communicate(index);

      //////////////////////////////////////////////////
      // Mark non-zero entries

      switch(coloring_type) {
      case 0:
      case 1: {
        // Offsets for a 9-point pattern, with first 5
        // entries corresponding to a 5-point pattern
        const int xoffset[9] = {0,-1, 1, 0, 0, -2, 2,  0, 0};
        const int yoffset[9] = {0, 0, 0,-1, 1,  0, 0, -2, 2};
        
        int noffsets = 5; // a 5-point stencil if one neighbour
        if(coloring_type == 1)
          noffsets = 9; // A 9-point stencil if two neighbours
        
        PetscScalar val = 1.0;
      
<<<<<<< HEAD
        for(int x=mesh->xstart; x <= mesh->xend; x++) {
          for(int y=mesh->ystart;y<=mesh->yend;y++) {
=======
      // Offsets for a 5-point pattern
      const int xoffset[5] = {0,-1, 1, 0, 0};
      const int yoffset[5] = {0, 0, 0,-1, 1};
      
      PetscScalar val = 1.0;
      
      for(int x=mesh->xstart; x <= mesh->xend; x++) {
        for(int y=mesh->ystart;y<=mesh->yend;y++) {
          
          int ind0 = ROUND(index(x,y,0));

          // 2D fields
          for(int i=0;i<n2d;i++) {
            PetscInt row = ind0 + i;

            // Loop through each point in the 5-point stencil
            for(int c=0;c<5;c++) {
              int xi = x + xoffset[c];
              int yi = y + yoffset[c];
                
              if( (xi < 0) || (yi < 0) ||
                  (xi >= mesh->LocalNx) || (yi >= mesh->LocalNy) )
                continue;
              
              int ind2 = ROUND(index(xi, yi, 0));
              
              if(ind2 < 0)
                continue; // A boundary point
              
              // Depends on all variables on this cell
              for(int j=0;j<n2d;j++) {
                PetscInt col = ind2 + j;

                //output.write("SETTING 1: %d, %d\n", row, col);
                MatSetValues(Jmf, 1, &row, 1, &col, &val, INSERT_VALUES);
              }
            }
          }
          
          // 3D fields
          for(int z=0;z<mesh->LocalNz;z++) {
>>>>>>> 9f6a0b9c
            
            int ind0 = ROUND(index(x,y,0));
            
            // 2D fields
            for(int i=0;i<n2d;i++) {
              PetscInt row = ind0 + i;
              
              // Loop through each point in the stencil
              for(int c=0;c<noffsets;c++) {
                int xi = x + xoffset[c];
                int yi = y + yoffset[c];
                
                if( (xi < 0) || (yi < 0) ||
                    (xi >= mesh->LocalNx) || (yi >= mesh->LocalNy) )
                  continue;
                
                int ind2 = ROUND(index(xi, yi, 0));
                
                if(ind2 < 0)
                  continue; // A boundary point
                
                // Depends on all variables on this cell
                for(int j=0;j<n2d;j++) {
                  PetscInt col = ind2 + j;
                  
                  //output.write("SETTING 1: %d, %d\n", row, col);
                  MatSetValues(Jmf, 1, &row, 1, &col, &val, INSERT_VALUES);
                }
              }
<<<<<<< HEAD
            }
          
            // 3D fields
            for(int z=0;z<mesh->ngz-1;z++) {
              
              int ind = ROUND(index(x,y,z));
              
              for(int i=0;i<n3d;i++) {
                PetscInt row = ind + i;
                if(z == 0)
                  row += n2d;
=======

              int nz = mesh->LocalNz;
              if(nz > 1) {
                // Multiple points in z
>>>>>>> 9f6a0b9c
                
                // Depends on 2D fields
                for(int j=0;j<n2d;j++) {
                  PetscInt col = ind0 + j;
                  //output.write("SETTING 2: %d, %d\n", row, col);
                  MatSetValues(Jmf, 1, &row, 1, &col, &val, INSERT_VALUES);
                }
              
                // 5 or 9 point star pattern
                for(int c=0;c<noffsets;c++) {
                  int xi = x + xoffset[c];
                  int yi = y + yoffset[c];
                  
                  if( (xi < 0) || (yi < 0) ||
                      (xi >= mesh->ngx) || (yi >= mesh->ngy) )
                    continue;
                  
                  int ind2 = ROUND(index(xi, yi, z));
                  if(ind2 < 0)
                    continue; // Boundary point
                  
                  if(z == 0)
                    ind2 += n2d;
                  
                  // 3D fields on this cell
                  for(int j=0;j<n3d;j++) {
                    PetscInt col = ind2 + j;
                    //output.write("SETTING 3: %d, %d\n", row, col);
                    MatSetValues(Jmf, 1, &row, 1, &col, &val, INSERT_VALUES);
                  }
                }

                int nz = mesh->ngz-1;
                if(nz > 1) {
                  // Multiple points in z
                  // nn is set to either 1 or 2
                  
                  for(int n=1;n<=nn;n++) {
                    // Neighbour "n" points away
                    int zp = (z + n) % nz;
                  
                    int ind2 = ROUND(index(x, y, zp));
                    if(zp == 0)
                      ind2 += n2d;
                    for(int j=0;j<n3d;j++) {
                      PetscInt col = ind2 + j;
                      //output.write("SETTING 4: %d, %d\n", row, col);
                      MatSetValues(Jmf, 1, &row, 1, &col, &val, INSERT_VALUES);
                    }
                    
                    int zm = (z - n + nz) % nz;
                    ind2 = ROUND(index(x, y, zm));
                    if(zm == 0)
                      ind2 += n2d;
                    for(int j=0;j<n3d;j++) {
                      PetscInt col = ind2 + j;
                      //output.write("SETTING 5: %d, %d\n", row, col);
                      MatSetValues(Jmf, 1, &row, 1, &col, &val, INSERT_VALUES);
                    }
                  }
                }
              }
            }
          }
        }
        break;
      }
      }
      // Finished marking non-zero entries
      
      // Assemble Matrix
      MatAssemblyBegin( Jmf, MAT_FINAL_ASSEMBLY );
      MatAssemblyEnd( Jmf, MAT_FINAL_ASSEMBLY );
      
      
      ISColoring iscoloring;
      
#if PETSC_VERSION_GE(3,5,0)
      MatColoring coloring; // This new in PETSc 3.5
      MatColoringCreate(Jmf,&coloring);
      MatColoringSetType(coloring,MATCOLORINGSL);
      MatColoringSetFromOptions(coloring);
      // Calculate index sets
      MatColoringApply(coloring,&iscoloring);
      MatColoringDestroy(&coloring);
#else
      // Pre-3.5
      MatGetColoring(Jmf,MATCOLORINGSL,&iscoloring);
#endif

      // Create data structure for SNESComputeJacobianDefaultColor
      MatFDColoringCreate(Jmf,iscoloring,&fdcoloring);
      ISColoringDestroy(&iscoloring);
      // Set the function to difference
      //MatFDColoringSetFunction(fdcoloring,(PetscErrorCode (*)(void))FormFunctionForDifferencing,this);
      MatFDColoringSetFunction(fdcoloring,(PetscErrorCode (*)(void))FormFunctionForColoring,this);
      MatFDColoringSetFromOptions(fdcoloring);
      //MatFDColoringSetUp(Jmf,iscoloring,fdcoloring);
      
#if PETSC_VERSION_GE(3,4,0)
      SNESSetJacobian(*snesIn,Jmf,Jmf,SNESComputeJacobianDefault,fdcoloring);
#else
      // Before 3.4
      SNESSetJacobian(*snesIn,Jmf,Jmf,SNESDefaultComputeJacobian,fdcoloring);
#endif

      
      
      //MatView(Jmf, PETSC_VIEWER_DRAW_WORLD);
      //MatView(Jmf, PETSC_VIEWER_STDOUT_WORLD);
    }else {
      // Brute force calculation
      // NOTE: Slow!
      
      MatCreateAIJ(BoutComm::get(),
                 nlocal,nlocal,  // Local sizes
                 PETSC_DETERMINE, PETSC_DETERMINE, // Global sizes
                 3,   // Number of nonzero entries in diagonal portion of local submatrix
                 PETSC_NULL,
                 0,   // Number of nonzeros per row in off-diagonal portion of local submatrix
                 PETSC_NULL,
                 &Jmf);
      
#if PETSC_VERSION_GE(3,4,0)
    SNESSetJacobian(*snesIn,Jmf,Jmf,SNESComputeJacobianDefault,this);
#else
    // Before 3.4
    SNESSetJacobian(*snesIn,Jmf,Jmf,SNESDefaultComputeJacobian,this); 
#endif
    
      MatSetOption(Jmf,MAT_NEW_NONZERO_ALLOCATION_ERR,PETSC_FALSE);
    }
    
    // Re-use Jacobian
    int lag_jacobian;
    OPTION(options, lag_jacobian,   4);
    SNESSetLagJacobian(*snesIn,lag_jacobian);
    
#if PETSC_VERSION_GE(3,5,0)
    // Jacobian persists across solves (timesteps)
    bool lag_jacobian_persist;
    OPTION(options, lag_jacobian_persist, true);
    SNESSetLagJacobianPersists(*snesIn, static_cast<PetscBool>(lag_jacobian_persist));
#endif
  }
  
  /////////////////////////////////////////////////////
  // Set tolerances
  BoutReal atol, rtol; // Tolerances for SNES solver
  options->get("atol", atol, 1e-16);
  options->get("rtol", rtol, 1e-10);
  int max_nonlinear_it; // Maximum nonlinear (SNES) iterations
  options->get("max_nonlinear_it", max_nonlinear_it, 5);
  SNESSetTolerances(*snesIn,atol,rtol,PETSC_DEFAULT,max_nonlinear_it,PETSC_DEFAULT);

  /////////////////////////////////////////////////////
  // Predictor method
  options->get("predictor", predictor, 1);

  /////////////////////////////////////////////////////
  // Preconditioner

  bool use_precon;
  OPTION(options, use_precon,   false);
 
  // Get KSP context from SNES
  KSP ksp;
  SNESGetKSP(*snesIn, &ksp);
  
  bool kspsetinitialguessnonzero;
  options->get("kspsetinitialguessnonzero", kspsetinitialguessnonzero, false);
  if(kspsetinitialguessnonzero) {
    //Set the initial guess to be non-zero
    KSPSetInitialGuessNonzero(ksp, PETSC_TRUE);
  }

  int maxl; // Maximum number of linear iterations
  OPTION(options, maxl, 20);
  KSPSetTolerances(ksp, 
                   PETSC_DEFAULT,  // rtol
                   PETSC_DEFAULT,  // abstol
                   PETSC_DEFAULT,  // dtol (divergence tolerance)
                   maxl);  // Maximum number of iterations

  // Get PC context from KSP
  PC pc;
  KSPGetPC(ksp,&pc);

  if(use_precon && have_user_precon()) {
    output.write("\tUsing user-supplied preconditioner\n");

    // Set a Shell (matrix-free) preconditioner type
    PCSetType(pc, PCSHELL);

    // Specify the preconditioner function
    PCShellSetApply(pc,imexbdf2PCapply);
    // Context used to supply object pointer
    PCShellSetContext(pc,this);
  }else if(matrix_free){
    PCSetType(pc, PCNONE);
  }
  
  /////////////////////////////////////////////////////
  // diagnostics
  
  OPTION(options, diagnose, false); // Print diagnostics
  OPTION(options, verbose, false); // More outputs at each timestep
  
  /////////////////////////////////////////////////////
  // Get runtime options
  SNESSetFromOptions(*snesIn);

  if(diagnose) {
    //Some reporting
    PCType pctype; PCGetType(pc, &pctype);
    KSPType ksptype; KSPGetType(ksp, &ksptype);
    SNESType snestype; SNESGetType(*snesIn, &snestype);
    output<<"SNES Type : "<<snestype<<endl;
    output<<"KSP Type : "<<ksptype<<endl;
    output<<"PC Type : "<<pctype<<endl;
  }

};

int IMEXBDF2::run() {
  TRACE("IMEXBDF2::run()");

  // Multi-step scheme, so first steps are different
  int order = 1;
  int lastOrder = -1;
  BoutReal dt = timestep;
  vector<BoutReal> lastTimesteps = timesteps;
  BoutReal dtNext = dt; //Timestep to try for next internal iteration
  
  //By default use the main snes object.
  snesUse = snes;

  int internalCounter=0; //Cumulative number of successful internal iterations

  for(int s=0;s<nsteps;s++) {
    BoutReal cumulativeTime = 0.;
    int counter = 0; //How many iterations in this output step
    
    // Reset linear and nonlinear fail counts
    linear_fails = 0;
    nonlinear_fails = 0;
    while(cumulativeTime<out_timestep){
      //Move state history along one stage (i.e. u_2-->u_3,u_1-->u_2, u-->u_1 etc.)
      //Note: This sets the current timestep to be the same as the last timestep.
      shuffleState();

      //First part of time step -- Run the convective part to find f_1
      // Calculate time-derivative of u_1, put into f_1
      /*
	Would be more efficient to include this loadVars at the end of the inner loop to avoid
	need to loadVars(u) before doing the monitors. Would need a setup call outside
	loops however and savings probably minimal.
      */
      loadVars(uV[0]);
      run_convective(simtime);
      saveDerivs(fV[0]);

      bool running = true;
      bool checkingErr = adaptive && (internalCounter%nadapt) ==0 && order>1;
      int adaptCounter=0;
      int failCounter = 0; // Number of failed steps
      while(running){
	running = false;

	//Validate our desired next timestep
	if(dtNext<dtMinFatal){ //Don't allow the timestep to go below requested fatal min
	  throw BoutException("Aborting: Timestep (%f) tried to go below minimum allowed",dtNext);
	}else if(dtNext<dtMin){ //Don't allow timestep below requested min
	  dtNext = dtMin;
	}else if(dtNext>dtMax){ //Don't allow timestep above request max
	  dtNext = dtMax;
	}else{ //Timestep is fine so don't do anything
	};
	
	//Check if we will go past the target time (i.e. past the output step).
	//If so we want to limit the timestep.
	//There's potential for this to confuse the adaptive calculation so
	//we'll set a flag to alert us to this forced change. 
	bool artificalLimit = false;
        BoutReal dtNoLimit = dtNext; // What dt would have been without artificial limit
	if(cumulativeTime+dtNext > out_timestep){
	  artificalLimit = true;
	  dtNext = out_timestep - cumulativeTime;
	}

        if(verbose) {
          output << endl << "At t=" << cumulativeTime << " attempting internal step "<<counter<<" (attempt "<<adaptCounter<<")"<<endl;
          output << "Using dt = "<<dtNext<<endl;
        }

	//Set the current timestep to try -- Has to be before calculateCoeffs call
	timesteps[0] = dtNext;

	//If we're checking the error at this point do the low order solution now
	if(checkingErr){
	  //First find coefficients for use with lower order scheme
	  calculateCoeffs(order-1);  

	  //Use alternative snes solver for low order scheme
	  snesUse = snesAlt;

	  //Solve
          try {
            take_step(simtime, timesteps[0], order-1);
          }catch (const BoutException &e) {
            // An error occurred. If adaptive, reduce timestep
            if(!adaptive)
              throw e;
          
            failCounter++;
            if(failCounter > 10) {
              throw BoutException("Too many failed steps\n");
            }
            
            running = true; // Retry
            dtNext = timesteps[0]*0.5;
            continue;
          }
	  
	  //Store this solution in err
	  for(int i=0;i<nlocal;i++){
	    err[i] = u[i];
	  };

	  //Go back to using the main snes object
	  snesUse = snes;
	}

	//Now we get the coefficients if the order has changed *or* any of the
	//timesteps in the history are different *or* we had to calc coefficients
	//for lower order scheme.
	if( (order!=lastOrder) || (lastTimesteps != timesteps) || checkingErr){
	  calculateCoeffs(order);  
	}

	//Now we complete the timestep by constructing rhs and solving the implicit part
        try {
          take_step(simtime, timesteps[0], order);
        }catch (const BoutException &e) {
          // An error occurred. If adaptive, reduce timestep
          if(!adaptive)
            throw e;
          
          failCounter++;
          if(failCounter > 10) {
            throw BoutException("Too many failed steps\n");
          }

          running = true; // Retry
          dtNext = timesteps[0]*0.5;
          continue;
        }

	//Now we can calculate the error and decide what we want to do
	if(checkingErr){
	  //Now we want to find the actual (abs) error
	  BoutReal errTot[3] = {0,0,0}; 
	  BoutReal errGlobTot[3] = {0,0,0};

	  //Find local data
	  for(int i=0;i<nlocal;i++){
	    errTot[0] += abs(err[i]-u[i]);
	    errTot[1] += abs(u[i]);
	    errTot[2] += abs(err[i]);
	  };

	  //Now reduce across procs
	  MPI_Allreduce(&errTot,&errGlobTot,3,MPI_DOUBLE,MPI_SUM,BoutComm::get());

	  BoutReal aRtol = errGlobTot[0]/errGlobTot[1];
          if(verbose) {
            output<<"The average errors are aerr = "<<errGlobTot[0]<<" and rerr = "<<aRtol<<endl;
            output<<"The err mag is "<<errGlobTot[2]<<" and the sol mag is "<<errGlobTot[1]<<endl;
          }

	  /*
	   * The following is how we argue the timestep should be scaled (s) 
	   * to achieve the target error (adaptRtol).
	   * U_{N-1} = T + O(dt^{N-1})
	   * U_{N} = T + O(dt^N)
	   * Next we assume U_{N} == T
	   * => aRtol ~ C dt^{N-1}   {A}
	   * adaptRtol = C (s*dt)^{N-1} = delta*aRtol {B}
	   * {B}/{A} = delta = s^{N-1}
	   * => s is the {N-1}th root of delta, where delta = adaptRtol/aRtol
	   * If s<scaleCushDown then we recommend a reduction in the timestep.
	   * If scaleCushDown<=s<scaleCushUp timestep change possible but not worth it
	   * If s>=scaleCushUp we want to increase the timestep next time
	   * It should be noted that this may not be a good approximation, particularly
	   * when we use a low order scheme. In addition we argue U_N = T but then assume
	   * aRtol represents the error on the U_N as this is what we follow.
	   */
	  BoutReal delta = adaptRtol/aRtol;
	  BoutReal s = pow(delta, 1.0/(order-1.0));

	  //Work out if we need to change the timestep and repeat this step
	  if(s<scaleCushDown){
	    running = true;
	    dtNext = timesteps[0]*s; 
	  }else if( (s>=scaleCushUp) && (adaptCounter==0) && (failCounter == 0) ){ 
	    // Here we decide to increase the timestep
	    // but note we only allow this if this is the first attempt at this step.
            // and if there have been no failed steps
	    // This is designed to prevent oscillation in timestep.
            
            s = BOUTMIN(s, 1.25); // Limit increase 
	    dtNext = timesteps[0]*s;
	  }else{ //No change to the timestep
	    dtNext = timesteps[0];
	  }

          if(verbose) {
            output << "Error ratio is "<<delta<<" so scaling factor is "<<s<<" and dtNext is "<<dtNext<<endl;
          }
	
	  adaptCounter++;
	  if(adaptCounter>mxstepAdapt){
	    throw BoutException("Aborting: Maximum number of adapative iterations (%i) exceeded", mxstepAdapt);
	  }
	}else if(artificalLimit) {
          // Reset dtNext if it was artificially limited
          // to the value it would have been without artificial limit
          dtNext = dtNoLimit;
        }
      }//End of running -- Done a single internal step

      //Update record of what was used to complete this step
      lastOrder = order;
      lastTimesteps = timesteps;

      //Increment order if we're not at the maximum requested
      if(order<maxOrder) order++;

      //Update simulation time and record of how far through this output step we are.
      simtime += timesteps[0];
      cumulativeTime += timesteps[0];

      call_timestep_monitors(simtime, timesteps[0]);
      
      //Increment internal counter to keep track of number of internal iterations
      internalCounter++;

      //Increment iteration counter to ensure we don't get an infinite loop
      counter++;
      if(counter>mxstep){
	throw BoutException("Aborting: Maximum number of internal iterations (%i) exceeded", mxstep);
      };
    }

    if(diagnose) {
      output.write("\n   Last dt = %e, order = %d\n", timesteps[0], lastOrder);
      output.write("   Linear fails = %d, nonlinear fails = %d\n", linear_fails, nonlinear_fails);
    }

    loadVars(u);// Put result into variables
    run_rhs(simtime); // Run RHS to calculate auxilliary variables

    iteration++; // Advance iteration number

    /// Call the monitor function

    if(call_monitors(simtime, s, nsteps)) {
      // User signalled to quit
      break;
    }

    // Reset iteration and wall-time count
    rhs_ncalls = 0;

  }

  return 0;
}

/*
 * Calculate the coefficients required for this order calculation
 * See: http://summit.sfu.ca/item/9862 for more details
 * Note that reference uses increasing index to indicate increasing time
 * i.e. u_n is one stage older than u_(n+1). This is opposite to the order 
 * we use here where uV[0] is newer than uV[1].
 * Note: uFac corresponds to -alpha. fFrac corresponds to beta and gFac corresponds to C
 * The BDF schemes have gamma=1, theta,c = 0
 * Currently only implemented schemes with gFac=0 (these are BDF schemes) could look at
 * changing this, for order>2 TVB schemes should be better, for details see
 * http://homepages.cwi.nl/~willem/DOCART/JCP07.pdf
 */
void IMEXBDF2::calculateCoeffs(int order){
  BoutReal uCurrFac;

  switch (order){
  case 1: {
    uCurrFac = 1.0;
    uFac[0] = 1.0;
    fFac[0] = timesteps[0];
    dtImp = timesteps[0];
    break;
  }
  case 2: {
    BoutReal omega1 = timesteps[0]/timesteps[1];
    uCurrFac = (1+2*omega1)/(1+omega1);
    uFac[0] = (1+omega1);
    uFac[1] = -pow(omega1,2)/(1+omega1);
    fFac[0] = timesteps[0]*(1+omega1);
    fFac[1] = -timesteps[0]*omega1;
    dtImp = timesteps[0];
    break;
  }
  case 3: {
    BoutReal omega1 = timesteps[1]/timesteps[2];
    BoutReal omega2 = timesteps[0]/timesteps[1];
    uCurrFac = 1 + omega2/(1+omega2) + omega1*omega2/(1+omega1*(1+omega2));
    uFac[0] = 1 + omega2 + omega1*omega2*(1+omega2)/(1+omega1);
    uFac[1] = -pow(omega2,2)*(omega1+1/(1+omega2));
    uFac[2] = pow(omega1,3)*pow(omega2,2)*(1+omega2)/((1+omega1)*(1+omega1+omega1*omega2));
    fFac[0] = timesteps[0]*(1+omega2)*(1+omega1*(1+omega2))/(1+omega1);
    fFac[1] = -timesteps[0]*omega2*(1+omega1*(1+omega2));
    fFac[2] = timesteps[0]*pow(omega1,2)*omega2*(1+omega2)/(1+omega1);
    dtImp = timesteps[0];
    break;
  }
  case 4: {
    BoutReal omega1 = timesteps[2]/timesteps[3];
    BoutReal omega2 = timesteps[1]/timesteps[2];
    BoutReal omega3 = timesteps[0]/timesteps[1];
    BoutReal A1 = 1+omega1*(1+omega2);
    BoutReal A2 = 1+omega2*(1+omega3);
    BoutReal A3 = 1+omega1*A2;
    uCurrFac = 1 + omega3/(1+omega3) + omega2*omega3/A2 + omega1*omega2*omega3/A3;
    uFac[0] = 1 + omega3*(1+omega2*(1+omega3)*(1+omega1*A2/A1)/(1+omega2));
    uFac[1] = -omega3*(omega3/(1+omega3) + omega2*omega3*(A3+omega1)/(1+omega1));
    uFac[2] = pow(omega2,3)*pow(omega3,2)*(1+omega3)*A3/((1+omega2)*A2);
    uFac[3] = -((1+omega3)/(1+omega1))*(A2/A1)*pow(omega1,4)*pow(omega2,3)*pow(omega3,2)/A3;
    fFac[0] =  timesteps[0]*
      (omega2*(1+omega3)/(1+omega2))*
      ((1+omega3)*(A3+omega1)+(1+omega1)/omega2)/A1;
    fFac[1] = -timesteps[0]*A2*A3*omega3/(1+omega1);
    fFac[2] =  timesteps[0]*pow(omega2,2)*omega3*A3*(1+omega3)/(1+omega2);
    fFac[3] = -timesteps[0]*pow(omega1,3)*pow(omega2,2)*omega3*(A2/A1)*(1+omega3)/(1+omega1);
    dtImp = timesteps[0];
    break;
  }
  default:{
    throw BoutException("Invalid order supplied in IMEXBDF2::calculateCoeffs");
  }
  };

  //Scale the factors by uCurrFac
  for(int i=0;i<order;i++){
    uFac[i] /= uCurrFac;
    fFac[i] /= uCurrFac;
    gFac[i] /= uCurrFac;
  }
  dtImp /= uCurrFac;
}

/*!
 * Take a full IMEX-BDF step of order "order". Note that this assumes
 * that enough time points are already available (in u and f).
 *
 * Inputs:
 * u*   - Solution history
 * f*   - Non-stiff component history
 *
 * Outputs:
 * u   - Latest Solution
 * f1  - Non-stiff time derivative at current time
 */
void IMEXBDF2::take_step(BoutReal curtime, BoutReal dt, int order) {

  //First zero out rhs
  std::fill(rhs, rhs+nlocal, 0.0);

  //Now add the contribution to rhs from each history step
  for(int j=0;j<order;j++){
    for(int i=0;i<nlocal;i++){
      rhs[i] += uV[j][i]*uFac[j] + fV[j][i]*fFac[j]; //+gV[j][i]*gFac[j]
    }
  }

  // Now need to solve u - dtImp*G(u) = rhs
  solve_implicit(curtime+timesteps[0], dtImp);
}

/* 
 *  Moves the solution histories along one step. Also handles the timesteps.
 */
void IMEXBDF2::shuffleState(){
  BoutReal *tmp;

  //Note: std::rotate takes the start and end of a range and a third value (2nd arg)
  //which says rotate the elements of the vector such that this element is first.
  //Here we want the last point in history to become the work array for the first
  //as we are losing this last point from our records.

  //Shuffle stashed values along a step
  //Non-stiff solutions
  std::rotate(fV.begin(),fV.end()-1,fV.end());

  //Stiff solutions
  //std::rotate(gV.begin(),gV.end()-1,gV.end());

  // Rotate u -> u_1, u_1 -> u_2, u_2 -> u . U later overwritten
  std::rotate(uV.begin(),uV.end()-1,uV.end()); //Rotate
  //Slight extra handling required as the current state "u" is held externally 
  //from the history vector *for reasons*
  tmp = uV[0];
  uV[0] = u;
  u = tmp;

  //Timesteps used
  std::rotate(timesteps.begin(),timesteps.end()-1,timesteps.end());
  //Note -- timesteps[0] is currently not correct in general. Must set it
  //before we take_step. This is a bit unpleasent but is somewhat necessary
  //in order to allow us to trial different step sizes. Really it's probably
  //nicer if we at least leave timesteps in a sensible default state. Hence
  //here we say lets just use the same timestep as last time by default.
  //That way we only need to fiddle with timesteps if we're adapting.
  timesteps[0] = timesteps[1];
};

/*
 * Solves u - gamma*G(u) = rhs
 *
 * where u is the result, G(u) is the stiff part of the rhs (run_diffusive)
 * and gamma is a factor depending on the time-step and method
 *
 * Inputs:
 * rhsvec
 *
 *
 */
PetscErrorCode IMEXBDF2::solve_implicit(BoutReal curtime, BoutReal gamma) {
  implicit_curtime = curtime;
  implicit_gamma = gamma;

  // Set initial guess at the solution
  BoutReal *xdata;
  int ierr;
  ierr = VecGetArray(snes_x,&xdata);CHKERRQ(ierr);

  switch(predictor) {
  case 0: {
    // Constant, so next step is same as last step
    for(int i=0;i<nlocal;i++) {
      xdata[i] = uV[0][i];     // Use previous solution
    }
    break;
  }
  case 1: {
    // Linear extrapolation from last two steps
    for(int i=0;i<nlocal;i++) {
      xdata[i] = 2.*uV[0][i] - uV[1][i];
    }
    break;
  }
  case 2: {
    // Quadratic extrapolation.
    for(int i=0;i<nlocal;i++) {
      xdata[i] = 3.*uV[0][i] - 3.*uV[1][i] + uV[2][i];
    }
    break;
  }
  //Could add a cubic extrapolation here
  //
  default: {
    // Assume that there is no non-linear solve, so G = 0
    for(int i=0;i<nlocal;i++) {
      xdata[i] = rhs[i];   // If G = 0
    }
  }
  }

  ierr = VecRestoreArray(snes_x,&xdata);CHKERRQ(ierr);
  
  SNESSolve(snesUse,NULL,snes_x);

  // Find out if converged
  SNESConvergedReason reason;
  SNESGetConvergedReason(snesUse,&reason);
  if(reason < 0) {
    // Diverged
    KSP ksp;
    SNESGetKSP(snesUse, &ksp);
    KSPConvergedReason kreason;
    KSPGetConvergedReason(ksp,&kreason);
    if(kreason<0){
      if(verbose) {
        output<<"KSP Failed to converge with reason "<<kreason<<endl;
      }
      linear_fails++;
    }else{
      nonlinear_fails++;
      if(verbose) {
        output << "KSP Succeeded with reason "<<kreason<<endl;
      }
    };
    if(verbose) {
      output << "SNES failed to converge with reason " << reason << endl;
    }
    throw BoutException("SNES failed to converge. Reason: %d\n", reason);
  }

  int its;
  SNESGetIterationNumber(snesUse,&its);

  if(verbose) {
    output << "Number of SNES iterations: " << its << endl;
  }
    
  // Put the result into u
  ierr = VecGetArray(snes_x,&xdata);CHKERRQ(ierr);

  for(int i=0;i<nlocal;i++)
    u[i] = xdata[i];
  ierr = VecRestoreArray(snes_x,&xdata);CHKERRQ(ierr);
}

// f = (x - gamma*G(x)) - rhs
PetscErrorCode IMEXBDF2::snes_function(Vec x, Vec f, bool linear) {
  BoutReal *xdata, *fdata;
  int ierr;

  // Get data from PETSc into BOUT++ fields
  ierr = VecGetArray(x,&xdata);CHKERRQ(ierr);

  loadVars(xdata);

  // Call RHS function
  run_diffusive(implicit_curtime, linear);

  // Copy derivatives back
  ierr = VecGetArray(f,&fdata);CHKERRQ(ierr);
  saveDerivs(fdata);

  // G(x) now in fdata
  
  if(!have_constraints) {
    // No constraints, so simple loop over all variables
    
    for(int i=0;i<nlocal;i++) {
      fdata[i] = xdata[i] - implicit_gamma * fdata[i] - rhs[i];
    }
  }else {
    // Some constraints
    for(int i=0;i<nlocal;i++) {
      if(is_dae[i] > 0.5) { // 1 -> differential, 0 -> algebraic
        fdata[i] = xdata[i] - implicit_gamma * fdata[i] - rhs[i];
      }
      // Otherwise the constraint is that fdata[i] = 0.0
    }
  }

  // Restore data arrays to PETSc
  ierr = VecRestoreArray(f,&fdata);CHKERRQ(ierr);
  ierr = VecRestoreArray(x,&xdata);CHKERRQ(ierr);

  return 0;
}

/*
 * Preconditioner function
 */
PetscErrorCode IMEXBDF2::precon(Vec x, Vec f) {
  if(!have_user_precon()) {
    // No user preconditioner
    throw BoutException("No user preconditioner");
  }

  int ierr;

  // Get data from PETSc into BOUT++ fields
  Vec solution;
  SNESGetSolution(snes, &solution);
  BoutReal *soldata;
  ierr = VecGetArray(x,&soldata);CHKERRQ(ierr);
  load_vars(soldata);
  ierr = VecRestoreArray(solution,&soldata);CHKERRQ(ierr);

  // Load vector to be inverted into ddt() variables
  BoutReal *xdata;
  ierr = VecGetArray(x,&xdata);CHKERRQ(ierr);
  load_derivs(xdata);
  ierr = VecRestoreArray(x,&xdata);CHKERRQ(ierr);

  // Run the preconditioner
  run_precon(implicit_curtime, implicit_gamma, 0.0);

  // Save the solution from F_vars
  BoutReal *fdata;
  ierr = VecGetArray(f,&fdata);CHKERRQ(ierr);
  save_derivs(fdata);
  ierr = VecRestoreArray(f,&fdata);CHKERRQ(ierr);

  return 0;
}

/*!
 * Loop over arrays, using template parameter
 * to specify the operation to be performed at each point
 *
 */
template< class Op >
void IMEXBDF2::loopVars(BoutReal *u) {
  // Loop over 2D variables
  for(vector< VarStr<Field2D> >::const_iterator it = f2d.begin(); it != f2d.end(); ++it) {
    Op op(it->var, it->F_var); // Initialise the operator

    if(it->evolve_bndry) {
      // Include boundary regions

      // Inner X
      if(mesh->firstX() && !mesh->periodicX) {
        for(int jx=0;jx<mesh->xstart;++jx)
          for(int jy=mesh->ystart;jy<=mesh->yend;++jy) {
            op.run(jx, jy, u); ++u;
          }
      }

      // Outer X
      if(mesh->lastX() && !mesh->periodicX) {
        for(int jx=mesh->xend+1;jx<mesh->LocalNx;++jx)
          for(int jy=mesh->ystart;jy<=mesh->yend;++jy) {
            op.run(jx, jy, u); ++u;
          }
      }
      // Lower Y
      for(RangeIterator xi = mesh->iterateBndryLowerY(); !xi.isDone(); ++xi) {
        for(int jy=0;jy<mesh->ystart;++jy) {
          op.run(*xi, jy, u); ++u;
        }
      }

      // Upper Y
      for(RangeIterator xi = mesh->iterateBndryUpperY(); !xi.isDone(); ++xi) {
        for(int jy=mesh->yend+1;jy<mesh->LocalNy;++jy) {
          op.run(*xi, jy, u); ++u;
        }
      }
    }

    // Bulk of points
    for(int jx=mesh->xstart; jx <= mesh->xend; ++jx)
      for(int jy=mesh->ystart; jy <= mesh->yend; ++jy) {
        op.run(jx, jy, u); ++u;
      }
  }

  // Loop over 3D variables
  for(vector< VarStr<Field3D> >::const_iterator it = f3d.begin(); it != f3d.end(); ++it) {
    Op op(it->var, it->F_var); // Initialise the operator
    if(it->evolve_bndry) {
      // Include boundary regions

      // Inner X
      if(mesh->firstX() && !mesh->periodicX) {
        for(int jx=0;jx<mesh->xstart;++jx)
          for(int jy=mesh->ystart;jy<=mesh->yend;++jy)
            for(int jz=0; jz < mesh->LocalNz; ++jz) {
              op.run(jx, jy, jz, u); ++u;
            }
      }

      // Outer X
      if(mesh->lastX() && !mesh->periodicX) {
        for(int jx=mesh->xend+1;jx<mesh->LocalNx;++jx)
          for(int jy=mesh->ystart;jy<=mesh->yend;++jy)
            for(int jz=0; jz < mesh->LocalNz; ++jz) {
              op.run(jx, jy, jz, u); ++u;
            }
      }
      // Lower Y
      for(RangeIterator xi = mesh->iterateBndryLowerY(); !xi.isDone(); ++xi) {
        for(int jy=0;jy<mesh->ystart;++jy)
          for(int jz=0; jz < mesh->LocalNz; ++jz) {
            op.run(*xi, jy, jz, u); ++u;
          }
      }

      // Upper Y
      for(RangeIterator xi = mesh->iterateBndryUpperY(); !xi.isDone(); ++xi) {
        for(int jy=mesh->yend+1;jy<mesh->LocalNy;++jy)
          for(int jz=0; jz < mesh->LocalNz; ++jz) {
            op.run(*xi, jy, jz, u); ++u;
          }
      }
    }

    // Bulk of points
    for(int jx=mesh->xstart; jx <= mesh->xend; ++jx)
      for(int jy=mesh->ystart; jy <= mesh->yend; ++jy)
        for(int jz=0; jz < mesh->LocalNz; ++jz) {
          op.run(jx, jy, jz, u); ++u;
        }
  }
}

///////////////////////////////////////////////////////////////////

class SaveVarOp {
public:
  // Initialise with a Field2D iterator
  SaveVarOp(Field2D *var, Field2D *F_var) : var2D(var) {}
  // Initialise with a Field3D iterator
  SaveVarOp(Field3D *var, Field3D *F_var) : var3D(var) {}

  // Perform operation on 2D field
  inline void run(int jx, int jy, BoutReal *u) {
    *u = (*var2D)(jx,jy);
  }

  // Perform operation on 3D field
  inline void run(int jx, int jy, int jz, BoutReal *u) {
    *u = (*var3D)(jx,jy,jz);
  }
private:
  Field2D *var2D;
  Field3D *var3D;
};

/*!
 * Copy data from fields into array
 */
void IMEXBDF2::saveVars(BoutReal *u) {
  //loopVars<SaveVarOp>(u);
  save_vars(u);
}

///////////////////////////////////////////////////////////////////

class LoadVarOp {
public:
  // Initialise with a Field2D iterator
  LoadVarOp(Field2D *var, Field2D *F_var) : var2D(var) {}
  // Initialise with a Field3D iterator
  LoadVarOp(Field3D *var, Field3D *F_var) : var3D(var) {}

  // Perform operation on 2D field
  inline void run(int jx, int jy, BoutReal *u) {
    (*var2D)(jx,jy) = *u;
  }

  // Perform operation on 3D field
  inline void run(int jx, int jy, int jz, BoutReal *u) {
    (*var3D)(jx,jy,jz) = *u;
  }
private:
  Field2D *var2D;
  Field3D *var3D;
};

/*!
 * Copy data from array into fields
 */
void IMEXBDF2::loadVars(BoutReal *u) {
  //loopVars<LoadVarOp>(u);
  load_vars(u);
}

///////////////////////////////////////////////////////////////////

class SaveDerivsOp {
public:
  // Initialise with a Field2D iterator
  SaveDerivsOp(Field2D *var, Field2D *F_var) : F_var2D(F_var) {}
  // Initialise with a Field3D iterator
  SaveDerivsOp(Field3D *var, Field3D *F_var) : F_var3D(F_var) {}

  // Perform operation on 2D field
  inline void run(int jx, int jy, BoutReal *u) {
    *u = (*F_var2D)(jx,jy);
  }

  // Perform operation on 3D field
  inline void run(int jx, int jy, int jz, BoutReal *u) {
    *u = (*F_var3D)(jx,jy,jz);
  }
private:
  Field2D *F_var2D;
  Field3D *F_var3D;
};

/*!
 * Copy time derivatives from fields into array
 */
void IMEXBDF2::saveDerivs(BoutReal *u) {
  //loopVars<SaveDerivsOp>(u);
  save_derivs(u);
}

#endif // BOUT_HAS_PETSC<|MERGE_RESOLUTION|>--- conflicted
+++ resolved
@@ -454,29 +454,15 @@
         // z = 0 case
         int localIndex = ROUND(index(x, mesh->ystart, 0));
         // All 2D and 3D fields
-<<<<<<< HEAD
         switch(coloring_type) {
         case 0:
         case 1: {
           for(int i=0;i<n2d+n3d;i++) {
-=======
-        for(int i=0;i<n2d+n3d;i++) {
-          //d_nnz[localIndex+i] -= (n3d + n2d);
-          o_nnz[localIndex+i] += (n3d + n2d);
-        }
-        
-        for(int z=1;z<mesh->LocalNz;z++) {
-          localIndex = ROUND(index(x, mesh->ystart, z));
-          
-          // Only 3D fields
-          for(int i=0;i<n3d;i++) {
->>>>>>> 9f6a0b9c
             //d_nnz[localIndex+i] -= (n3d + n2d);
             o_nnz[localIndex+i] += nn*(n3d + n2d);
           }
         
-<<<<<<< HEAD
-          for(int z=1;z<mesh->ngz-1;z++) {
+          for(int z=1;z<mesh->LocalNz;z++) {
             localIndex = ROUND(index(x, mesh->ystart, z));
             
             // Only 3D fields
@@ -485,10 +471,6 @@
               o_nnz[localIndex+i] += nn*(n3d + n2d);
             }
           }
-=======
-        for(int z=1;z<mesh->LocalNz;z++) {
-          localIndex = ROUND(index(x, mesh->yend, z));
->>>>>>> 9f6a0b9c
           
           // z = 0 case
           localIndex = ROUND(index(x, mesh->yend, 0));
@@ -498,7 +480,7 @@
             o_nnz[localIndex+i] += nn*(n3d + n2d);
           }
           
-          for(int z=1;z<mesh->ngz-1;z++) {
+          for(int z=1;z<mesh->LocalNz;z++) {
             localIndex = ROUND(index(x, mesh->yend, z));
             
             // Only 3D fields
@@ -514,7 +496,6 @@
       
       for(RangeIterator it=mesh->iterateBndryLowerY(); !it.isDone(); it++) {
         // A boundary, so no communication
-<<<<<<< HEAD
         switch(coloring_type) {
         case 0:
         case 1: {
@@ -525,20 +506,8 @@
           for(int i=0;i<n2d+n3d;i++) {
             o_nnz[localIndex+i] -= nn*(n3d + n2d);
           }
-=======
-
-        // z = 0 case
-        int localIndex = ROUND(index(it.ind, mesh->ystart, 0));
-        // All 2D and 3D fields
-        for(int i=0;i<n2d+n3d;i++) {
-          o_nnz[localIndex+i] -= (n3d + n2d);
-        }
-        
-        for(int z=1;z<mesh->LocalNz;z++) {
-          int localIndex = ROUND(index(it.ind, mesh->ystart, z));
->>>>>>> 9f6a0b9c
           
-          for(int z=1;z<mesh->ngz-1;z++) {
+          for(int z=1;z<mesh->LocalNz;z++) {
             int localIndex = ROUND(index(it.ind, mesh->ystart, z));
             
             // Only 3D fields
@@ -553,7 +522,6 @@
 
       for(RangeIterator it=mesh->iterateBndryUpperY(); !it.isDone(); it++) {
         // A boundary, so no communication
-<<<<<<< HEAD
         switch(coloring_type) {
         case 0:
         case 1: {
@@ -563,20 +531,8 @@
           for(int i=0;i<n2d+n3d;i++) {
             o_nnz[localIndex+i] -= nn*(n3d + n2d);
           }
-=======
-
-        // z = 0 case
-        int localIndex = ROUND(index(it.ind, mesh->yend, 0));
-        // All 2D and 3D fields
-        for(int i=0;i<n2d+n3d;i++) {
-          o_nnz[localIndex+i] -= (n3d + n2d);
-        }
-        
-        for(int z=1;z<mesh->LocalNz;z++) {
-          int localIndex = ROUND(index(it.ind, mesh->yend, z));
->>>>>>> 9f6a0b9c
           
-          for(int z=1;z<mesh->ngz-1;z++) {
+          for(int z=1;z<mesh->LocalNz;z++) {
             int localIndex = ROUND(index(it.ind, mesh->yend, z));
             
             // Only 3D fields
@@ -623,52 +579,8 @@
         
         PetscScalar val = 1.0;
       
-<<<<<<< HEAD
         for(int x=mesh->xstart; x <= mesh->xend; x++) {
           for(int y=mesh->ystart;y<=mesh->yend;y++) {
-=======
-      // Offsets for a 5-point pattern
-      const int xoffset[5] = {0,-1, 1, 0, 0};
-      const int yoffset[5] = {0, 0, 0,-1, 1};
-      
-      PetscScalar val = 1.0;
-      
-      for(int x=mesh->xstart; x <= mesh->xend; x++) {
-        for(int y=mesh->ystart;y<=mesh->yend;y++) {
-          
-          int ind0 = ROUND(index(x,y,0));
-
-          // 2D fields
-          for(int i=0;i<n2d;i++) {
-            PetscInt row = ind0 + i;
-
-            // Loop through each point in the 5-point stencil
-            for(int c=0;c<5;c++) {
-              int xi = x + xoffset[c];
-              int yi = y + yoffset[c];
-                
-              if( (xi < 0) || (yi < 0) ||
-                  (xi >= mesh->LocalNx) || (yi >= mesh->LocalNy) )
-                continue;
-              
-              int ind2 = ROUND(index(xi, yi, 0));
-              
-              if(ind2 < 0)
-                continue; // A boundary point
-              
-              // Depends on all variables on this cell
-              for(int j=0;j<n2d;j++) {
-                PetscInt col = ind2 + j;
-
-                //output.write("SETTING 1: %d, %d\n", row, col);
-                MatSetValues(Jmf, 1, &row, 1, &col, &val, INSERT_VALUES);
-              }
-            }
-          }
-          
-          // 3D fields
-          for(int z=0;z<mesh->LocalNz;z++) {
->>>>>>> 9f6a0b9c
             
             int ind0 = ROUND(index(x,y,0));
             
@@ -698,11 +610,11 @@
                   MatSetValues(Jmf, 1, &row, 1, &col, &val, INSERT_VALUES);
                 }
               }
-<<<<<<< HEAD
             }
           
             // 3D fields
-            for(int z=0;z<mesh->ngz-1;z++) {
+            int nz = mesh->LocalNz;
+            for(int z=0;z<nz;z++) {
               
               int ind = ROUND(index(x,y,z));
               
@@ -710,12 +622,6 @@
                 PetscInt row = ind + i;
                 if(z == 0)
                   row += n2d;
-=======
-
-              int nz = mesh->LocalNz;
-              if(nz > 1) {
-                // Multiple points in z
->>>>>>> 9f6a0b9c
                 
                 // Depends on 2D fields
                 for(int j=0;j<n2d;j++) {
@@ -730,15 +636,16 @@
                   int yi = y + yoffset[c];
                   
                   if( (xi < 0) || (yi < 0) ||
-                      (xi >= mesh->ngx) || (yi >= mesh->ngy) )
+                      (xi >= mesh->LocalNx) || (yi >= mesh->LocalNy) )
                     continue;
                   
                   int ind2 = ROUND(index(xi, yi, z));
                   if(ind2 < 0)
                     continue; // Boundary point
                   
-                  if(z == 0)
+                  if(z == 0) {
                     ind2 += n2d;
+                  }
                   
                   // 3D fields on this cell
                   for(int j=0;j<n3d;j++) {
@@ -748,7 +655,7 @@
                   }
                 }
 
-                int nz = mesh->ngz-1;
+                
                 if(nz > 1) {
                   // Multiple points in z
                   // nn is set to either 1 or 2
