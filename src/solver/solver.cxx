--- conflicted
+++ resolved
@@ -556,11 +556,7 @@
     
     // Call monitors so initial values are written to output dump files
     if (call_monitors(simtime, -1, NOUT)){
-<<<<<<< HEAD
       throw BoutException("Initial monitor call failed!");
-=======
-      throw BoutException("Monitor signaled to exit before we started. Quitting ...");
->>>>>>> c7f6d55a
     }
   }
   
@@ -810,20 +806,11 @@
         throw BoutException("Monitor signalled to quit");
     }
     
-<<<<<<< HEAD
     // Call monitors
     for (auto it: monitors){
       if ((iter % it->freq)==0){
         // Call each monitor one by one
         int ret = it->call(this, simtime,iter/it->freq-1, NOUT/it->freq);
-=======
-    // Call C function monitors
-    //for(std::list<Monitor*>::iterator it = monitors.begin(); it != monitors.end(); it++) {
-    for (auto it: monitors){
-      if ((iter % it->freq)==0){
-        // Call each monitor one by one
-        int ret = it->call(this, simtime,iter/it->freq, NOUT/it->freq);
->>>>>>> c7f6d55a
         if(ret)
           throw BoutException("Monitor signalled to quit");
       }
@@ -838,20 +825,13 @@
     output.write("Monitor signalled to quit. Returning\n");
     return 1;
   }
-<<<<<<< HEAD
-
-  if ((iter%freqDefault) == 0){
-    // Reset iteration and wall-time count
-=======
   
   // Reset iteration and wall-time count
   if ((iter%freqDefault) == 0){
->>>>>>> c7f6d55a
     rhs_ncalls = 0;
     rhs_ncalls_i = 0;
     rhs_ncalls_e = 0;
   }
-<<<<<<< HEAD
 
   if (abort){
     // User signalled to quit
@@ -863,9 +843,7 @@
     output.write("User signalled to quit. Returning\n");
     return 1;
   }
-=======
-  
->>>>>>> c7f6d55a
+
   return 0;
 }
 
