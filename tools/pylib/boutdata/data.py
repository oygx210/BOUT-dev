"""Provides a class BoutData which makes access to code inputs and
outputs easier. Creates a tree of maps, inspired by approach used in
OMFIT

"""

import os
import glob
import numpy
import re

from boutdata.collect import collect, create_cache
from boututils.boutwarnings import alwayswarn
from boututils.datafile import DataFile

# These are imported to be used by 'eval' in
# BoutOptions.evaluate_scalar() and BoutOptionsFile.evaluate().
# Change the names to match those used by C++/BOUT++
from numpy import (pi, sin, cos, tan, arccos as acos, arcsin as asin,
                   arctan as atan, arctan2 as atan2, sinh, cosh, tanh,
                   arcsinh as asinh, arccosh as acosh, arctanh as atanh,
                   exp, log, log10, power as pow, sqrt, ceil, floor,
                   round, abs)


class BoutOptions(object):
    """This class represents a tree structure. Each node (BoutOptions
    object) can have several sub-nodes (sections), and several
    key-value pairs.

    Parameters
    ----------
    name : str, optional
        Name of the root section (default: "root")
    parent : BoutOptions, optional
        A parent BoutOptions object (default: None)

    Examples
    --------

    >>> optRoot = BoutOptions()  # Create a root

    Specify value of a key in a section "test"
    If the section does not exist then it is created

    >>> optRoot.getSection("test")["key"] = 4

    Get the value of a key in a section "test"
    If the section does not exist then a KeyError is raised

    >>> print(optRoot["test"]["key"])
    4

    To pretty print the options

    >>> print(optRoot)
    root
     |- test
     |   |- key = 4

    """

    def __init__(self, name="root", parent=None):
        self._sections = {}
        self._keys = {}
        self._name = name
        self._parent = parent

    def getSection(self, name):
        """Return a section object. If the section does not exist then it is
        created

        Parameters
        ----------
        name : str
            Name of the section to get/create

        Returns
        -------
        BoutOptions
            A new section with the original object as the parent

        """
        name = name.lower()

        if name in self._sections:
            return self._sections[name]
        else:
            newsection = BoutOptions(name, self)
            self._sections[name] = newsection
            return newsection

    def __getitem__(self, key):
        """
        First check if it's a section, then a value
        """
        key = key.lower()
        if key in self._sections:
            return self._sections[key]

        if key not in self._keys:
            raise KeyError("Key '%s' not in section '%s'" % (key, self.path()))
        return self._keys[key]

    def __setitem__(self, key, value):
        """
        Set a key
        """
        if len(key) == 0:
            return
        self._keys[key.lower()] = value

    def path(self):
        """Returns the path of this section, joining together names of
        parents

        """

        if self._parent:
            return self._parent.path() + ":" + self._name
        return self._name

    def keys(self):
        """Returns all keys, including sections and values

        """
        return list(self._sections) + list(self._keys)

    def sections(self):
        """Return a list of sub-sections

        """
        return self._sections.keys()

    def values(self):
        """Return a list of values

        """
        return self._keys.keys()

    def as_dict(self):
        """Return a nested dictionary of all the options.

        """
        dicttree = {name:self[name] for name in self.values()}
        dicttree.update({name:self[name].as_dict() for name in self.sections()})
        return dicttree

    def __len__(self):
        return len(self._sections) + len(self._keys)

    def __iter__(self):
        """Iterates over all keys. First values, then sections

        """
        for k in self._keys:
            yield k
        for s in self._sections:
            yield s

    def __str__(self, indent=""):
        """Print a pretty version of the options tree

        """
        text = self._name + "\n"

        for k in self._keys:
            text += indent + " |- " + k + " = " + str(self._keys[k]) + "\n"

        for s in self._sections:
            text += indent + " |- " + self._sections[s].__str__(indent+" |  ")
        return text

    def evaluate_scalar(self, name):
        """
        Evaluate (recursively) scalar expressions
        """
        expression = self._substitute_expressions(name)

        # replace ^ with ** so that Python evaluates exponentiation
        expression = expression.replace("^", "**")

        return eval(expression)

    def _substitute_expressions(self, name):
        expression = str(self[name]).lower()
        expression = self._evaluate_section(expression, "")
        parent = self._parent
        while parent is not None:
            sectionname = parent._name
            if sectionname is "root":
                sectionname = ""
            expression = parent._evaluate_section(expression, sectionname)
            parent = parent._parent

        return expression

    def _evaluate_section(self, expression, nested_sectionname):
        # pass a nested section name so that we can traverse the options tree
        # rooted at our own level and each level above us so that we can use
        # relatively qualified variable names, e.g. if we are in section
        # 'foo:bar:baz' then a variable 'x' from section 'bar' could be called
        # 'bar:x' (found traversing the tree starting from 'bar') or
        # 'foo:bar:x' (found when traversing tree starting from 'foo').
        for var in self.values():
            if nested_sectionname is not "":
                nested_name = nested_sectionname + ":" + var
            else:
                nested_name = var
<<<<<<< HEAD
            if re.search(r"(?<!:)"+nested_name, expression):
                # match nested_name only if not preceded by colon (which indicates more nesting)
                expression = re.sub(r"(?<!:)\b" + nested_name.lower() + r"\b",
=======
            if re.search(r"(?<!:)"+re.escape(nested_name.lower()), expression.lower()):
                # match nested_name only if not preceded by colon (which indicates more nesting)
                expression = re.sub(r"(?<!:)\b" + re.escape(nested_name.lower()) + r"\b",
>>>>>>> 9f4c6631
                                    "(" + self._substitute_expressions(var) + ")",
                                    expression)

        for subsection in self.sections():
            if nested_sectionname is not "":
                nested_name = nested_sectionname + ":" + subsection
            else:
                nested_name = subsection
            expression = self.getSection(subsection)._evaluate_section(expression, nested_name)

        return expression


class BoutOptionsFile(BoutOptions):
    """Parses a BOUT.inp configuration file, producing a tree of
    BoutOptions.

    Slight differences from ConfigParser, including allowing values
    before the first section header.

    Parameters
    ----------
    filename : str, optional
        Path to file to read
    name : str, optional
        Name of root section (default: "root")
    gridfilename : str, optional
        If present, path to gridfile from which to read grid sizes (nx, ny, nz)
    nx, ny : int, optional
        - Specify sizes of grid, used when evaluating option strings
        - Cannot be given if gridfilename is specified
        - Must both be given if either is
        - If neither gridfilename nor nx, ny are given then will try to
          find nx, ny from (in order) the 'mesh' section of options,
          outputfiles in the same directory is the input file, or the grid
          file specified in the options file (used as a path relative to
          the current directory)
    nz : int, optional
        Use this value for nz when evaluating option expressions, if given.
        Overrides values found from input file, output files or grid files

    Examples
    --------

    >>> opts = BoutOptionsFile("BOUT.inp")
    >>> print(opts)   # Print all options in a tree
    root
    |- nout = 100
    |- timestep = 2
    ...

    >>> opts["All"]["scale"] # Value "scale" in section "All"
    1.0

    """

    def __init__(self, filename="BOUT.inp", name="root", gridfilename=None, nx=None, ny=None, nz=None):
        BoutOptions.__init__(self, name)
        # Open the file
        with open(filename, "r") as f:
            # Go through each line in the file
            section = self  # Start with root section
            for linenr, line in enumerate(f.readlines()):
                # First remove comments, either # or ;
                startpos = line.find("#")
                if startpos != -1:
                    line = line[:startpos]
                startpos = line.find(";")
                if startpos != -1:
                    line = line[:startpos]

                # Check section headers
                startpos = line.find("[")
                endpos = line.find("]")
                if startpos != -1:
                    # A section heading
                    if endpos == -1:
                        raise SyntaxError("Missing ']' on line %d" % (linenr,))
                    line = line[(startpos+1):endpos].strip()

                    section = self
                    while True:
                        scorepos = line.find(":")
                        if scorepos == -1:
                            break
                        sectionname = line[0:scorepos]
                        line = line[(scorepos+1):]
                        section = section.getSection(sectionname)
                    section = section.getSection(line)
                else:
                    # A key=value pair

                    eqpos = line.find("=")
                    if eqpos == -1:
                        # No '=', so just set to true
                        section[line.strip()] = True
                    else:
                        value = line[(eqpos+1):].strip()
                        try:
                            # Try to convert to an integer
                            value = int(value)
                        except ValueError:
                            try:
                                # Try to convert to float
                                value = float(value)
                            except ValueError:
                                # Leave as a string
                                pass

                        section[line[:eqpos].strip()] = value

        try:
            # define arrays of x, y, z to be used for substitutions
            gridfile = None
            nzfromfile = None
            if gridfilename:
                if nx is not None or ny is not None:
                    raise ValueError("nx or ny given as inputs even though "
                                     "gridfilename was given explicitly, "
                                     "don't know which parameters to choose")
                with DataFile(gridfilename) as gridfile:
                    self.nx = float(gridfile["nx"])
                    self.ny = float(gridfile["ny"])
                    try:
                        nzfromfile = gridfile["MZ"]
                    except KeyError:
                        pass
            elif nx or ny:
                if nx is None:
                    raise ValueError("nx not specified. If either nx or ny are given, then both must be.")
                if ny is None:
                    raise ValueError("ny not specified. If either nx or ny are given, then both must be.")
                self.nx = nx
                self.ny = ny
            else:
                try:
                    self.nx = self["mesh"].evaluate_scalar("nx")
                    self.ny = self["mesh"].evaluate_scalar("ny")
                except KeyError:
                    try:
                        # get nx, ny, nz from output files
                        from boutdata.collect import findFiles
                        file_list = findFiles(path=os.path.dirname(), prefix="BOUT.dmp")
                        with DataFile(file_list[0]) as f:
                            self.nx = f["nx"]
                            self.ny = f["ny"]
                            nzfromfile = f["MZ"]
                    except (IOError, KeyError):
                        try:
                            gridfilename = self["mesh"]["file"]
                        except KeyError:
                            gridfilename = self["grid"]
                        with DataFile(gridfilename) as gridfile:
                            self.nx = float(gridfile["nx"])
                            self.ny = float(gridfile["ny"])
                            try:
                                nzfromfile = float(gridfile["MZ"])
                            except KeyError:
                                pass
            if nz is not None:
                self.nz = nz
            else:
                try:
                    self.nz = self["mesh"].evaluate_scalar("nz")
                except KeyError:
                    try:
                        self.nz = self.evaluate_scalar("mz")
                    except KeyError:
                        if nzfromfile is not None:
                            self.nz = nzfromfile
            mxg = self._keys.get("MXG", 2)
            myg = self._keys.get("MYG", 2)

            # make self.x, self.y, self.z three dimensional now so
            # that expressions broadcast together properly.
            self.x = numpy.linspace((0.5 - mxg)/(self.nx - 2*mxg),
                                    1. - (0.5 - mxg)/(self.nx - 2*mxg),
                                    self.nx)[:, numpy.newaxis, numpy.newaxis]
            self.y = 2.*numpy.pi*numpy.linspace((0.5 - myg)/self.ny,
                                                1.-(0.5 - myg)/self.ny,
                                                self.ny + 2*myg)[numpy.newaxis, :, numpy.newaxis]
            self.z = 2.*numpy.pi*numpy.linspace(0.5/self.nz,
                                                1.-0.5/self.nz,
                                                self.nz)[numpy.newaxis, numpy.newaxis, :]
        except Exception as e:
            alwayswarn("While building x, y, z coordinate arrays, an "
                       "exception occured: " + str(e) +
                       "\nEvaluating non-scalar options not available")

    def evaluate(self, name):
        """Evaluate (recursively) expressions

        Sections and subsections must be given as part of 'name',
        separated by colons

        Parameters
        ----------
        name : str
            Name of variable to evaluate, including sections and
            subsections

        """
        section = self
        split_name = name.split(":")
        for subsection in split_name[:-1]:
            section = section.getSection(subsection)
        expression = section._substitute_expressions(split_name[-1])

        # replace ^ with ** so that Python evaluates exponentiation
        expression = expression.replace("^", "**")

        # substitute for x, y and z coordinates
        for coord in ["x", "y", "z"]:
            expression = re.sub(r"\b"+coord.lower()+r"\b", "self."+coord, expression)

        return eval(expression)

    def write(self, filename=None, overwrite=False):
        """ Write to BOUT++ options file

        This method will throw an error rather than overwriting an existing
        file unless the overwrite argument is set to true.
        Note, no comments from the original input file are transferred to the
        new one.

        Parameters
        ----------
        filename : str
            Path of the file to write
            (defaults to path of the file that was read in)
        overwrite : bool
            If False then throw an exception if 'filename' already exists.
            Otherwise, just overwrite without asking.
            (default False)
        """
        if filename is None:
            filename = self.filename

        if not overwrite and os.path.exists(filename):
            raise ValueError("Not overwriting existing file, cannot write output to "+filename)

        def write_section(basename, opts, f):
            if basename:
                f.write("["+basename+"]\n")
            for key, value in opts._keys.items():
                f.write(key+" = "+str(value)+"\n")
            for section in opts.sections():
                section_name = basename+":"+section if basename else section
                write_section(section_name, opts[section], f)

        with open(filename, "w") as f:
            write_section("", self, f)


class BoutOutputs(object):
    """Emulates a map class, represents the contents of a BOUT++ dmp
    files. Does not allow writing, only reading of data.  By default
    there is no cache, so each time a variable is read it is
    collected; if caching is set to True variables are stored once
    they are read.  Extra keyword arguments are passed through to
    collect.

    Parameters
    ----------
    path : str, optional
        Path to data files (default: ".")
    prefix : str, optional
        File prefix (default: "BOUT.dmp")
    suffix : str, optional
        File suffix (default: None, searches all file extensions)
    caching : bool, float, optional
        Switches on caching of data, so it is only read into memory
        when first accessed (default False) If caching is set to a
        number, it gives the maximum size of the cache in GB, after
        which entries will be discarded in first-in-first-out order to
        prevent the cache getting too big.  If the variable being
        returned is bigger than the maximum cache size, then the
        variable will be returned without being added to the cache,
        and the rest of the cache will be left (default: False)
    DataFileCaching : bool, optional
        Switch for creation of a cache of DataFile objects to be
        passed to collect so that DataFiles do not need to be
        re-opened to read each variable (default: True)

    **kwargs
        keyword arguments that are passed through to _caching_collect()

    Examples
    --------

    >>> d = BoutOutputs(".")  # Current directory
    >> d.keys()     # List all valid keys
    ['iteration',
     'zperiod',
     'MYSUB',
     ...
    ]

    >>> d.dimensions["ne"] # Get the dimensions of the field ne
    ('t', 'x', 'y', 'z')

    >>> d["ne"] # Read "ne" from data files
    BoutArray([[[[...]]]])

    >>> d = BoutOutputs(".", prefix="BOUT.dmp", caching=True) # Turn on caching

    """

    def __init__(self, path=".", prefix="BOUT.dmp", suffix=None, caching=False,
                 DataFileCaching=True, **kwargs):
        """
        Initialise BoutOutputs object
        """
        self._path = path
        # normalize prefix by removing trailing '.' if present
        self._prefix = prefix.rstrip('.')
        if suffix == None:
            temp_file_list = glob.glob(
                os.path.join(self._path, self._prefix + "*"))
            latest_file = max(temp_file_list, key=os.path.getctime)
            self._suffix = latest_file.split(".")[-1]
        else:
            # normalize suffix by removing leading '.' if present
            self._suffix = suffix.lstrip('.')
        self._caching = caching
        self._DataFileCaching = DataFileCaching
        self._kwargs = kwargs

        # Label for this data
        self.label = path

        self._file_list = glob.glob(os.path.join(
            path, self._prefix + "*" + self._suffix))
        if not suffix == None:
            latest_file = max(self._file_list, key=os.path.getctime)
            # if suffix==None we already found latest_file

        # Check that the path contains some data
        if len(self._file_list) == 0:
            raise ValueError("ERROR: No data files found")

        # Available variables
        self.varNames = []
        self.dimensions = {}
        self.evolvingVariableNames = []

        with DataFile(latest_file) as f:
            npes = f.read("NXPE")*f.read("NYPE")
            if len(self._file_list) != npes:
                alwayswarn("Too many data files, reading most recent ones")
                if npes == 1:
                    # single output file
                    # do like this to catch, e.g. either 'BOUT.dmp.nc' or 'BOUT.dmp.0.nc'
                    self._file_list = [latest_file]
                else:
                    self._file_list = [os.path.join(
                        path, self._prefix + "." + str(i) + "." + self._suffix) for i in range(npes)]

            # Get variable names
            self.varNames = f.keys()
            for name in f.keys():
                dimensions = f.dimensions(name)
                self.dimensions[name] = dimensions
                if name != "t_array" and "t" in dimensions:
                    self.evolvingVariableNames.append(name)

        # Private variables
        if self._caching:
            from collections import OrderedDict
            self._datacache = OrderedDict()
            if self._caching is not True:
                # Track the size of _datacache and limit it to a maximum of _caching
                try:
                    # Check that _caching is a number of some sort
                    float(self._caching)
                except ValueError:
                    raise ValueError(
                        "BoutOutputs: Invalid value for caching argument. Caching should be either a number (giving the maximum size of the cache in GB), True for unlimited size or False for no caching.")
                self._datacachesize = 0
                self._datacachemaxsize = self._caching*1.e9

        self._DataFileCache = None

    def keys(self):
        """Return a list of available variable names

        """
        return self.varNames

    def evolvingVariables(self):
        """Return a list of names of time-evolving variables

        """
        return self.evolvingVariableNames

    def redistribute(self, npes, nxpe=None, mxg=2, myg=2, include_restarts=True):
        """Create a new set of dump files for npes processors.

        Useful for restarting simulations using more or fewer processors.

        Existing data and restart files are kept in the directory
        "redistribution_backups". redistribute() will fail if this
        directory already exists, to avoid overwriting anything

        Parameters
        ----------
        npes : int
            Number of new files to create
        nxpe : int, optional
            If nxpe is None (the default), then an 'optimal' number will be
            selected automatically
        mxg, myg : int, optional
            Number of guard cells in x, y (default: 2)
        include_restarts : bool, optional
            If True, then restart.redistribute will be used to
            redistribute the restart files also (default: True)

        """
        from boutdata.processor_rearrange import get_processor_layout, create_processor_layout
        from os import rename, path, mkdir

        # use get_processor_layout to get nx, ny
        old_processor_layout = get_processor_layout(
            DataFile(self._file_list[0]), has_t_dimension=True, mxg=mxg, myg=myg)
        old_nxpe = old_processor_layout.nxpe
        old_nype = old_processor_layout.nype
        old_npes = old_processor_layout.npes
        old_mxsub = old_processor_layout.mxsub
        old_mysub = old_processor_layout.mysub
        nx = old_processor_layout.nx
        ny = old_processor_layout.ny
        mz = old_processor_layout.mz
        mxg = old_processor_layout.mxg
        myg = old_processor_layout.myg

        # calculate new processor layout
        new_processor_layout = create_processor_layout(
            old_processor_layout, npes, nxpe=nxpe)
        nxpe = new_processor_layout.nxpe
        nype = new_processor_layout.nype
        mxsub = new_processor_layout.mxsub
        mysub = new_processor_layout.mysub

        # move existing files to backup directory
        # don't overwrite backup: os.mkdir will raise exception if directory already exists
        backupdir = path.join(self._path, "redistribution_backups")
        mkdir(backupdir)
        for f in self._file_list:
            rename(f, path.join(backupdir, path.basename(f)))

        # create new output files
        outfile_list = []
        this_prefix = self._prefix
        if not this_prefix[-1] == '.':
            # ensure prefix ends with a '.'
            this_prefix = this_prefix + "."
        for i in range(npes):
            outpath = os.path.join(
                self._path, this_prefix+str(i)+"."+self._suffix)
            if self._suffix.split(".")[-1] in ["nc", "ncdf", "cdl"]:
                # set format option to DataFile explicitly to avoid creating netCDF3 files, which can only contain up to 2GB of data
                outfile_list.append(
                    DataFile(outpath, write=True, create=True, format='NETCDF4'))
            else:
                outfile_list.append(DataFile(outpath, write=True, create=True))

        # Create a DataFileCache, if needed
        if self._DataFileCaching:
            DataFileCache = create_cache(backupdir, self._prefix)
        else:
            DataFileCache = None
        # read and write the data
        for v in self.varNames:
            print("processing "+v)
            data = collect(v, path=backupdir, prefix=self._prefix, xguards=True,
                           yguards=True, info=False, datafile_cache=DataFileCache)
            ndims = len(data.shape)

            # write data
            for i in range(npes):
                ix = i % nxpe
                iy = int(i/nxpe)
                outfile = outfile_list[i]
                if v == "NPES":
                    outfile.write(v, npes)
                elif v == "NXPE":
                    outfile.write(v, nxpe)
                elif v == "NYPE":
                    outfile.write(v, nype)
                elif v == "MXSUB":
                    outfile.write(v, mxsub)
                elif v == "MYSUB":
                    outfile.write(v, mysub)
                elif ndims == 0:
                    # scalar
                    outfile.write(v, data)
                elif ndims == 1:
                    # time evolving scalar
                    outfile.write(v, data)
                elif ndims == 2:
                    # Field2D
                    if data.shape != (nx + 2*mxg, ny + 2*myg):
                        # FieldPerp?
                        # check is not perfect, fails if ny=nz
                        raise ValueError(
                            "Error: Found FieldPerp '"+v+"'. This case is not currently handled by BoutOutputs.redistribute().")
                    outfile.write(
                        v, data[ix*mxsub:(ix+1)*mxsub+2*mxg, iy*mysub:(iy+1)*mysub+2*myg])
                elif ndims == 3:
                    # Field3D
                    if data.shape[:2] != (nx + 2*mxg, ny + 2*myg):
                        # evolving Field2D, but this case is not handled
                        # check is not perfect, fails if ny=nx and nx=nt
                        raise ValueError("Error: Found evolving Field2D '"+v +
                                         "'. This case is not currently handled by BoutOutputs.redistribute().")
                    outfile.write(
                        v, data[ix*mxsub:(ix+1)*mxsub+2*mxg, iy*mysub:(iy+1)*mysub+2*myg, :])
                elif ndims == 4:
                    outfile.write(
                        v, data[:, ix*mxsub:(ix+1)*mxsub+2*mxg, iy*mysub:(iy+1)*mysub+2*myg, :])
                else:
                    print(
                        "ERROR: variable found with unexpected number of dimensions,", ndims)

        for outfile in outfile_list:
            outfile.close()

        if include_restarts:
            print("processing restarts")
            from boutdata import restart
            from glob import glob
            restart_prefix = "BOUT.restart"
            restarts_list = glob(path.join(self._path, restart_prefix+"*"))

            # Move existing restart files to backup directory
            for f in restarts_list:
                rename(f, path.join(backupdir, path.basename(f)))

            # Redistribute restarts
            restart.redistribute(npes, path=backupdir,
                                 nxpe=nxpe, output=self._path, mxg=mxg, myg=myg)

    def _collect(self, *args, **kwargs):
        """Wrapper for collect to pass self._DataFileCache if necessary.

        """
        if self._DataFileCaching and self._DataFileCache is None:
            # Need to create the cache
            self._DataFileCache = create_cache(self._path, self._prefix)
        return collect(*args, datafile_cache=self._DataFileCache, **kwargs)

    def __len__(self):
        return len(self.varNames)

    def __getitem__(self, name):
        """Reads a variable

        Caches result and returns later if called again, if caching is
        turned on for this instance

        """

        if self._caching:
            if name not in self._datacache.keys():
                item = self._collect(name, path=self._path,
                                     prefix=self._prefix, **self._kwargs)
                if self._caching is not True:
                    itemsize = item.nbytes
                    if itemsize > self._datacachemaxsize:
                        return item
                    self._datacache[name] = item
                    self._datacachesize += itemsize
                    while self._datacachesize > self._datacachemaxsize:
                        self._removeFirstFromCache()
                else:
                    self._datacache[name] = item
                return item
            else:
                return self._datacache[name]
        else:
            # Collect the data from the repository
            data = self._collect(name, path=self._path,
                                 prefix=self._prefix, **self._kwargs)
            return data

    def _removeFirstFromCache(self):
        """Pop the first item from the OrderedDict _datacache

        """
        item = self._datacache.popitem(last=False)
        self._datacachesize -= item[1].nbytes

    def __iter__(self):
        """Iterate through all keys, starting with "options" then going
        through all variables for _caching_collect

        """
        for k in self.varNames:
            yield k

    def __str__(self, indent=""):
        """Print a pretty version of the tree

        """
        text = ""
        for k in self.varNames:
            text += indent+k+"\n"

        return text


def BoutData(path=".", prefix="BOUT.dmp", caching=False, **kwargs):
    """Returns a dictionary, containing the contents of a BOUT++ output
    directory.

    Does not allow writing, only reading of data.  By default there is
    no cache, so each time a variable is read it is collected; if
    caching is set to True variables are stored once they are read.

    Parameters
    ----------
    path : str, optional
        Path to data files (default: ".")
    prefix : str, optional
        File prefix (default: "BOUT.dmp")
    caching : bool, float, optional
        Switches on caching of data, so it is only read into memory
        when first accessed (default False) If caching is set to a
        number, it gives the maximum size of the cache in GB, after
        which entries will be discarded in first-in-first-out order to
        prevent the cache getting too big.  If the variable being
        returned is bigger than the maximum cache size, then the
        variable will be returned without being added to the cache,
        and the rest of the cache will be left (default: False)
    DataFileCaching : bool, optional
        Switch for creation of a cache of DataFile objects to be
        passed to collect so that DataFiles do not need to be
        re-opened to read each variable (default: True)
    **kwargs
        Keyword arguments that are passed through to collect()

    Returns
    -------
    dict
        Contents of a BOUT++ output directory, including options and
        output files

    Examples
    --------

    >>> d = BoutData(".")  # Current directory

    >>> d.keys()     # List all valid keys

    >>> print(d["options"])  # Prints tree of options

    >>> d["options"]["nout"]   # Value of nout in BOUT.inp file

    >>> print(d["outputs"])    # Print available outputs

    >>> d["outputs"]["ne"] # Read "ne" from data files

    >>> d = BoutData(".", prefix="BOUT.dmp", caching=True) # Turn on caching

    """

    data = {}  # Map for the result

    data["path"] = path

    # Options from BOUT.inp file
    data["options"] = BoutOptionsFile(
        os.path.join(path, "BOUT.inp"), name="options")

    # Output from .dmp.* files
    data["outputs"] = BoutOutputs(
        path, prefix=prefix, caching=caching, **kwargs)

    return data<|MERGE_RESOLUTION|>--- conflicted
+++ resolved
@@ -207,15 +207,9 @@
                 nested_name = nested_sectionname + ":" + var
             else:
                 nested_name = var
-<<<<<<< HEAD
-            if re.search(r"(?<!:)"+nested_name, expression):
-                # match nested_name only if not preceded by colon (which indicates more nesting)
-                expression = re.sub(r"(?<!:)\b" + nested_name.lower() + r"\b",
-=======
             if re.search(r"(?<!:)"+re.escape(nested_name.lower()), expression.lower()):
                 # match nested_name only if not preceded by colon (which indicates more nesting)
                 expression = re.sub(r"(?<!:)\b" + re.escape(nested_name.lower()) + r"\b",
->>>>>>> 9f4c6631
                                     "(" + self._substitute_expressions(var) + ")",
                                     expression)
 
