/*!
 * \file field.hxx
 * \brief field base class definition for differencing methods
 *
 **************************************************************************
 * Copyright 2010 B.D.Dudson, S.Farley, M.V.Umansky, X.Q.Xu
 *
 * Contact: Ben Dudson, bd512@york.ac.uk
 * 
 * This file is part of BOUT++.
 *
 * BOUT++ is free software: you can redistribute it and/or modify
 * it under the terms of the GNU Lesser General Public License as published by
 * the Free Software Foundation, either version 3 of the License, or
 * (at your option) any later version.
 *
 * BOUT++ is distributed in the hope that it will be useful,
 * but WITHOUT ANY WARRANTY; without even the implied warranty of
 * MERCHANTABILITY or FITNESS FOR A PARTICULAR PURPOSE.  See the
 * GNU Lesser General Public License for more details.
 *
 * You should have received a copy of the GNU Lesser General Public License
 * along with BOUT++.  If not, see <http://www.gnu.org/licenses/>.
 *
 */

class Field;

#ifndef __FIELD_H__
#define __FIELD_H__

#include <stdio.h>

#include "bout_types.hxx"
#include "stencils.hxx"
#include <bout/rvec.hxx>
#include "boutexception.hxx"

#include "bout/deprecated.hxx"

#include "bout/dataiterator.hxx"

#include "unused.hxx"

class Mesh;
extern Mesh * mesh;

#ifdef TRACK
#include <string>
#endif

/*!
 * \brief Base class for fields
 *
 * Defines the virtual function SetStencil, used by differencing methods
 */
class Field {
 public:
  Field();
  Field(Mesh * msh);
  virtual ~Field() { }

  // These routines only set a stencil in one dimension
  // Should be faster, and replaces the above SetStencil function.
  virtual void setXStencil(stencil &fval, const bindex &bx, CELL_LOC loc = CELL_DEFAULT) const = 0;
  virtual void setYStencil(stencil &fval, const bindex &bx, CELL_LOC loc = CELL_DEFAULT) const = 0;
  virtual void setZStencil(stencil &fval, const bindex &bx, CELL_LOC loc = CELL_DEFAULT) const = 0;

  // Data access
  virtual const BoutReal& operator[](const Indices &i) const = 0;

  virtual void setLocation(CELL_LOC loc) {
    if (loc != CELL_CENTRE)
      throw BoutException("not implemented!");
  }
  virtual CELL_LOC getLocation() const {
    return CELL_CENTRE;
  }

  DEPRECATED(virtual void getXArray(int UNUSED(y), int UNUSED(z), rvec &UNUSED(xv)) const) {
    error("Field: Base class does not implement getXarray");
  }
  DEPRECATED(virtual void getYArray(int UNUSED(x), int UNUSED(z), rvec &UNUSED(yv)) const) {
    error("Field: Base class does not implement getYarray");
  }
  DEPRECATED(virtual void getZArray(int UNUSED(x), int UNUSED(y), rvec &UNUSED(zv)) const) {
    error("Field: Base class does not implement getZarray");
  }

  DEPRECATED(virtual void setXArray(int UNUSED(y), int UNUSED(z), const rvec &UNUSED(xv))) {
    error("Field: Base class does not implement setXarray");
  }
  DEPRECATED(virtual void setYArray(int UNUSED(x), int UNUSED(z), const rvec &UNUSED(yv))) {
    error("Field: Base class does not implement setYarray");
  }
  DEPRECATED(virtual void setZArray(int UNUSED(x), int UNUSED(y), const rvec &UNUSED(zv))) {
    error("Field: Base class does not implement setZarray");
  }

#ifdef TRACK
  std::string getName() const { return name; }
  void setName(std::string s) { name = s; }
#else
  std::string getName() const { return ""; }
<<<<<<< HEAD
  void setName(std::string s) { ;}
=======
  void setName(std::string UNUSED(s)) {}
>>>>>>> ac011388
#endif
  std::string name;

#if CHECK > 0
  // Routines to test guard/boundary cells set
  
  virtual bool bndryValid() {
    if(!bndry_xin)
      error("Inner X guard cells not set\n");
    if(!bndry_xout)
      error("Outer X guard cells not set\n");
    if(!bndry_yup)
      error("Upper y guard cells not set\n");
    if(!bndry_ydown)
      error("Lower y guard cells not set\n");
    return true;
  }
  
  // Status of the 4 boundaries
  bool bndry_xin, bndry_xout, bndry_yup, bndry_ydown;
#endif
  virtual Mesh * getMesh() const{
    if (fieldmesh){
      return fieldmesh;
    } else {
      return mesh;
    }
  }
  /*!
   * Return the number of nx points
   */
  virtual int getNx() const;
  /*!
   * Return the number of ny points
   */
  virtual int getNy() const;
  /*!
   * Return the number of nz points
   */
  virtual int getNz() const;
 protected:
  Mesh * fieldmesh;
  /// Supplies an error method. Currently just prints and exits, but
  /// should do something more cunning...
  void error(const char *s, ...) const;
};

#endif /* __FIELD_H__ */<|MERGE_RESOLUTION|>--- conflicted
+++ resolved
@@ -102,11 +102,7 @@
   void setName(std::string s) { name = s; }
 #else
   std::string getName() const { return ""; }
-<<<<<<< HEAD
-  void setName(std::string s) { ;}
-=======
   void setName(std::string UNUSED(s)) {}
->>>>>>> ac011388
 #endif
   std::string name;
 
