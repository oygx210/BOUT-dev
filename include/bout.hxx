/*!************************************************************************
 *
 * @mainpage BOUT++
 * 
 * @version 3.0
 * 
 * @par Description 
 * Framework for the solution of partial differential
 * equations, in particular fluid models in plasma physics.
 *
 * @par Include files
 * - bout++.hxx includes commonly used routines and classes
 *
 **************************************************************************
 * Copyright 2010 B.D.Dudson, S.Farley, M.V.Umansky, X.Q.Xu
 *
 * Contact Ben Dudson, bd512@york.ac.uk
 * 
 * This file is part of BOUT++.
 *
 * BOUT++ is free software: you can redistribute it and/or modify
 * it under the terms of the GNU Lesser General Public License as published by
 * the Free Software Foundation, either version 3 of the License, or
 * (at your option) any later version.
 *
 * BOUT++ is distributed in the hope that it will be useful,
 * but WITHOUT ANY WARRANTY; without even the implied warranty of
 * MERCHANTABILITY or FITNESS FOR A PARTICULAR PURPOSE.  See the
 * GNU Lesser General Public License for more details.
 *
 * You should have received a copy of the GNU Lesser General Public License
 * along with BOUT++.  If not, see <http://www.gnu.org/licenses/>.
 *
 **************************************************************************/

#ifndef __BOUT_H__
#define __BOUT_H__

#include "boutcomm.hxx"

#include "globals.hxx"

#include "field2d.hxx"
#include "field3d.hxx"
#include "vector2d.hxx"
#include "vector3d.hxx"

#include "difops.hxx" // Differential operators

#include "vecops.hxx" // Vector differential operations

#include "smoothing.hxx" // Smoothing functions

#include "sourcex.hxx"     // source and mask functions

#include "bout/solver.hxx"

#include "datafile.hxx"

#include "where.hxx"

#include "output.hxx"

#include "utils.hxx"

const BoutReal BOUT_VERSION = 4;  ///< Version number

// BOUT++ main functions

/*!
 * BOUT++ initialisation. This function must be
 * called first, passing command-line arguments.
 * 
 * This will call MPI_Initialize, and if BOUT++
 * has been configured with external libraries such as
 * PETSc then these will be initialised as well.
 * 
 * Example
 * -------
 *
 * A minimal BOUT++ program consists of:
 *
 *     int main(int argc, char** argv) {
 *       BoutInitialise(argc, argv);
 *       
 *       BoutFinalise();
 *     }
 *
 * Usually this function is called in a standard main() function,
 * either by including boutmain.hxx or by including bout/physicsmodel.hxx
 * and using the BOUTMAIN macro.
 *     
 */
int BoutInitialise(int &argc, char **&argv);

/*!
 * Run the given solver. This function is only used
 * for old-style physics models with standalone C functions
 * The main() function in boutmain.hxx calls this function
 * to set up the RHS function and add bout_monitor.
 * 
 */
int bout_run(Solver *solver, rhsfunc physics_run);

/*!
<<<<<<< HEAD
 * Monitor class. Function call is  called by the solver every output timestep
=======
 * Monitor class for output. Called by the solver every output timestep.
>>>>>>> 89ab966f
 * 
 * This is added to the solver in bout_run (for C-style models)
 * or in bout/physicsmodel.hxx
 */
<<<<<<< HEAD

=======
>>>>>>> 89ab966f
class BoutMonitor: public Monitor{
  int call(Solver *solver, BoutReal t, int iter, int NOUT) override;
};

/*!
 * BOUT++ finalisation. This should be called at the
 * end of the program.
 *
 * Frees memory, flushes buffers, and closes files.
 * If BOUT++ initialised MPI or external libraries,
 * then these are also finalised.
 */
int BoutFinalise();

#endif // __BOUT_H__<|MERGE_RESOLUTION|>--- conflicted
+++ resolved
@@ -103,19 +103,11 @@
 int bout_run(Solver *solver, rhsfunc physics_run);
 
 /*!
-<<<<<<< HEAD
  * Monitor class. Function call is  called by the solver every output timestep
-=======
- * Monitor class for output. Called by the solver every output timestep.
->>>>>>> 89ab966f
  * 
  * This is added to the solver in bout_run (for C-style models)
  * or in bout/physicsmodel.hxx
  */
-<<<<<<< HEAD
-
-=======
->>>>>>> 89ab966f
 class BoutMonitor: public Monitor{
   int call(Solver *solver, BoutReal t, int iter, int NOUT) override;
 };
