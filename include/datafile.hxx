/*!
 * \file datafile.hxx
 *
 * \brief Data file handling object definition
 *
 * \author B.Dudson
 * \date   April 2009
 *
 * 26th Sep 2009: Modified to use varargs
 */

class Datafile;

#ifndef __DATAFILE_H__
#define __DATAFILE_H__

#include "bout_types.hxx"
#include "field2d.hxx"
#include "field3d.hxx"
#include "vector2d.hxx"
#include "vector3d.hxx"
#include "options.hxx"
#include "bout/macro_for_each.hxx"

#include "dataformat.hxx"

#include <stdarg.h>
#include <stdio.h>

#include <vector>
#include <string>
#include <memory>

/*!
  Uses a generic interface to file formats (DataFormat)
  and provides an interface for reading/writing simulation data.
*/
class Datafile {
 public:
  Datafile(Options *opt = nullptr);
  Datafile(Datafile &&other) noexcept;
  ~Datafile(); // need to delete filename
  
  Datafile& operator=(Datafile &&rhs) noexcept;
  Datafile& operator=(const Datafile &rhs) = delete;

  bool openr(const char *filename, ...);
  bool openw(const char *filename, ...); // Overwrites existing file
  bool opena(const char *filename, ...); // Appends if exists
  
  bool isValid();  // Checks if the data source is valid

  void close();

  void setLowPrecision(); ///< Only output floats
  template <typename t>
  void addRepeat(t &value, std::string name){
    add(value,name.c_str(),true);
  }
  template <typename t>
  void addOnce(t &value, std::string name){
    add(value,name.c_str(),false);
  }
  void add(int &i, const char *name, bool save_repeat = false);
  void add(BoutReal &r, const char *name, bool save_repeat = false);
  void add(Field2D &f, const char *name, bool save_repeat = false);
  void add(Field3D &f, const char *name, bool save_repeat = false);
  void add(Vector2D &f, const char *name, bool save_repeat = false);
  void add(Vector3D &f, const char *name, bool save_repeat = false);
  
  bool read();  ///< Read data into added variables 
  bool write(); ///< Write added variables

  bool write(const char *filename, ...) const; ///< Opens, writes, closes file

<<<<<<< HEAD
  void setAttribute(const std::string &varname, const std::string &attrname, const std::string &text);
  void setAttribute(const std::string &varname, const std::string &attrname, int value);
=======
  void setAttribute(const string &varname, const string &attrname, const string &text);
  void setAttribute(const string &varname, const string &attrname, int value);
  void setAttribute(const string &varname, const string &attrname, BoutReal value);
>>>>>>> d20db2f1

 private:
  bool parallel; // Use parallel formats?
  bool flush;    // Flush after every write?
  bool guards;   // Write guard cells?
  bool floats;   // Low precision?
  bool openclose; // Open and close file for each write
  int Lx,Ly,Lz; // The sizes in the x-, y- and z-directions of the arrays to be written
  bool enabled;  // Enable / Disable writing
  bool init_missing; // Initialise missing variables?
  bool shiftOutput; // Do we want to write out in shifted space?
  bool shiftInput;  // Read in shifted space?
  int flushFrequencyCounter; //Counter used in determining when next openclose required
  int flushFrequency; //How many write calls do we want between openclose

  std::unique_ptr<DataFormat> file;
  size_t filenamelen;
  static const size_t FILENAMELEN=512;
  char *filename;
  bool writable; // is file open for writing?
  bool appending;
  bool first_time; // is this the first time the data will be written?

  /// Shallow copy, not including dataformat, therefore private
  Datafile(const Datafile& other);

  /// A structure to hold a pointer to a class, and associated name and flags
  template <class T>
  struct VarStr {
    T *ptr;             ///< Pointer to the data.
                        ///< Note that this may be a user object, not a copy, so must not be destroyed
    std::string name;        ///< Name as it appears in the output file
    bool save_repeat;   ///< If true, has a time dimension and is saved every time step
    bool covar;         ///< For vectors, true if a covariant vector, false if contravariant
  };

  // one set per variable type
  std::vector<VarStr<int>> int_arr;
  std::vector<VarStr<BoutReal>> BoutReal_arr;
  std::vector<VarStr<Field2D>> f2d_arr;
  std::vector<VarStr<Field3D>> f3d_arr;
  std::vector<VarStr<Vector2D>> v2d_arr;
  std::vector<VarStr<Vector3D>> v3d_arr;

  bool read_f2d(const std::string &name, Field2D *f, bool save_repeat);
  bool read_f3d(const std::string &name, Field3D *f, bool save_repeat);

  bool write_int(const std::string &name, int *f, bool save_repeat);
  bool write_real(const std::string &name, BoutReal *f, bool save_repeat);
  bool write_f2d(const std::string &name, Field2D *f, bool save_repeat);
  bool write_f3d(const std::string &name, Field3D *f, bool save_repeat);

  /// Check if a variable has already been added
  bool varAdded(const std::string &name);

  /// Get the pointer to the variable, nullptr if not added
  /// This is used to check if the same variable is being added
  void* varPtr(const std::string &name);
};

/// Write this variable once to the grid file
#define SAVE_ONCE1(var) dump.add(var, #var, 0);
#define SAVE_ONCE2(var1, var2) { \
    dump.add(var1, #var1, 0); \
    dump.add(var2, #var2, 0);}
#define SAVE_ONCE3(var1, var2, var3) {\
    dump.add(var1, #var1, 0); \
    dump.add(var2, #var2, 0); \
    dump.add(var3, #var3, 0);}
#define SAVE_ONCE4(var1, var2, var3, var4) { \
    dump.add(var1, #var1, 0); \
    dump.add(var2, #var2, 0); \
    dump.add(var3, #var3, 0); \
    dump.add(var4, #var4, 0);}
#define SAVE_ONCE5(var1, var2, var3, var4, var5) {\
    dump.add(var1, #var1, 0); \
    dump.add(var2, #var2, 0); \
    dump.add(var3, #var3, 0); \
    dump.add(var4, #var4, 0); \
    dump.add(var5, #var5, 0);}
#define SAVE_ONCE6(var1, var2, var3, var4, var5, var6) {\
    dump.add(var1, #var1, 0); \
    dump.add(var2, #var2, 0); \
    dump.add(var3, #var3, 0); \
    dump.add(var4, #var4, 0); \
    dump.add(var5, #var5, 0); \
    dump.add(var6, #var6, 0);}

#define SAVE_ONCE(...)                          \
  { MACRO_FOR_EACH(SAVE_ONCE1, __VA_ARGS__) }

/// Write this variable every timestep
#define SAVE_REPEAT1(var) dump.add(var, #var, 1);
#define SAVE_REPEAT2(var1, var2) { \
    dump.add(var1, #var1, 1); \
    dump.add(var2, #var2, 1);}
#define SAVE_REPEAT3(var1, var2, var3) {\
    dump.add(var1, #var1, 1); \
    dump.add(var2, #var2, 1); \
    dump.add(var3, #var3, 1);}
#define SAVE_REPEAT4(var1, var2, var3, var4) { \
    dump.add(var1, #var1, 1); \
    dump.add(var2, #var2, 1); \
    dump.add(var3, #var3, 1); \
    dump.add(var4, #var4, 1);}
#define SAVE_REPEAT5(var1, var2, var3, var4, var5) {\
    dump.add(var1, #var1, 1); \
    dump.add(var2, #var2, 1); \
    dump.add(var3, #var3, 1); \
    dump.add(var4, #var4, 1); \
    dump.add(var5, #var5, 1);}
#define SAVE_REPEAT6(var1, var2, var3, var4, var5, var6) {\
    dump.add(var1, #var1, 1); \
    dump.add(var2, #var2, 1); \
    dump.add(var3, #var3, 1); \
    dump.add(var4, #var4, 1); \
    dump.add(var5, #var5, 1); \
    dump.add(var6, #var6, 1);}

#define SAVE_REPEAT(...)                        \
  { MACRO_FOR_EACH(SAVE_REPEAT1, __VA_ARGS__) }

#endif // __DATAFILE_H__<|MERGE_RESOLUTION|>--- conflicted
+++ resolved
@@ -73,14 +73,9 @@
 
   bool write(const char *filename, ...) const; ///< Opens, writes, closes file
 
-<<<<<<< HEAD
   void setAttribute(const std::string &varname, const std::string &attrname, const std::string &text);
   void setAttribute(const std::string &varname, const std::string &attrname, int value);
-=======
-  void setAttribute(const string &varname, const string &attrname, const string &text);
-  void setAttribute(const string &varname, const string &attrname, int value);
-  void setAttribute(const string &varname, const string &attrname, BoutReal value);
->>>>>>> d20db2f1
+  void setAttribute(const std::string &varname, const std::string &attrname, BoutReal value);
 
  private:
   bool parallel; // Use parallel formats?
