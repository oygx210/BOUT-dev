/**************************************************************************
 * Class for 2D X-Z slices
 *
 **************************************************************************
 * Copyright 2010 B.D.Dudson, S.Farley, M.V.Umansky, X.Q.Xu
 *
 * Contact: Ben Dudson, bd512@york.ac.uk
 * 
 * This file is part of BOUT++.
 *
 * BOUT++ is free software: you can redistribute it and/or modify
 * it under the terms of the GNU Lesser General Public License as published by
 * the Free Software Foundation, either version 3 of the License, or
 * (at your option) any later version.
 *
 * BOUT++ is distributed in the hope that it will be useful,
 * but WITHOUT ANY WARRANTY; without even the implied warranty of
 * MERCHANTABILITY or FITNESS FOR A PARTICULAR PURPOSE.  See the
 * GNU Lesser General Public License for more details.
 *
 * You should have received a copy of the GNU Lesser General Public License
 * along with BOUT++.  If not, see <http://www.gnu.org/licenses/>.
 *
 **************************************************************************/

class FieldPerp;

#ifndef __FIELDPERP_H__
#define __FIELDPERP_H__

#include "field.hxx"

#include "bout/array.hxx"
#include "bout/assert.hxx"
#include "bout/region.hxx"

#include "unused.hxx"

class Field2D; // #include "field2d.hxx"
class Field3D; // #include "field3d.hxx"

/*!
 * Represents a 2D field perpendicular to the magnetic field
 * at a particular index in Y, which only varies in X-Z. 
 * 
 * Primarily used inside field solvers
 */ 
class FieldPerp : public Field {
 public:
  using ind_type = IndPerp;
    
  /*!
   * Constructor
   */
  FieldPerp(Mesh * fieldmesh = nullptr);

  /*!
   * Copy constructor. After this the data
   * will be shared (non unique)
   */
  FieldPerp(const FieldPerp &f)
      : Field(f.fieldmesh), yindex(f.yindex), nx(f.nx), nz(f.nz), data(f.data) {}

  /*!
   * Move constructor
   */
  FieldPerp(FieldPerp &&rhs) = default;

  /*!
   * Constructor. This creates a FieldPerp using the global Mesh pointer (mesh)
   * allocates data, and assigns the value \p val to all points including
   * boundary cells.
   */ 
  FieldPerp(BoutReal val, Mesh *localmesh = nullptr);

  ~FieldPerp() override {}

  /*!
   * Assignment operators
   */
  FieldPerp &operator=(const FieldPerp &rhs);
  FieldPerp &operator=(FieldPerp &&rhs) = default;
  FieldPerp &operator=(BoutReal rhs);

<<<<<<< HEAD
  /*!
   * Iterators and data access
   */
  const DataIterator DEPRECATED(begin()) const;
  const DataIterator DEPRECATED(end()) const;

  const IndexRange DEPRECATED(region(REGION rgn)) const override;

  const Region<IndPerp>& getRegion(const std::string &region_name) const;
  
  /*!
   * Direct data access using DataIterator indexing
   */
  inline BoutReal& DEPRECATED(operator[](const DataIterator &d)) {
    return operator()(d.x, d.z);
  }
  inline const BoutReal& DEPRECATED(operator[](const DataIterator &d)) const {
    return operator()(d.x, d.z);
  }
  BoutReal& DEPRECATED(operator[](const Indices &i)) {
    return operator()(i.x, i.z);
  }
  const BoutReal& DEPRECATED(operator[](const Indices &i)) const override{
    return operator()(i.x, i.z);
  }
=======
  /// Return a Region<IndPerp> reference to use to iterate over this field
  const Region<IndPerp>& getRegion(REGION region) const;  
  const Region<IndPerp>& getRegion(const std::string &region_name) const;
>>>>>>> ea2986bd

  Region<IndPerp>::RegionIndices::const_iterator begin() const {return std::begin(getRegion("RGN_ALL"));};
  Region<IndPerp>::RegionIndices::const_iterator end() const {return std::end(getRegion("RGN_ALL"));};
  
  inline BoutReal& operator[](const IndPerp &d) {
    return data[d.ind];
  }
  inline const BoutReal& operator[](const IndPerp &d) const {
    return data[d.ind];
  }  

  inline BoutReal& operator[](const Ind3D &d) {
    ASSERT3(d.y() == yindex);
    return operator()(d.x(), d.z()); //Could use mesh->ind3DtoPerp if we had access to mesh here
  }
  inline const BoutReal& operator[](const Ind3D &d) const {
    ASSERT3(d.y() == yindex);
    return operator()(d.x(), d.z());
  }  

  /*!
   * Returns the y index at which this field is defined
   */ 
  int getIndex() const {return yindex;}
  
  /*!
   * Sets the y index at which this field is defined
   *
   * This is used in arithmetic operations
   */
  void setIndex(int y) { yindex = y; }

  /*!
   * Ensure that data array is allocated and unique
   */
  void allocate();

  /*!
   * True if the underlying data array is allocated.
   *
   *
   */
  bool isAllocated() const { return !data.empty(); }
  
  // operators
  
  const BoutReal* operator[](int jx) const {
    ASSERT2(!data.empty());
    ASSERT2( (jx >= 0) && (jx < nx) );
  
    return &data[jx*nz];
  }
  
  /*!
   * Returns a C-style array (pointer to first element) in Z
   * at a given X index. Used mainly for FFT routines
   */
  BoutReal* operator[](int jx) {
    ASSERT2(!data.empty());
    ASSERT2( (jx >= 0) && (jx < nx) );
    
    return &data[jx*nz];
  }

  /*!
   * Access to the underlying data array at a given x,z index
   * 
   * If CHECK > 2 then bounds checking is performed, otherwise
   * no checks are performed
   */ 
  BoutReal& operator()(int jx, int jz) {
#if CHECK > 2
    // Bounds check both indices
    if(data.empty())
      throw BoutException("FieldPerp: () operator on empty data");
    if((jx < 0) || (jx >= nx) || 
       (jz < 0) || (jz >= nz))
      throw BoutException("FieldPerp: (%d, %d) operator out of bounds (%d, %d)", 
			  jx, jz, nx, nz);
#endif
    return data[jx*nz + jz];
  }
  
  /*!
   * Const (read-only) access to the underlying data array.
   */ 
  const BoutReal& operator()(int jx, int jz) const {
#if CHECK > 2
    // Bounds check both indices
    if(data.empty())
      throw BoutException("FieldPerp: () operator on empty data");
    if((jx < 0) || (jx >= nx) || 
       (jz < 0) || (jz >= nz))
      throw BoutException("FieldPerp: (%d, %d) operator out of bounds (%d, %d)", 
			  jx, jz, nx, nz);
#endif
    return data[jx*nz + jz];
  }
  
  /*!
   * Access to the underlying data array. (X,Y,Z) indices for consistency with 
   * other field types
   * 
   */ 
  BoutReal& operator()(int jx, int UNUSED(jy), int jz) { return (*this)(jx, jz); }
  
  const BoutReal& operator()(int jx, int UNUSED(jy), int jz) const { return (*this)(jx, jz); }

  /*!
   * Addition, modifying in-place. 
   * This loops over the entire domain, including guard/boundary cells
   */
  FieldPerp & operator+=(const FieldPerp &rhs);
  FieldPerp & operator+=(const Field3D &rhs);
  FieldPerp & operator+=(const Field2D &rhs);
  FieldPerp & operator+=(BoutReal rhs);

  /*!
   * Subtraction, modifying in place. 
   * This loops over the entire domain, including guard/boundary cells
   */
  FieldPerp & operator-=(const FieldPerp &rhs);
  FieldPerp & operator-=(const Field3D &rhs);
  FieldPerp & operator-=(const Field2D &rhs);
  FieldPerp & operator-=(BoutReal rhs);

  /*!
   * Multiplication, modifying in place. 
   * This loops over the entire domain, including guard/boundary cells
   */
  FieldPerp & operator*=(const FieldPerp &rhs);
  FieldPerp & operator*=(const Field3D &rhs);
  FieldPerp & operator*=(const Field2D &rhs);
  FieldPerp & operator*=(BoutReal rhs);

  /*!
   * Division, modifying in place. 
   * This loops over the entire domain, including guard/boundary cells
   */
  FieldPerp & operator/=(const FieldPerp &rhs);
  FieldPerp & operator/=(const Field3D &rhs);
  FieldPerp & operator/=(const Field2D &rhs);
  FieldPerp & operator/=(BoutReal rhs);

  /*!
   * Return the number of nx points
   */
  int getNx() const override {return nx;};
  /*!
   * Return the number of ny points
   */
  int getNy() const override { return 1; };
  /*!
   * Return the number of nz points
   */
  int getNz() const override {return nz;};
  
private:
  /// The Y index at which this FieldPerp is defined
  int yindex{-1};

  /// The size of the data array
  int nx{-1}, nz{-1};

  /// The underlying data array
  Array<BoutReal> data;
};
  
// Non-member overloaded operators
  
const FieldPerp operator+(const FieldPerp &lhs, const FieldPerp &rhs);
const FieldPerp operator+(const FieldPerp &lhs, const Field3D &rhs);
const FieldPerp operator+(const FieldPerp &lhs, const Field2D &rhs);
const FieldPerp operator+(const FieldPerp &lhs, BoutReal rhs);
inline const FieldPerp operator+(BoutReal lhs, const FieldPerp &rhs) {
  return rhs + lhs;
}

const FieldPerp operator-(const FieldPerp &lhs, const FieldPerp &other);
const FieldPerp operator-(const FieldPerp &lhs, const Field3D &other);
const FieldPerp operator-(const FieldPerp &lhs, const Field2D &other);
const FieldPerp operator-(const FieldPerp &lhs, BoutReal rhs);
const FieldPerp operator-(BoutReal lhs, const FieldPerp &rhs);

const FieldPerp operator*(const FieldPerp &lhs, const FieldPerp &other);
const FieldPerp operator*(const FieldPerp &lhs, const Field3D &other);
const FieldPerp operator*(const FieldPerp &lhs, const Field2D &other);
const FieldPerp operator*(const FieldPerp &lhs, BoutReal rhs);
inline const FieldPerp operator*(BoutReal lhs, const FieldPerp &rhs) {
  return rhs * lhs;
}

const FieldPerp operator/(const FieldPerp &lhs, const FieldPerp &other);
const FieldPerp operator/(const FieldPerp &lhs, const Field3D &other);
const FieldPerp operator/(const FieldPerp &lhs, const Field2D &other);
const FieldPerp operator/(const FieldPerp &lhs, BoutReal rhs);
const FieldPerp operator/(BoutReal lhs, const FieldPerp &rhs);

/*!
 * Unary minus. Returns the negative of given field,
 * iterates over whole domain including guard/boundary cells.
 */
FieldPerp operator-(const FieldPerp &f);

/// Square root
const FieldPerp sqrt(const FieldPerp &f, REGION rgn=RGN_ALL);

/// Absolute value
const FieldPerp abs(const FieldPerp &f, REGION rgn=RGN_ALL);

/// Exponential
const FieldPerp exp(const FieldPerp &f, REGION rgn=RGN_ALL);

/// Natural logarithm
const FieldPerp log(const FieldPerp &f, REGION rgn=RGN_ALL);

/// Sine trigonometric function.
///
/// @param[in] f    Angle in radians
/// @param[in] rgn  The region to calculate the result over
///
/// This loops over the entire domain, including guard/boundary cells by
/// default (can be changed using the \p rgn argument).
/// If CHECK >= 3 then the result will be checked for non-finite numbers
const FieldPerp sin(const FieldPerp &f, REGION rgn=RGN_ALL);

/// Cosine trigonometric function.
///
/// @param[in] f    Angle in radians
/// @param[in] rgn  The region to calculate the result over
///
/// This loops over the entire domain, including guard/boundary cells by
/// default (can be changed using the \p rgn argument).
/// If CHECK >= 3 then the result will be checked for non-finite numbers
const FieldPerp cos(const FieldPerp &f, REGION rgn=RGN_ALL);

/// Tangent trigonometric function.
///
/// @param[in] f    Angle in radians
/// @param[in] rgn  The region to calculate the result over
///
/// This loops over the entire domain, including guard/boundary cells by
/// default (can be changed using the \p rgn argument).
/// If CHECK >= 3 then the result will be checked for non-finite numbers
const FieldPerp tan(const FieldPerp &f, REGION rgn=RGN_ALL);

/// Hyperbolic sine function.
///
/// @param[in] f    Angle in radians
/// @param[in] rgn  The region to calculate the result over
///
/// This loops over the entire domain, including guard/boundary cells by
/// default (can be changed using the \p rgn argument).
/// If CHECK >= 3 then the result will be checked for non-finite numbers
const FieldPerp sinh(const FieldPerp &f, REGION rgn=RGN_ALL);

/// Hyperbolic cosine function.
///
/// @param[in] f    Angle in radians
/// @param[in] rgn  The region to calculate the result over
///
/// This loops over the entire domain, including guard/boundary cells by
/// default (can be changed using the \p rgn argument).
/// If CHECK >= 3 then the result will be checked for non-finite numbers
const FieldPerp cosh(const FieldPerp &f, REGION rgn=RGN_ALL);

/// Hyperbolic tangent function.
///
/// @param[in] f    Angle in radians
/// @param[in] rgn  The region to calculate the result over
///
/// This loops over the entire domain, including guard/boundary cells by
/// default (can be changed using the \p rgn argument).
/// If CHECK >= 3 then the result will be checked for non-finite numbers
const FieldPerp tanh(const FieldPerp &f, REGION rgn=RGN_ALL);

/// Create a unique copy of a FieldPerp, ensuring
/// that they do not share an underlying data array
const FieldPerp copy(const FieldPerp &f);

/// Sets a floor on var, so minimum of the return value is >= f
const FieldPerp floor(const FieldPerp &var, BoutReal f, REGION rgn=RGN_ALL);

/// Power, lhs ** rhs
FieldPerp pow(const FieldPerp &lhs, const FieldPerp &rhs, REGION rgn=RGN_ALL);
FieldPerp pow(const FieldPerp &lhs, BoutReal rhs, REGION rgn=RGN_ALL);
FieldPerp pow(BoutReal lhs, const FieldPerp &rhs, REGION rgn=RGN_ALL);

/// Create a FieldPerp by slicing a 3D field at a given y
const FieldPerp sliceXZ(const Field3D& f, int y);

/// Calculates the minimum of a field, excluding
/// the boundary/guard cells by default (this can be
/// changed with the rgn argument).
/// By default this is only on the local processor,
/// but setting allpe=true does a collective Allreduce
/// over all processors.
///
/// @param[in] f      The field to loop over
/// @param[in] allpe  Minimum over all processors?
/// @param[in] rgn    The region to calculate the result over
BoutReal min(const FieldPerp &f, bool allpe=false, REGION rgn=RGN_NOX);

/// Calculates the maximum of a field, excluding
/// the boundary/guard cells by default (this can be
/// changed with the rgn argument).
/// By default this is only on the local processor,
/// but setting allpe=true does a collective Allreduce
/// over all processors.
///
/// @param[in] f      The field to loop over
/// @param[in] allpe  Minimum over all processors?
/// @param[in] rgn    The region to calculate the result over
BoutReal max(const FieldPerp &f, bool allpe=false, REGION rgn=RGN_NOX);

/// Test if all values of this field are finite
/// Loops over the entire domain including boundaries by
/// default (can be changed using the \p rgn argument)
bool finite(const FieldPerp &f, REGION rgn=RGN_ALL);

#if CHECK > 0
void checkData(const FieldPerp &f, REGION region = RGN_NOX);
#else
inline void checkData(const FieldPerp &UNUSED(f), REGION UNUSED(region) = RGN_NOX) {}
#endif

/// Force guard cells of passed field \p var to NaN
#if CHECK > 2
void invalidateGuards(FieldPerp &var);
#else
inline void invalidateGuards(FieldPerp &UNUSED(var)) {}
#endif

#endif<|MERGE_RESOLUTION|>--- conflicted
+++ resolved
@@ -82,37 +82,9 @@
   FieldPerp &operator=(FieldPerp &&rhs) = default;
   FieldPerp &operator=(BoutReal rhs);
 
-<<<<<<< HEAD
-  /*!
-   * Iterators and data access
-   */
-  const DataIterator DEPRECATED(begin()) const;
-  const DataIterator DEPRECATED(end()) const;
-
-  const IndexRange DEPRECATED(region(REGION rgn)) const override;
-
-  const Region<IndPerp>& getRegion(const std::string &region_name) const;
-  
-  /*!
-   * Direct data access using DataIterator indexing
-   */
-  inline BoutReal& DEPRECATED(operator[](const DataIterator &d)) {
-    return operator()(d.x, d.z);
-  }
-  inline const BoutReal& DEPRECATED(operator[](const DataIterator &d)) const {
-    return operator()(d.x, d.z);
-  }
-  BoutReal& DEPRECATED(operator[](const Indices &i)) {
-    return operator()(i.x, i.z);
-  }
-  const BoutReal& DEPRECATED(operator[](const Indices &i)) const override{
-    return operator()(i.x, i.z);
-  }
-=======
   /// Return a Region<IndPerp> reference to use to iterate over this field
   const Region<IndPerp>& getRegion(REGION region) const;  
   const Region<IndPerp>& getRegion(const std::string &region_name) const;
->>>>>>> ea2986bd
 
   Region<IndPerp>::RegionIndices::const_iterator begin() const {return std::begin(getRegion("RGN_ALL"));};
   Region<IndPerp>::RegionIndices::const_iterator end() const {return std::end(getRegion("RGN_ALL"));};
