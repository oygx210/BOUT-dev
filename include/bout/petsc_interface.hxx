--- conflicted
+++ resolved
@@ -256,13 +256,8 @@
     PetscInt petscIndex;
     PetscScalar value;
   };
-<<<<<<< HEAD
-  
+
   Element operator()(const ind_type& index) {
-=======
-
-  Element operator()(ind_type& index) {
->>>>>>> ebd509ec
 #if CHECKLEVEL >= 1
     if (!initialised) {
       throw BoutException("Can not return element of uninitialised vector");
@@ -474,13 +469,8 @@
     std::vector<PetscInt> positions;
     std::vector<BoutReal> weights;
   };
-<<<<<<< HEAD
   
   Element operator()(const ind_type& index1, const ind_type& index2) {
-=======
-
-  Element operator()(ind_type& index1, ind_type& index2) {
->>>>>>> ebd509ec
     const int global1 = indexConverter->getGlobal(index1),
               global2 = indexConverter->getGlobal(index2);
 #if CHECKLEVEL >= 1
