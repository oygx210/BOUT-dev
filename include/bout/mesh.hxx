--- conflicted
+++ resolved
@@ -381,13 +381,7 @@
   virtual MPI_Comm getYcomm(int jx) const = 0; ///< Return Y communicator
 
   /// Return pointer to the mesh's MPI Wrapper object
-<<<<<<< HEAD
-  MpiWrapper& getMpi() {
-    return *mpi;
-  }
-=======
   MpiWrapper& getMpi() { return *mpi; }
->>>>>>> 9da81974
 
   /// Is local X index \p jx periodic in Y?
   ///
