--- conflicted
+++ resolved
@@ -121,69 +121,42 @@
 
   // Operators
 
-<<<<<<< HEAD
   const metric_field_type DDX(const Field2D& f, CELL_LOC outloc = CELL_DEFAULT,
                               const std::string& method = "DEFAULT",
                               REGION region = RGN_NOBNDRY);
   const metric_field_type DDX(const Field2D& f, CELL_LOC outloc, DIFF_METHOD method,
                               REGION region = RGN_NOBNDRY) {
-    return DDX(f, outloc, DIFF_METHOD_STRING(method), region);
-=======
-  const Field2D DDX(const Field2D& f, CELL_LOC outloc = CELL_DEFAULT,
-                    const std::string& method = "DEFAULT", REGION region = RGN_NOBNDRY);
-  const Field2D DDX(const Field2D& f, CELL_LOC outloc, DIFF_METHOD method,
-                    REGION region = RGN_NOBNDRY) {
     return DDX(f, outloc, toString(method), region);
->>>>>>> 8f8794fb
   };
   const Field3D DDX(const Field3D& f, CELL_LOC outloc = CELL_DEFAULT,
                     const std::string& method = "DEFAULT", REGION region = RGN_NOBNDRY);
-<<<<<<< HEAD
 
   const metric_field_type DDY(const Field2D& f, CELL_LOC outloc = CELL_DEFAULT,
                               const std::string& method = "DEFAULT",
                               REGION region = RGN_NOBNDRY);
   const metric_field_type DDY(const Field2D& f, CELL_LOC outloc, DIFF_METHOD method,
                               REGION region = RGN_NOBNDRY) {
-    return DDY(f, outloc, DIFF_METHOD_STRING(method), region);
-=======
-  const Field2D DDY(const Field2D& f, CELL_LOC outloc, DIFF_METHOD method,
-                    REGION region = RGN_NOBNDRY) {
     return DDY(f, outloc, toString(method), region);
->>>>>>> 8f8794fb
   };
   const Field3D DDY(const Field3D& f, CELL_LOC outloc = CELL_DEFAULT,
                     const std::string& method = "DEFAULT", REGION region = RGN_NOBNDRY);
-<<<<<<< HEAD
 
   const metric_field_type DDZ(const Field2D& f, CELL_LOC outloc = CELL_DEFAULT,
                               const std::string& method = "DEFAULT",
                               REGION region = RGN_NOBNDRY);
   const metric_field_type DDZ(const Field2D& f, CELL_LOC outloc, DIFF_METHOD method,
                               REGION region = RGN_NOBNDRY) {
-    return DDZ(f, outloc, DIFF_METHOD_STRING(method), region);
-=======
-  const Field2D DDZ(const Field2D& f, CELL_LOC outloc, DIFF_METHOD method,
-                    REGION region = RGN_NOBNDRY) {
     return DDZ(f, outloc, toString(method), region);
->>>>>>> 8f8794fb
   };
   const Field3D DDZ(const Field3D& f, CELL_LOC outloc = CELL_DEFAULT,
                     const std::string& method = "DEFAULT", REGION region = RGN_NOBNDRY);
 
   /// Gradient along magnetic field  b.Grad(f)
-<<<<<<< HEAD
   const metric_field_type Grad_par(const Field2D& var, CELL_LOC outloc = CELL_DEFAULT,
                                    const std::string& method = "DEFAULT");
   const metric_field_type Grad_par(const Field2D& var, CELL_LOC outloc,
                                    DIFF_METHOD method) {
-    return Grad_par(var, outloc, DIFF_METHOD_STRING(method));
-=======
-  const Field2D Grad_par(const Field2D& var, CELL_LOC outloc = CELL_DEFAULT,
-                         const std::string& method = "DEFAULT");
-  const Field2D Grad_par(const Field2D& var, CELL_LOC outloc, DIFF_METHOD method) {
     return Grad_par(var, outloc, toString(method));
->>>>>>> 8f8794fb
   };
 
   const Field3D Grad_par(const Field3D& var, CELL_LOC outloc = CELL_DEFAULT,
@@ -193,21 +166,12 @@
   };
 
   /// Advection along magnetic field V*b.Grad(f)
-<<<<<<< HEAD
   const metric_field_type Vpar_Grad_par(const Field2D& v, const Field2D& f,
                                         CELL_LOC outloc = CELL_DEFAULT,
                                         const std::string& method = "DEFAULT");
   const metric_field_type Vpar_Grad_par(const Field2D& v, const Field2D& f,
                                         CELL_LOC outloc, DIFF_METHOD method) {
-    return Vpar_Grad_par(v, f, outloc, DIFF_METHOD_STRING(method));
-=======
-  const Field2D Vpar_Grad_par(const Field2D& v, const Field2D& f,
-                              CELL_LOC outloc = CELL_DEFAULT,
-                              const std::string& method = "DEFAULT");
-  const Field2D Vpar_Grad_par(const Field2D& v, const Field2D& f, CELL_LOC outloc,
-                              DIFF_METHOD method) {
     return Vpar_Grad_par(v, f, outloc, toString(method));
->>>>>>> 8f8794fb
   };
 
   const Field3D Vpar_Grad_par(const Field3D& v, const Field3D& f,
@@ -219,17 +183,10 @@
   };
 
   /// Divergence along magnetic field  Div(b*f) = B.Grad(f/B)
-<<<<<<< HEAD
   const metric_field_type Div_par(const Field2D& f, CELL_LOC outloc = CELL_DEFAULT,
                                   const std::string& method = "DEFAULT");
   const metric_field_type Div_par(const Field2D& f, CELL_LOC outloc, DIFF_METHOD method) {
-    return Div_par(f, outloc, DIFF_METHOD_STRING(method));
-=======
-  const Field2D Div_par(const Field2D& f, CELL_LOC outloc = CELL_DEFAULT,
-                        const std::string& method = "DEFAULT");
-  const Field2D Div_par(const Field2D& f, CELL_LOC outloc, DIFF_METHOD method) {
     return Div_par(f, outloc, toString(method));
->>>>>>> 8f8794fb
   };
 
   const Field3D Div_par(const Field3D& f, CELL_LOC outloc = CELL_DEFAULT,
@@ -239,18 +196,11 @@
   };
 
   // Second derivative along magnetic field
-<<<<<<< HEAD
   const metric_field_type Grad2_par2(const Field2D& f, CELL_LOC outloc = CELL_DEFAULT,
                                      const std::string& method = "DEFAULT");
   const metric_field_type Grad2_par2(const Field2D& f, CELL_LOC outloc,
                                      DIFF_METHOD method) {
-    return Grad2_par2(f, outloc, DIFF_METHOD_STRING(method));
-=======
-  const Field2D Grad2_par2(const Field2D& f, CELL_LOC outloc = CELL_DEFAULT,
-                           const std::string& method = "DEFAULT");
-  const Field2D Grad2_par2(const Field2D& f, CELL_LOC outloc, DIFF_METHOD method) {
     return Grad2_par2(f, outloc, toString(method));
->>>>>>> 8f8794fb
   };
 
   const Field3D Grad2_par2(const Field3D& f, CELL_LOC outloc = CELL_DEFAULT,
