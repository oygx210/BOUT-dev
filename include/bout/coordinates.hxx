--- conflicted
+++ resolved
@@ -152,73 +152,21 @@
   // Operators
   ///////////////////////////////////////////////////////////
 
-<<<<<<< HEAD
-  const metric_field_type DDX(const Field2D& f, CELL_LOC outloc = CELL_DEFAULT,
-                              const std::string& method = "DEFAULT",
-                              REGION region = RGN_NOBNDRY);
-  const metric_field_type DDX(const Field2D& f, CELL_LOC outloc, DIFF_METHOD method,
-                              REGION region = RGN_NOBNDRY) {
-    return DDX(f, outloc, toString(method), region);
-  };
-  const Field3D DDX(const Field3D& f, CELL_LOC outloc = CELL_DEFAULT,
-                    const std::string& method = "DEFAULT", REGION region = RGN_NOBNDRY);
-
-  const metric_field_type DDY(const Field2D& f, CELL_LOC outloc = CELL_DEFAULT,
-                              const std::string& method = "DEFAULT",
-                              REGION region = RGN_NOBNDRY);
-  const metric_field_type DDY(const Field2D& f, CELL_LOC outloc, DIFF_METHOD method,
-                              REGION region = RGN_NOBNDRY) {
-    return DDY(f, outloc, toString(method), region);
-  };
-  const Field3D DDY(const Field3D& f, CELL_LOC outloc = CELL_DEFAULT,
-                    const std::string& method = "DEFAULT", REGION region = RGN_NOBNDRY);
-
-  const metric_field_type DDZ(const Field2D& f, CELL_LOC outloc = CELL_DEFAULT,
-                              const std::string& method = "DEFAULT",
-                              REGION region = RGN_NOBNDRY);
-  const metric_field_type DDZ(const Field2D& f, CELL_LOC outloc, DIFF_METHOD method,
-                              REGION region = RGN_NOBNDRY) {
-    return DDZ(f, outloc, toString(method), region);
-  };
-  const Field3D DDZ(const Field3D& f, CELL_LOC outloc = CELL_DEFAULT,
-                    const std::string& method = "DEFAULT", REGION region = RGN_NOBNDRY);
-
-  /// Gradient along magnetic field  b.Grad(f)
-  const metric_field_type Grad_par(const Field2D& var, CELL_LOC outloc = CELL_DEFAULT,
-                                   const std::string& method = "DEFAULT");
-  const metric_field_type Grad_par(const Field2D& var, CELL_LOC outloc,
-                                   DIFF_METHOD method) {
-    return Grad_par(var, outloc, toString(method));
-  };
-
-  const Field3D Grad_par(const Field3D& var, CELL_LOC outloc = CELL_DEFAULT,
-                         const std::string& method = "DEFAULT");
-  const Field3D Grad_par(const Field3D& var, CELL_LOC outloc, DIFF_METHOD method) {
-    return Grad_par(var, outloc, toString(method));
-  };
-
-  /// Advection along magnetic field V*b.Grad(f)
-  const metric_field_type Vpar_Grad_par(const Field2D& v, const Field2D& f,
-                                        CELL_LOC outloc = CELL_DEFAULT,
-                                        const std::string& method = "DEFAULT");
-  const metric_field_type Vpar_Grad_par(const Field2D& v, const Field2D& f,
-                                        CELL_LOC outloc, DIFF_METHOD method) {
-=======
 #ifdef DERIV_FUNC_REGION_ENUM_TO_STRING
 #error This utility macro should not clash with another one
 #else
-#define DERIV_FUNC_REGION_ENUM_TO_STRING(func, T) \
+#define DERIV_FUNC_REGION_ENUM_TO_STRING(func, Tr, T)		  \
   [[gnu::deprecated("Please use Coordinates::#func(const #T& f, " \
       "CELL_LOC outloc = CELL_DEFAULT, const std::string& method = \"DEFAULT\", " \
       "const std::string& region = \"RGN_ALL\") instead")]] \
-  inline T func(const T& f, CELL_LOC outloc, const std::string& method, \
+  inline Tr func(const T& f, CELL_LOC outloc, const std::string& method, \
       REGION region) { \
     return func(f, outloc, method, toString(region)); \
   } \
   [[gnu::deprecated("Please use Coordinates::#func(const #T& f, " \
       "CELL_LOC outloc = CELL_DEFAULT, const std::string& method = \"DEFAULT\", " \
       "const std::string& region = \"RGN_ALL\") instead")]] \
-  inline T func(const T& f, CELL_LOC outloc, DIFF_METHOD method, \
+  inline Tr func(const T& f, CELL_LOC outloc, DIFF_METHOD method, \
       REGION region = RGN_NOBNDRY) { \
     return func(f, outloc, toString(method), toString(region)); \
   }
@@ -227,45 +175,44 @@
 #ifdef GRAD_FUNC_REGION_ENUM_TO_STRING
 #error This utility macro should not clash with another one
 #else
-#define GRAD_FUNC_REGION_ENUM_TO_STRING(func, T) \
+#define GRAD_FUNC_REGION_ENUM_TO_STRING(func, Tr, T)		  \
   [[gnu::deprecated("Please use Coordinates::#func(const #T& f, " \
       "CELL_LOC outloc = CELL_DEFAULT, const std::string& method = \"DEFAULT\") " \
       "instead")]] \
-  inline T func(const T& f, CELL_LOC outloc, DIFF_METHOD method) { \
+  inline Tr func(const T& f, CELL_LOC outloc, DIFF_METHOD method) { \
     return func(f, outloc, toString(method)); \
   }
 #endif
 
-  Field2D DDX(const Field2D& f, CELL_LOC outloc = CELL_DEFAULT,
+  metric_field_type DDX(const Field2D& f, CELL_LOC outloc = CELL_DEFAULT,
       const std::string& method = "DEFAULT", const std::string& region = "RGN_NOBNDRY");
-  DERIV_FUNC_REGION_ENUM_TO_STRING(DDX, Field2D);
-
-  Field2D DDY(const Field2D& f, CELL_LOC outloc = CELL_DEFAULT,
+  DERIV_FUNC_REGION_ENUM_TO_STRING(DDX, metric_field_type, Field2D);
+
+  metric_field_type DDY(const Field2D& f, CELL_LOC outloc = CELL_DEFAULT,
       const std::string& method = "DEFAULT", const std::string& region = "RGN_NOBNDRY");
-  DERIV_FUNC_REGION_ENUM_TO_STRING(DDY, Field2D);
-
-  Field2D DDZ(const Field2D& f, CELL_LOC outloc = CELL_DEFAULT,
+  DERIV_FUNC_REGION_ENUM_TO_STRING(DDY, metric_field_type, Field2D);
+
+  metric_field_type DDZ(const Field2D& f, CELL_LOC outloc = CELL_DEFAULT,
       const std::string& method = "DEFAULT", const std::string& region = "RGN_NOBNDRY");
-  DERIV_FUNC_REGION_ENUM_TO_STRING(DDZ, Field2D);
+  DERIV_FUNC_REGION_ENUM_TO_STRING(DDZ, metric_field_type, Field2D);
 
   /// Gradient along magnetic field  b.Grad(f)
-  Field2D Grad_par(const Field2D& var, CELL_LOC outloc = CELL_DEFAULT,
-      const std::string& method = "DEFAULT");
-  GRAD_FUNC_REGION_ENUM_TO_STRING(Grad_par, Field2D);
+  metric_field_type Grad_par(const Field2D& var, CELL_LOC outloc = CELL_DEFAULT,
+      const std::string& method = "DEFAULT");
+  GRAD_FUNC_REGION_ENUM_TO_STRING(Grad_par, metric_field_type, Field2D);
 
   Field3D Grad_par(const Field3D& var, CELL_LOC outloc = CELL_DEFAULT,
       const std::string& method = "DEFAULT");
-  GRAD_FUNC_REGION_ENUM_TO_STRING(Grad_par, Field3D);
+  GRAD_FUNC_REGION_ENUM_TO_STRING(Grad_par, Field3D, Field3D);
 
   /// Advection along magnetic field V*b.Grad(f)
-  Field2D Vpar_Grad_par(const Field2D& v, const Field2D& f,
+  metric_field_type Vpar_Grad_par(const Field2D& v, const Field2D& f,
       CELL_LOC outloc = CELL_DEFAULT, const std::string& method = "DEFAULT");
   [[gnu::deprecated("Please use Coordinates::Vpar_Grad_par(const Field2D& v, "
       "const Field2D& f, CELL_LOC outloc = CELL_DEFAULT, "
       "const std::string& method = \"DEFAULT\") instead")]]
-  inline Field2D Vpar_Grad_par(const Field2D& v, const Field2D& f, CELL_LOC outloc,
+  inline metric_field_type Vpar_Grad_par(const Field2D& v, const Field2D& f, CELL_LOC outloc,
       DIFF_METHOD method) {
->>>>>>> 38fb7f18
     return Vpar_Grad_par(v, f, outloc, toString(method));
   }
 
@@ -280,84 +227,41 @@
   }
 
   /// Divergence along magnetic field  Div(b*f) = B.Grad(f/B)
-<<<<<<< HEAD
-  const metric_field_type Div_par(const Field2D& f, CELL_LOC outloc = CELL_DEFAULT,
-                                  const std::string& method = "DEFAULT");
-  const metric_field_type Div_par(const Field2D& f, CELL_LOC outloc, DIFF_METHOD method) {
-    return Div_par(f, outloc, toString(method));
-  };
-
-  const Field3D Div_par(const Field3D& f, CELL_LOC outloc = CELL_DEFAULT,
-                        const std::string& method = "DEFAULT");
-  const Field3D Div_par(const Field3D& f, CELL_LOC outloc, DIFF_METHOD method) {
-    return Div_par(f, outloc, toString(method));
-  };
+  metric_field_type Div_par(const Field2D& f, CELL_LOC outloc = CELL_DEFAULT,
+      const std::string& method = "DEFAULT");
+  GRAD_FUNC_REGION_ENUM_TO_STRING(Div_par, metric_field_type, Field2D);
+
+  Field3D Div_par(const Field3D& f, CELL_LOC outloc = CELL_DEFAULT,
+      const std::string& method = "DEFAULT");
+  GRAD_FUNC_REGION_ENUM_TO_STRING(Div_par, Field3D, Field3D);
 
   // Second derivative along magnetic field
-  const metric_field_type Grad2_par2(const Field2D& f, CELL_LOC outloc = CELL_DEFAULT,
-                                     const std::string& method = "DEFAULT");
-  const metric_field_type Grad2_par2(const Field2D& f, CELL_LOC outloc,
-                                     DIFF_METHOD method) {
-    return Grad2_par2(f, outloc, toString(method));
-  };
-
-  const Field3D Grad2_par2(const Field3D& f, CELL_LOC outloc = CELL_DEFAULT,
-                           const std::string& method = "DEFAULT");
-  const Field3D Grad2_par2(const Field3D& f, CELL_LOC outloc, DIFF_METHOD method) {
-    return Grad2_par2(f, outloc, toString(method));
-  };
-=======
-  Field2D Div_par(const Field2D& f, CELL_LOC outloc = CELL_DEFAULT,
-      const std::string& method = "DEFAULT");
-  GRAD_FUNC_REGION_ENUM_TO_STRING(Div_par, Field2D);
-
-  Field3D Div_par(const Field3D& f, CELL_LOC outloc = CELL_DEFAULT,
-      const std::string& method = "DEFAULT");
-  GRAD_FUNC_REGION_ENUM_TO_STRING(Div_par, Field3D);
-
-  // Second derivative along magnetic field
-  Field2D Grad2_par2(const Field2D& f, CELL_LOC outloc = CELL_DEFAULT,
-      const std::string& method = "DEFAULT");
-  GRAD_FUNC_REGION_ENUM_TO_STRING(Grad2_par2, Field2D);
+  metric_field_type Grad2_par2(const Field2D& f, CELL_LOC outloc = CELL_DEFAULT,
+      const std::string& method = "DEFAULT");
+  GRAD_FUNC_REGION_ENUM_TO_STRING(Grad2_par2, metric_field_type, Field2D);
 
   Field3D Grad2_par2(const Field3D& f, CELL_LOC outloc = CELL_DEFAULT,
       const std::string& method = "DEFAULT");
-  GRAD_FUNC_REGION_ENUM_TO_STRING(Grad2_par2, Field3D);
+  GRAD_FUNC_REGION_ENUM_TO_STRING(Grad2_par2, Field3D, Field3D);
 
 #undef DERIV_FUNC_REGION_ENUM_TO_STRING
 #undef GRAD_FUNC_REGION_ENUM_TO_STRING
->>>>>>> 38fb7f18
 
   // Perpendicular Laplacian operator, using only X-Z derivatives
   // NOTE: This might be better bundled with the Laplacian inversion code
   // since it makes use of the same coefficients and FFT routines
-<<<<<<< HEAD
-  const metric_field_type Delp2(const Field2D& f, CELL_LOC outloc = CELL_DEFAULT, bool useFFT = true);
-  const Field3D Delp2(const Field3D &f, CELL_LOC outloc=CELL_DEFAULT, bool useFFT = true);
-  const FieldPerp Delp2(const FieldPerp &f, CELL_LOC outloc=CELL_DEFAULT, bool useFFT = true);
-
-  // Full parallel Laplacian operator on scalar field
-  // Laplace_par(f) = Div( b (b dot Grad(f)) )
-  const metric_field_type Laplace_par(const Field2D& f, CELL_LOC outloc = CELL_DEFAULT);
-  const Field3D Laplace_par(const Field3D &f, CELL_LOC outloc=CELL_DEFAULT);
-  
-  // Full Laplacian operator on scalar field
-  const metric_field_type Laplace(const Field2D& f, CELL_LOC outloc = CELL_DEFAULT);
-  const Field3D Laplace(const Field3D &f, CELL_LOC outloc=CELL_DEFAULT);
-=======
-  Field2D Delp2(const Field2D& f, CELL_LOC outloc = CELL_DEFAULT, bool useFFT = true);
+  metric_field_type Delp2(const Field2D& f, CELL_LOC outloc = CELL_DEFAULT, bool useFFT = true);
   Field3D Delp2(const Field3D& f, CELL_LOC outloc = CELL_DEFAULT, bool useFFT = true);
   FieldPerp Delp2(const FieldPerp& f, CELL_LOC outloc = CELL_DEFAULT, bool useFFT = true);
 
   // Full parallel Laplacian operator on scalar field
   // Laplace_par(f) = Div( b (b dot Grad(f)) ) 
-  Field2D Laplace_par(const Field2D &f, CELL_LOC outloc=CELL_DEFAULT);
+  metric_field_type Laplace_par(const Field2D &f, CELL_LOC outloc=CELL_DEFAULT);
   Field3D Laplace_par(const Field3D &f, CELL_LOC outloc=CELL_DEFAULT);
   
   // Full Laplacian operator on scalar field
-  Field2D Laplace(const Field2D &f, CELL_LOC outloc=CELL_DEFAULT);
+  metric_field_type Laplace(const Field2D &f, CELL_LOC outloc=CELL_DEFAULT);
   Field3D Laplace(const Field3D &f, CELL_LOC outloc=CELL_DEFAULT);
->>>>>>> 38fb7f18
   
 private:
   int nz; // Size of mesh in Z. This is mesh->ngz-1
