--- conflicted
+++ resolved
@@ -155,13 +155,8 @@
 #ifdef DERIV_FUNC_REGION_ENUM_TO_STRING
 #error This utility macro should not clash with another one
 #else
-<<<<<<< HEAD
 #define DERIV_FUNC_REGION_ENUM_TO_STRING(func, Tr, T)		  \
-  [[gnu::deprecated("Please use Coordinates::#func(const #T& f, " \
-=======
-#define DERIV_FUNC_REGION_ENUM_TO_STRING(func, T) \
   [[deprecated("Please use Coordinates::#func(const #T& f, " \
->>>>>>> 9da81974
       "CELL_LOC outloc = CELL_DEFAULT, const std::string& method = \"DEFAULT\", " \
       "const std::string& region = \"RGN_ALL\") instead")]] \
   inline Tr func(const T& f, CELL_LOC outloc, const std::string& method, \
@@ -180,13 +175,8 @@
 #ifdef GRAD_FUNC_REGION_ENUM_TO_STRING
 #error This utility macro should not clash with another one
 #else
-<<<<<<< HEAD
 #define GRAD_FUNC_REGION_ENUM_TO_STRING(func, Tr, T)		  \
-  [[gnu::deprecated("Please use Coordinates::#func(const #T& f, " \
-=======
-#define GRAD_FUNC_REGION_ENUM_TO_STRING(func, T) \
   [[deprecated("Please use Coordinates::#func(const #T& f, " \
->>>>>>> 9da81974
       "CELL_LOC outloc = CELL_DEFAULT, const std::string& method = \"DEFAULT\") " \
       "instead")]] \
   inline Tr func(const T& f, CELL_LOC outloc, DIFF_METHOD method) { \
