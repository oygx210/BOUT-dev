/**************************************************************************
 * Functions to interpolate between cell locations (e.g. lower Y and centred)
 *
 **************************************************************************
 * Copyright 2010 B.D.Dudson, S.Farley, M.V.Umansky, X.Q.Xu
 *
 * Contact: Ben Dudson, bd512@york.ac.uk
 *
 * This file is part of BOUT++.
 *
 * BOUT++ is free software: you can redistribute it and/or modify
 * it under the terms of the GNU Lesser General Public License as published by
 * the Free Software Foundation, either version 3 of the License, or
 * (at your option) any later version.
 *
 * BOUT++ is distributed in the hope that it will be useful,
 * but WITHOUT ANY WARRANTY; without even the implied warranty of
 * MERCHANTABILITY or FITNESS FOR A PARTICULAR PURPOSE.  See the
 * GNU Lesser General Public License for more details.
 *
 * You should have received a copy of the GNU Lesser General Public License
 * along with BOUT++.  If not, see <http://www.gnu.org/licenses/>.
 *
 **************************************************************************/

#ifndef __INTERP_H__
#define __INTERP_H__

#include "bout_types.hxx"
#include "field3d.hxx"
#include "mask.hxx"
#include "stencils.hxx"
#include "utils.hxx"

/// Perform interpolation between centre -> shifted or vice-versa
/*!
  Interpolate using 4th-order staggered formula

  @param[in] s  Input stencil. mm -> -3/2, m -> -1/2, p -> +1/2, pp -> +3/2
*/
inline BoutReal interp(const stencil& s) {
  return (9. * (s.m + s.p) - s.mm - s.pp) / 16.;
}

/// Interpolate to a give cell location
/*!
  Interpolate between different cell locations

  NOTE: This requires communication if the result is required in guard cells
  NOTE: Since corner guard cells cannot be communicated, it never makes sense
  to calculate interpolation in guard cells. If guard cell values are required,
  we must communicate (unless interpolating in z). Since mesh->communicate()
  communicates both x- and y-guard cells by default, there is no difference
  between RGN_ALL, RGN_NOX and RGN_NOY.

  @param[in]   var  Input variable
  @param[in]   loc  Location of output values
  @param[in]   region  Region where output will be calculated
*/
template <typename T>
const T interp_to(const T& var, CELL_LOC loc, REGION region = RGN_ALL) {
  AUTO_TRACE();
  static_assert(std::is_base_of<Field2D, T>::value || std::is_base_of<Field3D, T>::value,
                "interp_to must be templated with one of Field2D or Field3D.");

  Mesh* fieldmesh = var.getMesh();
  T result(fieldmesh);

  if ((loc != CELL_CENTRE && loc != CELL_DEFAULT) && (fieldmesh->StaggerGrids == false)) {
    throw BoutException("Asked to interpolate, but StaggerGrids is disabled!");
  }

  if (fieldmesh->StaggerGrids && (var.getLocation() != loc)) {

    // Staggered grids enabled, and need to perform interpolation
    TRACE("Interpolating %s -> %s", CELL_LOC_STRING(var.getLocation()).c_str(),
          CELL_LOC_STRING(loc).c_str());

    if (region != RGN_NOBNDRY) {
      // result is requested in some boundary region(s)
      result = var; // NOTE: This is just for boundaries. FIX!
    }
    // NOTE: invalidateGuards() is called in Field3D::alloctate() if the data
    // block is not already allocated, so will be called here if
    // region==RGN_NOBNDRY
    result.allocate();
    result.setLocation(loc);

    // Cell location of the input field
    const CELL_LOC location = var.getLocation();

    if ((location == CELL_CENTRE) || (loc == CELL_CENTRE)) {
      // Going between centred and shifted

      // Get the non-centre location for interpolation direction
      const CELL_LOC dir = (loc == CELL_CENTRE) ? location : loc;

      switch (dir) {
      case CELL_XLOW: {
        // At least 2 boundary cells needed for interpolation in x-direction
        ASSERT0(fieldmesh->xstart >= 2);

	REGION realregion;
	switch (region){
	case RGN_ALL:
	case RGN_NOZ:
	  realregion = RGN_NOX;
	  break;
	case RGN_NOX:
	  realregion = RGN_NOBNDRY;
	  break;
	default:
	  realregion = region;
	  break;
	}
        if ((location == CELL_CENTRE) && (loc == CELL_XLOW)) { // C2L
          BOUT_FOR(i, result.getRegion(realregion)) {
            // Producing a stencil centred around a lower X value
            result[i] = interp(populateStencil<DIRECTION::X, STAGGER::C2L, 2>(var, i));
          }
        } else if (location == CELL_XLOW) { // L2C
          BOUT_FOR(i, result.getRegion(realregion)) {
            // Stencil centred around a cell centre
            result[i] = interp(populateStencil<DIRECTION::X, STAGGER::L2C, 2>(var, i));
          }
        }

        break;
      }
      case CELL_YLOW: {
        // At least 2 boundary cells needed for interpolation in y-direction
        ASSERT0(fieldmesh->ystart >= 2);

<<<<<<< HEAD
	REGION realregion;
	switch (region){
	case RGN_ALL:
	case RGN_NOZ:
	  realregion = RGN_NOY;
	  break;
	case RGN_NOX:
	  realregion = RGN_NOBNDRY;
	  break;
	default:
	  realregion = region;
	  break;
	}
        if (var.hasYupYdown() && ((&var.yup() != &var) || (&var.ydown() != &var))) {
          // Field "var" has distinct yup and ydown fields which
          // will be used to calculate a derivative along
          // the magnetic field
          throw BoutException(
              "At the moment, fields with yup/ydown cannot use interp_to.\n"
              "If we implement a 3-point stencil for interpolate or double-up\n"
              "/double-down fields, then we can use this case.");

          if ((location == CELL_CENTRE) && (loc == CELL_YLOW)) { // C2L
            BOUT_FOR(i, result.getRegion(realregion)) {
              // Producing a stencil centred around a lower X value
              result[i] = interp(
                  populateStencil<DIRECTION::YOrthogonal, STAGGER::C2L, 2>(var, i));
            }
          } else if (location == CELL_YLOW) { // L2C
            BOUT_FOR(i, result.getRegion(realregion)) {
              // Stencil centred around a cell centre
              result[i] = interp(
                  populateStencil<DIRECTION::YOrthogonal, STAGGER::L2C, 2>(var, i));
            }
=======
        // We can't interpolate in y unless we're field-aligned
        // FIXME: Add check once we label fields as orthogonal/aligned

        const T var_fa = fieldmesh->toFieldAligned(var);
        if (region != RGN_NOBNDRY) {
          // repeat the hack above for boundary points
          // this avoids a duplicate toFieldAligned call if we had called
          // result = toFieldAligned(result)
          // to get the boundary cells
          //
          // result is requested in some boundary region(s)
          result = var_fa; // NOTE: This is just for boundaries. FIX!
          result.allocate();
          result.setLocation(loc);
        }

        if ((location == CELL_CENTRE) && (loc == CELL_YLOW)) { // C2L
          BOUT_FOR(i, result.getRegion("RGN_NOBNDRY")) {
            // Producing a stencil centred around a lower X value
            result[i] =
                interp(populateStencil<DIRECTION::YAligned, STAGGER::C2L, 2>(var_fa, i));
>>>>>>> e5a082c1
          }
        } else if (location == CELL_YLOW) { // L2C
          BOUT_FOR(i, result.getRegion("RGN_NOBNDRY")) {
            // Stencil centred around a cell centre
            result[i] =
                interp(populateStencil<DIRECTION::YAligned, STAGGER::L2C, 2>(var_fa, i));
          }
        }

<<<<<<< HEAD
          if ((location == CELL_CENTRE) && (loc == CELL_YLOW)) { // C2L
            BOUT_FOR(i, result.getRegion(realregion)) {
              // Producing a stencil centred around a lower X value
              result[i] = interp(
                  populateStencil<DIRECTION::YAligned, STAGGER::C2L, 2>(var_fa, i));
            }
          } else if (location == CELL_YLOW) { // L2C
            BOUT_FOR(i, result.getRegion(realregion)) {
              // Stencil centred around a cell centre
              result[i] = interp(
                  populateStencil<DIRECTION::YAligned, STAGGER::L2C, 2>(var_fa, i));
            }
          }
=======
        result = fieldmesh->fromFieldAligned(result);
>>>>>>> e5a082c1

        break;
      }
      case CELL_ZLOW: {

        if ((location == CELL_CENTRE) && (loc == CELL_ZLOW)) { // C2L
          BOUT_FOR(i, result.getRegion(region)) {
            // Producing a stencil centred around a lower X value
            result[i] = interp(populateStencil<DIRECTION::Z, STAGGER::C2L, 2>(var, i));
          }
        } else if (location == CELL_ZLOW) { // L2C
          BOUT_FOR(i, result.getRegion(region)) {
            // Stencil centred around a cell centre
            result[i] = interp(populateStencil<DIRECTION::Z, STAGGER::L2C, 2>(var, i));
          }
        }
        break;
      }
      default: {
        // This should never happen
        throw BoutException("Unsupported direction of interpolation\n"
                            " - don't know how to interpolate to %s",
                            CELL_LOC_STRING(loc).c_str());
      }
      };

      if ((dir != CELL_ZLOW) && (region != RGN_NOBNDRY)) {
        fieldmesh->communicate(result);
      }

      return result;
    } else {
      // Shifted -> shifted
      // For now, shift to centre then to final location loc
      // We probably should not rely on this, but it might work if one of the
      // shifts is in the z-direction where guard cells aren't needed.
      return interp_to(interp_to(var,CELL_CENTRE,RGN_ALL), loc, region);
    }
  } else {
    // Nothing to do - just return unchanged
    // Copying into result to return as returning var may increase the number of
    // references to the var data whilst returning result doesn't
    result = var;
    return result;
  }
}

/// Print out the cell location (for debugging)
void printLocation(const Field3D &var);

const char *strLocation(CELL_LOC loc);

/// Interpolate a field onto a perturbed set of points
const Field3D interpolate(const Field3D &f, const Field3D &delta_x,
                          const Field3D &delta_z);

const Field3D interpolate(const Field2D &f, const Field3D &delta_x,
                          const Field3D &delta_z);
const Field3D interpolate(const Field2D &f, const Field3D &delta_x);

////////////////////////////////////////

class Interpolation {
protected:
  Mesh* localmesh{nullptr};

  // 3D vector of points to skip (true -> skip this point)
  BoutMask skip_mask;

public:
  Interpolation(int y_offset = 0, Mesh* localmeshIn = nullptr)
      : localmesh(localmeshIn == nullptr ? bout::globals::mesh : localmeshIn),
        skip_mask(*localmesh, false), y_offset(y_offset) {}
  Interpolation(const BoutMask &mask, int y_offset = 0, Mesh *mesh = nullptr)
      : Interpolation(y_offset, mesh) {
    skip_mask = mask;
  }
  virtual ~Interpolation() {}

  virtual void calcWeights(const Field3D &delta_x, const Field3D &delta_z) = 0;
  virtual void calcWeights(const Field3D &delta_x, const Field3D &delta_z,
                           const BoutMask &mask) = 0;

  virtual Field3D interpolate(const Field3D &f) const = 0;
  virtual Field3D interpolate(const Field3D &f, const Field3D &delta_x,
                              const Field3D &delta_z) = 0;
  virtual Field3D interpolate(const Field3D &f, const Field3D &delta_x,
                              const Field3D &delta_z, const BoutMask &mask) = 0;

  void setMask(const BoutMask &mask) { skip_mask = mask; }

  // Interpolate using the field at (x,y+y_offset,z), rather than (x,y,z)
  int y_offset;
  void setYOffset(int offset) { y_offset = offset; }
};

class HermiteSpline : public Interpolation {
protected:
  /// This is protected rather than private so that it can be
  /// extended and used by HermiteSplineMonotonic
  
  Tensor<int> i_corner; // x-index of bottom-left grid point
  Tensor<int> k_corner; // z-index of bottom-left grid point

  // Basis functions for cubic Hermite spline interpolation
  //    see http://en.wikipedia.org/wiki/Cubic_Hermite_spline
  // The h00 and h01 basis functions are applied to the function itself
  // and the h10 and h11 basis functions are applied to its derivative
  // along the interpolation direction.

  Field3D h00_x;
  Field3D h01_x;
  Field3D h10_x;
  Field3D h11_x;
  Field3D h00_z;
  Field3D h01_z;
  Field3D h10_z;
  Field3D h11_z;

public:
  HermiteSpline(Mesh *mesh = nullptr) : HermiteSpline(0, mesh) {}
  HermiteSpline(int y_offset = 0, Mesh *mesh = nullptr);
  HermiteSpline(const BoutMask &mask, int y_offset = 0, Mesh *mesh = nullptr)
      : HermiteSpline(y_offset, mesh) {
    skip_mask = mask;
  }

  /// Callback function for InterpolationFactory
  static Interpolation *CreateHermiteSpline(Mesh *mesh) {
    return new HermiteSpline(mesh);
  }

  void calcWeights(const Field3D &delta_x, const Field3D &delta_z) override;
  void calcWeights(const Field3D &delta_x, const Field3D &delta_z,
                   const BoutMask &mask) override;

  // Use precalculated weights
  Field3D interpolate(const Field3D &f) const override;
  // Calculate weights and interpolate
  Field3D interpolate(const Field3D &f, const Field3D &delta_x,
                      const Field3D &delta_z) override;
  Field3D interpolate(const Field3D &f, const Field3D &delta_x, const Field3D &delta_z,
                      const BoutMask &mask) override;
};


/// Monotonic Hermite spline interpolator
///
/// Similar to HermiteSpline, so uses most of the same code.
/// Forces the interpolated result to be in the range of the
/// neighbouring cell values. This prevents unphysical overshoots,
/// but also degrades accuracy near maxima and minima.
/// Perhaps should only impose near boundaries, since that is where
/// problems most obviously occur.
class MonotonicHermiteSpline : public HermiteSpline {
public:
  MonotonicHermiteSpline(Mesh *mesh = nullptr) : HermiteSpline(0, mesh) {}
  MonotonicHermiteSpline(int y_offset = 0, Mesh *mesh = nullptr)
      : HermiteSpline(y_offset, mesh) {}
  MonotonicHermiteSpline(const BoutMask &mask, int y_offset = 0, Mesh *mesh = nullptr)
      : HermiteSpline(mask, y_offset, mesh) {}

  /// Callback function for InterpolationFactory
  static Interpolation *CreateMonotonicHermiteSpline(Mesh *mesh) {
    return new MonotonicHermiteSpline(mesh);
  }
  
  /// Interpolate using precalculated weights.
  /// This function is called by the other interpolate functions
  /// in the base class HermiteSpline.
  Field3D interpolate(const Field3D &f) const override;
};

class Lagrange4pt : public Interpolation {
  Tensor<int> i_corner; // x-index of bottom-left grid point
  Tensor<int> k_corner; // z-index of bottom-left grid point

  Field3D t_x, t_z;

public:
  Lagrange4pt(Mesh *mesh = nullptr) : Lagrange4pt(0, mesh) {}
  Lagrange4pt(int y_offset = 0, Mesh *mesh = nullptr);
  Lagrange4pt(const BoutMask &mask, int y_offset = 0, Mesh *mesh = nullptr)
      : Lagrange4pt(y_offset, mesh) {
    skip_mask = mask;
  }

  /// Callback function for InterpolationFactory
  static Interpolation *CreateLagrange4pt(Mesh *mesh) { return new Lagrange4pt(mesh); }

  void calcWeights(const Field3D &delta_x, const Field3D &delta_z) override;
  void calcWeights(const Field3D &delta_x, const Field3D &delta_z,
                   const BoutMask &mask) override;

  // Use precalculated weights
  Field3D interpolate(const Field3D &f) const override;
  // Calculate weights and interpolate
  Field3D interpolate(const Field3D &f, const Field3D &delta_x,
                      const Field3D &delta_z) override;
  Field3D interpolate(const Field3D &f, const Field3D &delta_x, const Field3D &delta_z,
                      const BoutMask &mask) override;
  BoutReal lagrange_4pt(BoutReal v2m, BoutReal vm, BoutReal vp, BoutReal v2p,
                        BoutReal offset) const;
  BoutReal lagrange_4pt(const BoutReal v[], BoutReal offset) const;
};

class Bilinear : public Interpolation {
  Tensor<int> i_corner; // x-index of bottom-left grid point
  Tensor<int> k_corner; // z-index of bottom-left grid point

  Field3D w0, w1, w2, w3;

public:
  Bilinear(Mesh *mesh = nullptr) : Bilinear(0, mesh) {}
  Bilinear(int y_offset = 0, Mesh *mesh = nullptr);
  Bilinear(const BoutMask &mask, int y_offset = 0, Mesh *mesh = nullptr)
      : Bilinear(y_offset, mesh) {
    skip_mask = mask;
  }

  /// Callback function for InterpolationFactory
  static Interpolation *CreateBilinear(Mesh *mesh) { return new Bilinear(mesh); }

  void calcWeights(const Field3D &delta_x, const Field3D &delta_z) override;
  void calcWeights(const Field3D &delta_x, const Field3D &delta_z,
                   const BoutMask &mask) override;

  // Use precalculated weights
  Field3D interpolate(const Field3D &f) const override;
  // Calculate weights and interpolate
  Field3D interpolate(const Field3D &f, const Field3D &delta_x,
                      const Field3D &delta_z) override;
  Field3D interpolate(const Field3D &f, const Field3D &delta_x, const Field3D &delta_z,
                      const BoutMask &mask) override;
};

#endif // __INTERP_H__<|MERGE_RESOLUTION|>--- conflicted
+++ resolved
@@ -131,7 +131,6 @@
         // At least 2 boundary cells needed for interpolation in y-direction
         ASSERT0(fieldmesh->ystart >= 2);
 
-<<<<<<< HEAD
 	REGION realregion;
 	switch (region){
 	case RGN_ALL:
@@ -145,28 +144,7 @@
 	  realregion = region;
 	  break;
 	}
-        if (var.hasYupYdown() && ((&var.yup() != &var) || (&var.ydown() != &var))) {
-          // Field "var" has distinct yup and ydown fields which
-          // will be used to calculate a derivative along
-          // the magnetic field
-          throw BoutException(
-              "At the moment, fields with yup/ydown cannot use interp_to.\n"
-              "If we implement a 3-point stencil for interpolate or double-up\n"
-              "/double-down fields, then we can use this case.");
-
-          if ((location == CELL_CENTRE) && (loc == CELL_YLOW)) { // C2L
-            BOUT_FOR(i, result.getRegion(realregion)) {
-              // Producing a stencil centred around a lower X value
-              result[i] = interp(
-                  populateStencil<DIRECTION::YOrthogonal, STAGGER::C2L, 2>(var, i));
-            }
-          } else if (location == CELL_YLOW) { // L2C
-            BOUT_FOR(i, result.getRegion(realregion)) {
-              // Stencil centred around a cell centre
-              result[i] = interp(
-                  populateStencil<DIRECTION::YOrthogonal, STAGGER::L2C, 2>(var, i));
-            }
-=======
+
         // We can't interpolate in y unless we're field-aligned
         // FIXME: Add check once we label fields as orthogonal/aligned
 
@@ -184,37 +162,20 @@
         }
 
         if ((location == CELL_CENTRE) && (loc == CELL_YLOW)) { // C2L
-          BOUT_FOR(i, result.getRegion("RGN_NOBNDRY")) {
+          BOUT_FOR(i, result.getRegion(realregion)) {
             // Producing a stencil centred around a lower X value
             result[i] =
                 interp(populateStencil<DIRECTION::YAligned, STAGGER::C2L, 2>(var_fa, i));
->>>>>>> e5a082c1
           }
         } else if (location == CELL_YLOW) { // L2C
-          BOUT_FOR(i, result.getRegion("RGN_NOBNDRY")) {
+          BOUT_FOR(i, result.getRegion(realregion)) {
             // Stencil centred around a cell centre
             result[i] =
                 interp(populateStencil<DIRECTION::YAligned, STAGGER::L2C, 2>(var_fa, i));
           }
         }
 
-<<<<<<< HEAD
-          if ((location == CELL_CENTRE) && (loc == CELL_YLOW)) { // C2L
-            BOUT_FOR(i, result.getRegion(realregion)) {
-              // Producing a stencil centred around a lower X value
-              result[i] = interp(
-                  populateStencil<DIRECTION::YAligned, STAGGER::C2L, 2>(var_fa, i));
-            }
-          } else if (location == CELL_YLOW) { // L2C
-            BOUT_FOR(i, result.getRegion(realregion)) {
-              // Stencil centred around a cell centre
-              result[i] = interp(
-                  populateStencil<DIRECTION::YAligned, STAGGER::L2C, 2>(var_fa, i));
-            }
-          }
-=======
         result = fieldmesh->fromFieldAligned(result);
->>>>>>> e5a082c1
 
         break;
       }
