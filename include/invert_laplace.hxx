--- conflicted
+++ resolved
@@ -155,12 +155,9 @@
   virtual const Field2D solve(const Field2D &b, const Field2D &x0);
 
   /// Coefficients in tridiagonal inversion
-<<<<<<< HEAD
-  void tridagCoefs(int jx, int jy, int jz, dcomplex &a, dcomplex &b, dcomplex &c, const Field2D *ccoef = NULL, const Field2D *d=NULL, CELL_LOC outloc = CELL_DEFAULT);
-=======
   void tridagCoefs(int jx, int jy, int jz, dcomplex &a, dcomplex &b, dcomplex &c,
-                   const Field2D *ccoef = nullptr, const Field2D *d = nullptr);
->>>>>>> 46b97981
+                   const Field2D *ccoef = nullptr, const Field2D *d = nullptr,
+                   CELL_LOC outloc = CELL_DEFAULT);
 
   /*!
    * Create a new Laplacian solver
@@ -187,17 +184,14 @@
   int inner_boundary_flags; ///< Flags to set inner boundary condition
   int outer_boundary_flags; ///< Flags to set outer boundary condition
 
-<<<<<<< HEAD
-  void tridagCoefs(int jx, int jy, BoutReal kwave, dcomplex &a, dcomplex &b, dcomplex &c, const Field2D *ccoef = NULL, const Field2D *d=NULL, CELL_LOC outloc = CELL_DEFAULT);
-=======
   void tridagCoefs(int jx, int jy, BoutReal kwave, dcomplex &a, dcomplex &b, dcomplex &c,
-                   const Field2D *ccoef = nullptr, const Field2D *d = nullptr);
+                   const Field2D *ccoef = nullptr, const Field2D *d = nullptr,
+                   CELL_LOC outloc = CELL_DEFAULT);
 
   void tridagMatrix(dcomplex **avec, dcomplex **bvec, dcomplex **cvec, dcomplex **bk,
                     int jy, int flags, int inner_boundary_flags, int outer_boundary_flags,
                     const Field2D *a = nullptr, const Field2D *ccoef = nullptr,
                     const Field2D *d = nullptr);
->>>>>>> 46b97981
 
   void tridagMatrix(dcomplex *avec, dcomplex *bvec, dcomplex *cvec,
                     dcomplex *bk, int jy, int kz, BoutReal kwave, 
@@ -214,12 +208,9 @@
 // Legacy interface
 // These will be removed at some point
 
-<<<<<<< HEAD
-void laplace_tridag_coefs(int jx, int jy, int jz, dcomplex &a, dcomplex &b, dcomplex &c, const Field2D *ccoef = NULL, const Field2D *d=NULL, CELL_LOC outloc = CELL_DEFAULT);
-=======
 void laplace_tridag_coefs(int jx, int jy, int jz, dcomplex &a, dcomplex &b, dcomplex &c,
-                          const Field2D *ccoef = nullptr, const Field2D *d = nullptr);
->>>>>>> 46b97981
+                          const Field2D *ccoef = nullptr, const Field2D *d =
+                          nullptr, CELL_LOC outloc = CELL_DEFAULT);
 
 int invert_laplace(const FieldPerp &b, FieldPerp &x, int flags, const Field2D *a,
                    const Field2D *c = nullptr, const Field2D *d = nullptr);
