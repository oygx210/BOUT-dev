/*!******************************************************************************
 * \file difops.hxx
 * 
 * Differential operators
 *
 * Changelog:
 *
 * 2009-01 Ben Dudson <bd512@york.ac.uk> 
 *    * Added two optional parameters which can be put in any order
 *      These determine the method to use (DIFF_METHOD)
 *      and CELL_LOC location of the result.
 *      Both of these options are defined in bout_types.hxx
 *
 **************************************************************************
 * Copyright 2010 B.D.Dudson, S.Farley, M.V.Umansky, X.Q.Xu
 *
 * Contact: Ben Dudson, bd512@york.ac.uk
 * 
 * This file is part of BOUT++.
 *
 * BOUT++ is free software: you can redistribute it and/or modify
 * it under the terms of the GNU Lesser General Public License as published by
 * the Free Software Foundation, either version 3 of the License, or
 * (at your option) any later version.
 *
 * BOUT++ is distributed in the hope that it will be useful,
 * but WITHOUT ANY WARRANTY; without even the implied warranty of
 * MERCHANTABILITY or FITNESS FOR A PARTICULAR PURPOSE.  See the
 * GNU Lesser General Public License for more details.
 *
 * You should have received a copy of the GNU Lesser General Public License
 * along with BOUT++.  If not, see <http://www.gnu.org/licenses/>.
 * 
 *******************************************************************************/

#ifndef __DIFOPS_H__
#define __DIFOPS_H__

#include "field3d.hxx"
#include "field2d.hxx"

#include "bout_types.hxx"

#include "bout/deprecated.hxx"
#include "bout/solver.hxx"

/*!
 * Parallel derivative (central differencing) in Y
 * along unperturbed field
 *
 * @param[in] var  The field to be differentiated
 * @param[in] outloc  The cell location where the output is needed (if staggered grids is
 * enabled)
 * @param[in] method  The method to use. The default is set in the options.
 */
const Coordinates::metric_field_type Grad_par(const Field2D& var,
                                              CELL_LOC outloc = CELL_DEFAULT,
                                              const std::string& method = "DEFAULT");
DEPRECATED(const Coordinates::metric_field_type Grad_par(const Field2D& var,
                                                         const std::string& method,
                                                         CELL_LOC outloc = CELL_DEFAULT));
inline const Coordinates::metric_field_type Grad_par(const Field2D& var, CELL_LOC outloc,
                                                     DIFF_METHOD method) {
  return Grad_par(var, outloc, toString(method));
<<<<<<< HEAD
};
DEPRECATED(inline const Coordinates::metric_field_type Grad_par(const Field2D& var,
                                                                DIFF_METHOD method,
                                                                CELL_LOC outloc)) {
=======
}
DEPRECATED(inline const Field2D Grad_par(const Field2D& var, DIFF_METHOD method,
                                         CELL_LOC outloc)) {
>>>>>>> 9da81974
  return Grad_par(var, outloc, toString(method));
}

const Field3D Grad_par(const Field3D& var, CELL_LOC outloc = CELL_DEFAULT,
                       const std::string& method = "DEFAULT");
DEPRECATED(const Field3D Grad_par(const Field3D& var, const std::string& method,
                                  CELL_LOC outloc = CELL_DEFAULT));
inline const DEPRECATED(Field3D Grad_par(const Field3D& var, CELL_LOC outloc,
                                         DIFF_METHOD method)) {
  return Grad_par(var, outloc, toString(method));
};
DEPRECATED(inline const
    Field3D Grad_par(const Field3D& var, DIFF_METHOD method, CELL_LOC outloc)) {
  return Grad_par(var, outloc, toString(method));
}

/*!
 * Derivative along perturbed magnetic field
 * in Clebsch coordinate system
 *
 * b0 dot Grad  -  (1/B)b0 x Grad(apar) dot Grad
 *
 *
 * Combines the parallel and perpendicular calculation to include
 * grid-points at the corners.
 */
const Field3D Grad_parP(const Field3D& apar, const Field3D& f);

/*!
 * vpar times parallel derivative along unperturbed B-field (upwinding)
 *
 * \f[
 *    v\mathbf{b}_0 \cdot \nabla f
 * \f]
 * 
 *
 * @param[in] v  The velocity in y direction
 * @param[in] f  The scalar field to be differentiated
 * @param[in] outloc  The cell location of the output. By default this is the same as \p f
 * @param[in] method  The numerical method to use. The default is set in the options
 *
 */
const Coordinates::metric_field_type Vpar_Grad_par(const Field2D& v, const Field2D& f,
                                                   CELL_LOC outloc = CELL_DEFAULT,
                                                   const std::string& method = "DEFAULT");
DEPRECATED(const Coordinates::metric_field_type Vpar_Grad_par(
    const Field2D& v, const Field2D& f, const std::string& method,
    CELL_LOC outloc = CELL_DEFAULT));
inline const Coordinates::metric_field_type
Vpar_Grad_par(const Field2D& v, const Field2D& f, CELL_LOC outloc, DIFF_METHOD method) {
  return Vpar_Grad_par(v, f, outloc, toString(method));
<<<<<<< HEAD
};
DEPRECATED(inline const Coordinates::metric_field_type Vpar_Grad_par(
    const Field2D& v, const Field2D& f, DIFF_METHOD method, CELL_LOC outloc)) {
=======
}
DEPRECATED(inline const Field2D Vpar_Grad_par(const Field2D& v, const Field2D& f,
                                              DIFF_METHOD method, CELL_LOC outloc)) {
>>>>>>> 9da81974
  return Vpar_Grad_par(v, f, outloc, toString(method));
}

const Field3D Vpar_Grad_par(const Field3D& v, const Field3D& f,
                            CELL_LOC outloc = CELL_DEFAULT,
                            const std::string& method = "DEFAULT");
DEPRECATED(const Field3D Vpar_Grad_par(const Field3D& v, const Field3D& f,
                                       const std::string& method,
                                       CELL_LOC outloc = CELL_DEFAULT));
inline const Field3D Vpar_Grad_par(const Field3D& v, const Field3D& f, CELL_LOC outloc,
                                   DIFF_METHOD method) {
  return Vpar_Grad_par(v, f, outloc, toString(method));
}
DEPRECATED(inline const Field3D Vpar_Grad_par(const Field3D& v, const Field3D& f,
                                              DIFF_METHOD method, CELL_LOC outloc)) {
  return Vpar_Grad_par(v, f, outloc, toString(method));
}

/*!
 * parallel divergence operator
 *
 * \f[
 *  B \partial_{||}(f/B) = B \nabla\cdot (\mathbf{b}f/B )
 * \f]
 *
 * @param[in] f  The component of a vector along the magnetic field
 * @param[in] outloc  The cell location for the result. By default the same as \p f
 * @param[in] method  The numerical method to use
 *
 */
const Coordinates::metric_field_type Div_par(const Field2D& f,
                                             CELL_LOC outloc = CELL_DEFAULT,
                                             const std::string& method = "DEFAULT");
DEPRECATED(const Coordinates::metric_field_type Div_par(const Field2D& f,
                                                        const std::string& method,
                                                        CELL_LOC outloc = CELL_DEFAULT));
inline const Coordinates::metric_field_type Div_par(const Field2D& f, CELL_LOC outloc,
                                                    DIFF_METHOD method) {
  return Div_par(f, outloc, toString(method));
<<<<<<< HEAD
};
DEPRECATED(inline const Coordinates::metric_field_type Div_par(const Field2D& f,
                                                               DIFF_METHOD method,
                                                               CELL_LOC outloc)) {
=======
}
DEPRECATED(inline const Field2D Div_par(const Field2D& f, DIFF_METHOD method,
                                        CELL_LOC outloc)) {
>>>>>>> 9da81974
  return Div_par(f, outloc, toString(method));
}

const Field3D Div_par(const Field3D& f, CELL_LOC outloc = CELL_DEFAULT,
                      const std::string& method = "DEFAULT");
DEPRECATED(const Field3D Div_par(const Field3D& f, const std::string& method,
                                 CELL_LOC outloc = CELL_DEFAULT));
inline const Field3D Div_par(const Field3D& f, CELL_LOC outloc, DIFF_METHOD method) {
  return Div_par(f, outloc, toString(method));
}
DEPRECATED(inline const Field3D Div_par(const Field3D& f, DIFF_METHOD method,
                                        CELL_LOC outloc)) {
  return Div_par(f, outloc, toString(method));
}

// Divergence of a parallel flow: Div(f*v)
// Both f and v are interpolated onto cell boundaries
// using 2nd order central difference, then multiplied together
// to get the flux at the boundary.
const Field3D Div_par(const Field3D& f, const Field3D& v);

// Flux methods. Model divergence of flux: df/dt =  Div(v * f)
// TODO : Should we add Field2D versions?
const Field3D Div_par_flux(const Field3D& v, const Field3D& f,
                           CELL_LOC outloc = CELL_DEFAULT,
                           const std::string& method = "DEFAULT");
DEPRECATED(const Field3D Div_par_flux(const Field3D& v, const Field3D& f,
                                      const std::string& method,
                                      CELL_LOC outloc = CELL_DEFAULT));
inline const Field3D Div_par_flux(const Field3D& v, const Field3D& f, CELL_LOC outloc,
                                  DIFF_METHOD method) {
  return Div_par_flux(v, f, outloc, toString(method));
}
DEPRECATED(inline const Field3D Div_par_flux(const Field3D& v, const Field3D& f,
                                             DIFF_METHOD method,
                                             CELL_LOC outloc = CELL_DEFAULT)) {
  return Div_par_flux(v, f, outloc, toString(method));
}

/*!
 * second parallel derivative
 * \f[
 *    (\mathbf{b} dot \nabla)(\mathbf{b} dot \nabla)
 * \f]
 *
 * Note: For parallel Laplacian use LaplacePar
 *
 * @param[in] f The field to be differentiated
 * @param[in] outloc The cell location of the result
 */
const Coordinates::metric_field_type Grad2_par2(const Field2D& f,
                                                CELL_LOC outloc = CELL_DEFAULT,
                                                const std::string& method = "DEFAULT");
inline const Coordinates::metric_field_type Grad2_par2(const Field2D& f, CELL_LOC outloc,
                                                       DIFF_METHOD method) {
  return Grad2_par2(f, outloc, toString(method));
}

const Field3D Grad2_par2(const Field3D& f, CELL_LOC outloc = CELL_DEFAULT,
                         const std::string& method = "DEFAULT");
inline const Field3D Grad2_par2(const Field3D& f, CELL_LOC outloc, DIFF_METHOD method) {
  return Grad2_par2(f, outloc, toString(method));
}

/*!
 * Parallel derivatives, converting between cell-centred and lower cell boundary
 * These are a simple way to do staggered differencing
 */
[[deprecated(
    "Grad_par_CtoL is deprecated. Staggering is now supported in Grad_par.")]]
inline const Field3D Grad_par_CtoL(const Field3D &var) {
  ASSERT2(var.getLocation() == CELL_CENTRE);
  return Grad_par(var, CELL_YLOW);
}
[[deprecated(
    "Grad_par_CtoL is deprecated. Staggering is now supported in Grad_par.")]]
inline const Coordinates::metric_field_type Grad_par_CtoL(const Field2D &var) {
  ASSERT2(var.getLocation() == CELL_CENTRE);
  return Grad_par(var, CELL_YLOW);
}
[[deprecated(
    "Vpar_Grad_par_LCtoC is deprecated. Staggering is now supported in Vpar_Grad_par.")]]
inline const Field3D Vpar_Grad_par_LCtoC(const Field3D& v, const Field3D& f,
    const std::string& region="RGN_NOBNDRY") {
  ASSERT2(v.getLocation() == CELL_YLOW);
  ASSERT2(f.getLocation() == CELL_CENTRE);
  return Vpar_Grad_par(v, f, CELL_CENTRE, region);
}
[[deprecated(
    "Vpar_Grad_par_LCtoC is deprecated. Staggering is now supported in Vpar_Grad_par.")]]
inline const Field3D Vpar_Grad_par_LCtoC(const Field3D& v, const Field3D& f,
    REGION region=RGN_NOBNDRY) {
  ASSERT2(v.getLocation() == CELL_YLOW);
  ASSERT2(f.getLocation() == CELL_CENTRE);
  return Vpar_Grad_par(v, f, CELL_CENTRE, toString(region));
}
[[deprecated(
    "Grad_par_LtoC is deprecated. Staggering is now supported in Grad_par.")]]
inline const Field3D Grad_par_LtoC(const Field3D &var) {
  ASSERT2(var.getLocation() == CELL_YLOW);
  return Grad_par(var, CELL_CENTRE);
}
[[deprecated(
    "Grad_par_LtoC is deprecated. Staggering is now supported in Grad_par.")]]
inline const Coordinates::metric_field_type Grad_par_LtoC(const Field2D &var) {
  ASSERT2(var.getLocation() == CELL_YLOW);
  return Grad_par(var, CELL_CENTRE);
}
[[deprecated(
    "Div_par_LtoC is deprecated. Staggering is now supported in Grad_par.")]]
inline const Field3D Div_par_LtoC(const Field3D &var) {
  ASSERT2(var.getLocation() == CELL_YLOW);
  return Div_par(var, CELL_CENTRE);
}
[[deprecated(
    "Div_par_LtoC is deprecated. Staggering is now supported in Grad_par.")]]
inline const Coordinates::metric_field_type Div_par_LtoC(const Field2D &var) {
  ASSERT2(var.getLocation() == CELL_YLOW);
  return Div_par(var, CELL_CENTRE);
}
[[deprecated(
    "Div_par_CtoL is deprecated. Staggering is now supported in Grad_par.")]]
inline const Field3D Div_par_CtoL(const Field3D &var) {
  ASSERT2(var.getLocation() == CELL_CENTRE);
  return Div_par(var, CELL_YLOW);
}
[[deprecated(
    "Div_par_CtoL is deprecated. Staggering is now supported in Grad_par.")]]
inline const Coordinates::metric_field_type Div_par_CtoL(const Field2D &var) {
  ASSERT2(var.getLocation() == CELL_CENTRE);
  return Div_par(var, CELL_YLOW);
}

/*!
 * Parallel divergence of diffusive flux, K*Grad_par
 * 
 * \f[
 *    \nabla \cdot ( \mathbf{b}_0 kY (\mathbf{b}_0 \cdot \nabla) f )
 * \f]
 *
 * @param[in] kY  The diffusion coefficient
 * @param[in] f   The field whose gradient drives a flux
 */
const Coordinates::metric_field_type Div_par_K_Grad_par(BoutReal kY, const Field2D& f,
                                                        CELL_LOC outloc = CELL_DEFAULT);
const Field3D Div_par_K_Grad_par(BoutReal kY, const Field3D &f, CELL_LOC outloc=CELL_DEFAULT);
const Coordinates::metric_field_type
Div_par_K_Grad_par(const Field2D& kY, const Field2D& f, CELL_LOC outloc = CELL_DEFAULT);
const Field3D Div_par_K_Grad_par(const Field2D &kY, const Field3D &f, CELL_LOC outloc=CELL_DEFAULT);
const Field3D Div_par_K_Grad_par(const Field3D &kY, const Field2D &f, CELL_LOC outloc=CELL_DEFAULT);
const Field3D Div_par_K_Grad_par(const Field3D &kY, const Field3D &f, CELL_LOC outloc=CELL_DEFAULT);

/*!
 * Perpendicular Laplacian operator
 *
 * This version only includes terms in X and Z, dropping
 * derivatives in Y. This is the inverse operation to 
 * the Laplacian inversion class. 
 *
 * For the full perpendicular Laplacian, use Laplace_perp
 */
const Coordinates::metric_field_type Delp2(const Field2D& f, CELL_LOC outloc = CELL_DEFAULT, bool useFFT = true);
const Field3D Delp2(const Field3D& f, CELL_LOC outloc = CELL_DEFAULT, bool useFFT = true);
const FieldPerp Delp2(const FieldPerp& f, CELL_LOC outloc = CELL_DEFAULT,
                      bool useFFT = true);

/*!
 * Perpendicular Laplacian, keeping y derivatives
 *
 * 
 */
const Coordinates::metric_field_type Laplace_perp(const Field2D& f,
                                                  CELL_LOC outloc = CELL_DEFAULT);
const Field3D Laplace_perp(const Field3D &f, CELL_LOC outloc=CELL_DEFAULT);

/*!
 * Parallel Laplacian operator
 *
 */
const Coordinates::metric_field_type Laplace_par(const Field2D& f,
                                                 CELL_LOC outloc = CELL_DEFAULT);
const Field3D Laplace_par(const Field3D &f, CELL_LOC outloc=CELL_DEFAULT);

/*!
 * Full Laplacian operator (par + perp)
 */
const Coordinates::metric_field_type Laplace(const Field2D& f,
                                             CELL_LOC outloc = CELL_DEFAULT);
const Field3D Laplace(const Field3D &f, CELL_LOC outloc=CELL_DEFAULT);

/*!
 * Terms of form b0 x Grad(phi) dot Grad(A)
 * 
 */
const Coordinates::metric_field_type
b0xGrad_dot_Grad(const Field2D& phi, const Field2D& A, CELL_LOC outloc = CELL_DEFAULT);

/*!
 * Terms of form 
 *
 * \f[
 *   \mathbf{b}_0 \times \nabla \phi \cdot \nabla A
 * \f]
 * 
 * @param[in] phi The scalar potential
 * @param[in] A   The field being advected
 * @param[in] outloc  The cell location where the result is defined. By default the same as A.
 */
const Field3D b0xGrad_dot_Grad(const Field3D &phi, const Field2D &A, CELL_LOC outloc=CELL_DEFAULT);
const Field3D b0xGrad_dot_Grad(const Field2D &phi, const Field3D &A, CELL_LOC outloc=CELL_DEFAULT);
const Field3D b0xGrad_dot_Grad(const Field3D &phi, const Field3D &A, CELL_LOC outloc=CELL_DEFAULT);


/*!
 * X-Z Finite Volume diffusion operator
 */
const Field3D Div_Perp_Lap_FV(const Field3D &a, const Field3D &f, CELL_LOC outloc = CELL_DEFAULT);


/*!
 * Poisson bracket methods
 */
enum class BRACKET_METHOD {
  standard,   ///< Use b0xGrad_dot_Grad
  simple,     ///< Keep only terms in X-Z
  arakawa,    ///< Arakawa method in X-Z (optimised)
  ctu,        ///< Corner Transport Upwind (CTU) method. Explicit method only, needs the
              ///  timestep from the solver
  arakawa_old ///< Older version, for regression testing of optimised version.
};
constexpr BRACKET_METHOD BRACKET_STD = BRACKET_METHOD::standard;
constexpr BRACKET_METHOD BRACKET_SIMPLE = BRACKET_METHOD::simple;
constexpr BRACKET_METHOD BRACKET_ARAKAWA = BRACKET_METHOD::arakawa;
constexpr BRACKET_METHOD BRACKET_CTU = BRACKET_METHOD::ctu;
constexpr BRACKET_METHOD BRACKET_ARAKAWA_OLD = BRACKET_METHOD::arakawa_old;

/*!
 * Compute advection operator terms, which can be cast as
 * antisymmetric Poisson brackets
 *
 * \f[
 *   [f, g] = (1/B) \mathbf{b}_0 \times \nabla f  \cdot \nabla g
 * \f]
 * 
 * @param[in] f  The potential
 * @param[in] g  The field being advected
 * @param[in] method   The method to use
 * @param[in] outloc   The cell location where the result is defined. Default is the same as g
 * @param[in] solver   Pointer to the time integration solver
 * 
 */
const Coordinates::metric_field_type bracket(const Field2D& f, const Field2D& g,
                                             BRACKET_METHOD method = BRACKET_STD,
                                             CELL_LOC outloc = CELL_DEFAULT,
                                             Solver* solver = nullptr);
const Field3D bracket(const Field2D &f, const Field3D &g,
                      BRACKET_METHOD method = BRACKET_STD, CELL_LOC outloc = CELL_DEFAULT,
                      Solver *solver = nullptr);
const Field3D bracket(const Field3D &f, const Field2D &g,
                      BRACKET_METHOD method = BRACKET_STD, CELL_LOC outloc = CELL_DEFAULT,
                      Solver *solver = nullptr);
const Field3D bracket(const Field3D &f, const Field3D &g,
                      BRACKET_METHOD method = BRACKET_STD, CELL_LOC outloc = CELL_DEFAULT,
                      Solver *solver = nullptr);

#endif /* __DIFOPS_H__ */<|MERGE_RESOLUTION|>--- conflicted
+++ resolved
@@ -62,16 +62,10 @@
 inline const Coordinates::metric_field_type Grad_par(const Field2D& var, CELL_LOC outloc,
                                                      DIFF_METHOD method) {
   return Grad_par(var, outloc, toString(method));
-<<<<<<< HEAD
 };
 DEPRECATED(inline const Coordinates::metric_field_type Grad_par(const Field2D& var,
                                                                 DIFF_METHOD method,
                                                                 CELL_LOC outloc)) {
-=======
-}
-DEPRECATED(inline const Field2D Grad_par(const Field2D& var, DIFF_METHOD method,
-                                         CELL_LOC outloc)) {
->>>>>>> 9da81974
   return Grad_par(var, outloc, toString(method));
 }
 
@@ -123,15 +117,9 @@
 inline const Coordinates::metric_field_type
 Vpar_Grad_par(const Field2D& v, const Field2D& f, CELL_LOC outloc, DIFF_METHOD method) {
   return Vpar_Grad_par(v, f, outloc, toString(method));
-<<<<<<< HEAD
 };
 DEPRECATED(inline const Coordinates::metric_field_type Vpar_Grad_par(
     const Field2D& v, const Field2D& f, DIFF_METHOD method, CELL_LOC outloc)) {
-=======
-}
-DEPRECATED(inline const Field2D Vpar_Grad_par(const Field2D& v, const Field2D& f,
-                                              DIFF_METHOD method, CELL_LOC outloc)) {
->>>>>>> 9da81974
   return Vpar_Grad_par(v, f, outloc, toString(method));
 }
 
@@ -171,16 +159,10 @@
 inline const Coordinates::metric_field_type Div_par(const Field2D& f, CELL_LOC outloc,
                                                     DIFF_METHOD method) {
   return Div_par(f, outloc, toString(method));
-<<<<<<< HEAD
 };
 DEPRECATED(inline const Coordinates::metric_field_type Div_par(const Field2D& f,
                                                                DIFF_METHOD method,
                                                                CELL_LOC outloc)) {
-=======
-}
-DEPRECATED(inline const Field2D Div_par(const Field2D& f, DIFF_METHOD method,
-                                        CELL_LOC outloc)) {
->>>>>>> 9da81974
   return Div_par(f, outloc, toString(method));
 }
 
