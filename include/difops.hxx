/*!******************************************************************************
 * \file difops.hxx
 * 
 * Differential operators
 *
 * Changelog:
 *
 * 2009-01 Ben Dudson <bd512@york.ac.uk> 
 *    * Added two optional parameters which can be put in any order
 *      These determine the method to use (DIFF_METHOD)
 *      and CELL_LOC location of the result.
 *      Both of these options are defined in bout_types.hxx
 *
 **************************************************************************
 * Copyright 2010 B.D.Dudson, S.Farley, M.V.Umansky, X.Q.Xu
 *
 * Contact: Ben Dudson, bd512@york.ac.uk
 * 
 * This file is part of BOUT++.
 *
 * BOUT++ is free software: you can redistribute it and/or modify
 * it under the terms of the GNU Lesser General Public License as published by
 * the Free Software Foundation, either version 3 of the License, or
 * (at your option) any later version.
 *
 * BOUT++ is distributed in the hope that it will be useful,
 * but WITHOUT ANY WARRANTY; without even the implied warranty of
 * MERCHANTABILITY or FITNESS FOR A PARTICULAR PURPOSE.  See the
 * GNU Lesser General Public License for more details.
 *
 * You should have received a copy of the GNU Lesser General Public License
 * along with BOUT++.  If not, see <http://www.gnu.org/licenses/>.
 * 
 *******************************************************************************/

#ifndef __DIFOPS_H__
#define __DIFOPS_H__

#include "field3d.hxx"
#include "field2d.hxx"

#include "bout_types.hxx"

#include "bout/deprecated.hxx"
#include "bout/solver.hxx"

/*!
 * Parallel derivative (central differencing) in Y
 * along unperturbed field
 *
 * @param[in] var  The field to be differentiated
 * @param[in] outloc  The cell location where the output is needed (if staggered grids is
 * enabled)
 * @param[in] method  The method to use. The default is set in the options.
 */
const Coordinates::metric_field_type Grad_par(const Field2D& var,
                                              CELL_LOC outloc = CELL_DEFAULT,
                                              const std::string& method = "DEFAULT");
DEPRECATED(const Coordinates::metric_field_type Grad_par(const Field2D& var,
                                                         const std::string& method,
                                                         CELL_LOC outloc = CELL_DEFAULT));
inline const Coordinates::metric_field_type Grad_par(const Field2D& var, CELL_LOC outloc,
                                                     DIFF_METHOD method) {
  return Grad_par(var, outloc, toString(method));
};
DEPRECATED(inline const Coordinates::metric_field_type Grad_par(const Field2D& var,
                                                                DIFF_METHOD method,
                                                                CELL_LOC outloc)) {
  return Grad_par(var, outloc, toString(method));
};

const Field3D Grad_par(const Field3D& var, CELL_LOC outloc = CELL_DEFAULT,
                       const std::string& method = "DEFAULT");
DEPRECATED(const Field3D Grad_par(const Field3D& var, const std::string& method,
                                  CELL_LOC outloc = CELL_DEFAULT));
inline const DEPRECATED(Field3D Grad_par(const Field3D& var, CELL_LOC outloc,
                                         DIFF_METHOD method)) {
  return Grad_par(var, outloc, toString(method));
};
DEPRECATED(inline const DEPRECATED(
    Field3D Grad_par(const Field3D& var, DIFF_METHOD method, CELL_LOC outloc))) {
  return Grad_par(var, outloc, toString(method));
};

/*!
 * Derivative along perturbed magnetic field
 * in Clebsch coordinate system
 *
 * b0 dot Grad  -  (1/B)b0 x Grad(apar) dot Grad
 *
 *
 * Combines the parallel and perpendicular calculation to include
 * grid-points at the corners.
 */
const Field3D Grad_parP(const Field3D& apar, const Field3D& f);

/*!
 * vpar times parallel derivative along unperturbed B-field (upwinding)
 *
 * \f[
 *    v\mathbf{b}_0 \cdot \nabla f
 * \f]
 * 
 *
 * @param[in] v  The velocity in y direction
 * @param[in] f  The scalar field to be differentiated
 * @param[in] outloc  The cell location of the output. By default this is the same as \p f
 * @param[in] method  The numerical method to use. The default is set in the options
 *
 */
const Coordinates::metric_field_type Vpar_Grad_par(const Field2D& v, const Field2D& f,
                                                   CELL_LOC outloc = CELL_DEFAULT,
                                                   const std::string& method = "DEFAULT");
DEPRECATED(const Coordinates::metric_field_type Vpar_Grad_par(
    const Field2D& v, const Field2D& f, const std::string& method,
    CELL_LOC outloc = CELL_DEFAULT));
inline const Coordinates::metric_field_type
Vpar_Grad_par(const Field2D& v, const Field2D& f, CELL_LOC outloc, DIFF_METHOD method) {
  return Vpar_Grad_par(v, f, outloc, toString(method));
};
DEPRECATED(inline const Coordinates::metric_field_type Vpar_Grad_par(
    const Field2D& v, const Field2D& f, DIFF_METHOD method, CELL_LOC outloc)) {
  return Vpar_Grad_par(v, f, outloc, toString(method));
};

const Field3D Vpar_Grad_par(const Field3D& v, const Field3D& f,
                            CELL_LOC outloc = CELL_DEFAULT,
                            const std::string& method = "DEFAULT");
DEPRECATED(const Field3D Vpar_Grad_par(const Field3D& v, const Field3D& f,
                                       const std::string& method,
                                       CELL_LOC outloc = CELL_DEFAULT));
inline const Field3D Vpar_Grad_par(const Field3D& v, const Field3D& f, CELL_LOC outloc,
                                   DIFF_METHOD method) {
  return Vpar_Grad_par(v, f, outloc, toString(method));
};
DEPRECATED(inline const Field3D Vpar_Grad_par(const Field3D& v, const Field3D& f,
                                              DIFF_METHOD method, CELL_LOC outloc)) {
  return Vpar_Grad_par(v, f, outloc, toString(method));
};

/*!
 * parallel divergence operator
 *
 * \f[
 *  B \partial_{||}(f/B) = B \nabla\cdot (\mathbf{b}f/B )
 * \f]
 *
 * @param[in] f  The component of a vector along the magnetic field
 * @param[in] outloc  The cell location for the result. By default the same as \p f
 * @param[in] method  The numerical method to use
 *
 */
const Coordinates::metric_field_type Div_par(const Field2D& f,
                                             CELL_LOC outloc = CELL_DEFAULT,
                                             const std::string& method = "DEFAULT");
DEPRECATED(const Coordinates::metric_field_type Div_par(const Field2D& f,
                                                        const std::string& method,
                                                        CELL_LOC outloc = CELL_DEFAULT));
inline const Coordinates::metric_field_type Div_par(const Field2D& f, CELL_LOC outloc,
                                                    DIFF_METHOD method) {
  return Div_par(f, outloc, toString(method));
};
DEPRECATED(inline const Coordinates::metric_field_type Div_par(const Field2D& f,
                                                               DIFF_METHOD method,
                                                               CELL_LOC outloc)) {
  return Div_par(f, outloc, toString(method));
};

const Field3D Div_par(const Field3D& f, CELL_LOC outloc = CELL_DEFAULT,
                      const std::string& method = "DEFAULT");
DEPRECATED(const Field3D Div_par(const Field3D& f, const std::string& method,
                                 CELL_LOC outloc = CELL_DEFAULT));
inline const Field3D Div_par(const Field3D& f, CELL_LOC outloc, DIFF_METHOD method) {
  return Div_par(f, outloc, toString(method));
};
DEPRECATED(inline const Field3D Div_par(const Field3D& f, DIFF_METHOD method,
                                        CELL_LOC outloc)) {
  return Div_par(f, outloc, toString(method));
};

// Divergence of a parallel flow: Div(f*v)
// Both f and v are interpolated onto cell boundaries
// using 2nd order central difference, then multiplied together
// to get the flux at the boundary.
const Field3D Div_par(const Field3D& f, const Field3D& v);

// Flux methods. Model divergence of flux: df/dt =  Div(v * f)
// TODO : Should we add Field2D versions?
const Field3D Div_par_flux(const Field3D& v, const Field3D& f,
                           CELL_LOC outloc = CELL_DEFAULT,
                           const std::string& method = "DEFAULT");
DEPRECATED(const Field3D Div_par_flux(const Field3D& v, const Field3D& f,
                                      const std::string& method,
                                      CELL_LOC outloc = CELL_DEFAULT));
inline const Field3D Div_par_flux(const Field3D& v, const Field3D& f, CELL_LOC outloc,
                                  DIFF_METHOD method) {
  return Div_par_flux(v, f, outloc, toString(method));
};
DEPRECATED(inline const Field3D Div_par_flux(const Field3D& v, const Field3D& f,
                                             DIFF_METHOD method,
                                             CELL_LOC outloc = CELL_DEFAULT)) {
  return Div_par_flux(v, f, outloc, toString(method));
};

/*!
 * second parallel derivative
 * \f[
 *    (\mathbf{b} dot \nabla)(\mathbf{b} dot \nabla)
 * \f]
 *
 * Note: For parallel Laplacian use LaplacePar
 *
 * @param[in] f The field to be differentiated
 * @param[in] outloc The cell location of the result
 */
const Coordinates::metric_field_type Grad2_par2(const Field2D& f,
                                                CELL_LOC outloc = CELL_DEFAULT,
                                                const std::string& method = "DEFAULT");
inline const Coordinates::metric_field_type Grad2_par2(const Field2D& f, CELL_LOC outloc,
                                                       DIFF_METHOD method) {
  return Grad2_par2(f, outloc, toString(method));
};

const Field3D Grad2_par2(const Field3D& f, CELL_LOC outloc = CELL_DEFAULT,
                         const std::string& method = "DEFAULT");
inline const Field3D Grad2_par2(const Field3D& f, CELL_LOC outloc, DIFF_METHOD method) {
  return Grad2_par2(f, outloc, toString(method));
};

/*!
 * Parallel derivatives, converting between cell-centred and lower cell boundary
 * These are a simple way to do staggered differencing
 */
const Field3D Grad_par_CtoL(const Field3D &var);
<<<<<<< HEAD
const Coordinates::metric_field_type Grad_par_CtoL(const Field2D& var);
const Field3D Vpar_Grad_par_LCtoC(const Field3D &v, const Field3D &f, REGION region=RGN_NOBNDRY);
=======
const Field2D Grad_par_CtoL(const Field2D &var);
const Field3D Vpar_Grad_par_LCtoC(const Field3D& v, const Field3D& f,
    const std::string& region="RGN_NOBNDRY");
[[gnu::deprecated("Please use Field3D Vpar_Grad_par_LCtoC(const Field3D& v, " \
    "const Field3D &f, const std::string& region = \"RGN_NOBNDRY\") instead")]] \
inline const Field3D Vpar_Grad_par_LCtoC(const Field3D& v, const Field3D& f,
    REGION region=RGN_NOBNDRY) {
  return Vpar_Grad_par_LCtoC(v, f, toString(region));
}
>>>>>>> 38fb7f18
const Field3D Grad_par_LtoC(const Field3D &var);
const Coordinates::metric_field_type Grad_par_LtoC(const Field2D& var);
const Field3D Div_par_LtoC(const Field3D &var);
const Coordinates::metric_field_type Div_par_LtoC(const Field2D& var);
const Field3D Div_par_CtoL(const Field3D &var);
const Coordinates::metric_field_type Div_par_CtoL(const Field2D& var);

/*!
 * Parallel divergence of diffusive flux, K*Grad_par
 * 
 * \f[
 *    \nabla \cdot ( \mathbf{b}_0 kY (\mathbf{b}_0 \cdot \nabla) f )
 * \f]
 *
 * @param[in] kY  The diffusion coefficient
 * @param[in] f   The field whose gradient drives a flux
 */
const Coordinates::metric_field_type Div_par_K_Grad_par(BoutReal kY, const Field2D& f,
                                                        CELL_LOC outloc = CELL_DEFAULT);
const Field3D Div_par_K_Grad_par(BoutReal kY, const Field3D &f, CELL_LOC outloc=CELL_DEFAULT);
const Coordinates::metric_field_type
Div_par_K_Grad_par(const Field2D& kY, const Field2D& f, CELL_LOC outloc = CELL_DEFAULT);
const Field3D Div_par_K_Grad_par(const Field2D &kY, const Field3D &f, CELL_LOC outloc=CELL_DEFAULT);
const Field3D Div_par_K_Grad_par(const Field3D &kY, const Field2D &f, CELL_LOC outloc=CELL_DEFAULT);
const Field3D Div_par_K_Grad_par(const Field3D &kY, const Field3D &f, CELL_LOC outloc=CELL_DEFAULT);

/*!
 * Perpendicular Laplacian operator
 *
 * This version only includes terms in X and Z, dropping
 * derivatives in Y. This is the inverse operation to 
 * the Laplacian inversion class. 
 *
 * For the full perpendicular Laplacian, use Laplace_perp
 */
const Coordinates::metric_field_type Delp2(const Field2D& f, CELL_LOC outloc = CELL_DEFAULT, bool useFFT = true);
const Field3D Delp2(const Field3D& f, CELL_LOC outloc = CELL_DEFAULT, bool useFFT = true);
const FieldPerp Delp2(const FieldPerp& f, CELL_LOC outloc = CELL_DEFAULT,
                      bool useFFT = true);

/*!
 * Perpendicular Laplacian, keeping y derivatives
 *
 * 
 */
const Coordinates::metric_field_type Laplace_perp(const Field2D& f,
                                                  CELL_LOC outloc = CELL_DEFAULT);
const Field3D Laplace_perp(const Field3D &f, CELL_LOC outloc=CELL_DEFAULT);

/*!
 * Parallel Laplacian operator
 *
 */
const Coordinates::metric_field_type Laplace_par(const Field2D& f,
                                                 CELL_LOC outloc = CELL_DEFAULT);
const Field3D Laplace_par(const Field3D &f, CELL_LOC outloc=CELL_DEFAULT);

/*!
 * Full Laplacian operator (par + perp)
 */
const Coordinates::metric_field_type Laplace(const Field2D& f,
                                             CELL_LOC outloc = CELL_DEFAULT);
const Field3D Laplace(const Field3D &f, CELL_LOC outloc=CELL_DEFAULT);

/*!
 * Terms of form b0 x Grad(phi) dot Grad(A)
 * 
 */
const Coordinates::metric_field_type
b0xGrad_dot_Grad(const Field2D& phi, const Field2D& A, CELL_LOC outloc = CELL_DEFAULT);

/*!
 * Terms of form 
 *
 * \f[
 *   \mathbf{b}_0 \times \nabla \phi \cdot \nabla A
 * \f]
 * 
 * @param[in] phi The scalar potential
 * @param[in] A   The field being advected
 * @param[in] outloc  The cell location where the result is defined. By default the same as A.
 */
const Field3D b0xGrad_dot_Grad(const Field3D &phi, const Field2D &A, CELL_LOC outloc=CELL_DEFAULT);
const Field3D b0xGrad_dot_Grad(const Field2D &phi, const Field3D &A, CELL_LOC outloc=CELL_DEFAULT);
const Field3D b0xGrad_dot_Grad(const Field3D &phi, const Field3D &A, CELL_LOC outloc=CELL_DEFAULT);


/*!
 * X-Z Finite Volume diffusion operator
 */
const Field3D Div_Perp_Lap_FV(const Field3D &a, const Field3D &f, CELL_LOC outloc = CELL_DEFAULT);


/*!
 * Poisson bracket methods
 */
enum BRACKET_METHOD {
  BRACKET_STD = 0,        ///< Use b0xGrad_dot_Grad
  BRACKET_SIMPLE = 1,     ///< Keep only terms in X-Z
  BRACKET_ARAKAWA = 2,    ///< Arakawa method in X-Z (optimised)
  BRACKET_CTU = 3,        ///< Corner Transport Upwind (CTU)
                          /// method. Explicit method only,
                          /// needs the timestep from the
                          /// solver
  BRACKET_ARAKAWA_OLD = 4 ///< Older version, for regression testing of optimised version.
};

/*!
 * Compute advection operator terms, which can be cast as
 * antisymmetric Poisson brackets
 *
 * \f[
 *   [f, g] = (1/B) \mathbf{b}_0 \times \nabla f  \cdot \nabla g
 * \f]
 * 
 * @param[in] f  The potential
 * @param[in] g  The field being advected
 * @param[in] method   The method to use
 * @param[in] outloc   The cell location where the result is defined. Default is the same as g
 * @param[in] solver   Pointer to the time integration solver
 * 
 */
const Coordinates::metric_field_type bracket(const Field2D& f, const Field2D& g,
                                             BRACKET_METHOD method = BRACKET_STD,
                                             CELL_LOC outloc = CELL_DEFAULT,
                                             Solver* solver = nullptr);
const Field3D bracket(const Field2D &f, const Field3D &g,
                      BRACKET_METHOD method = BRACKET_STD, CELL_LOC outloc = CELL_DEFAULT,
                      Solver *solver = nullptr);
const Field3D bracket(const Field3D &f, const Field2D &g,
                      BRACKET_METHOD method = BRACKET_STD, CELL_LOC outloc = CELL_DEFAULT,
                      Solver *solver = nullptr);
const Field3D bracket(const Field3D &f, const Field3D &g,
                      BRACKET_METHOD method = BRACKET_STD, CELL_LOC outloc = CELL_DEFAULT,
                      Solver *solver = nullptr);

#endif /* __DIFOPS_H__ */<|MERGE_RESOLUTION|>--- conflicted
+++ resolved
@@ -232,11 +232,7 @@
  * These are a simple way to do staggered differencing
  */
 const Field3D Grad_par_CtoL(const Field3D &var);
-<<<<<<< HEAD
 const Coordinates::metric_field_type Grad_par_CtoL(const Field2D& var);
-const Field3D Vpar_Grad_par_LCtoC(const Field3D &v, const Field3D &f, REGION region=RGN_NOBNDRY);
-=======
-const Field2D Grad_par_CtoL(const Field2D &var);
 const Field3D Vpar_Grad_par_LCtoC(const Field3D& v, const Field3D& f,
     const std::string& region="RGN_NOBNDRY");
 [[gnu::deprecated("Please use Field3D Vpar_Grad_par_LCtoC(const Field3D& v, " \
@@ -245,7 +241,6 @@
     REGION region=RGN_NOBNDRY) {
   return Vpar_Grad_par_LCtoC(v, f, toString(region));
 }
->>>>>>> 38fb7f18
 const Field3D Grad_par_LtoC(const Field3D &var);
 const Coordinates::metric_field_type Grad_par_LtoC(const Field2D& var);
 const Field3D Div_par_LtoC(const Field3D &var);
