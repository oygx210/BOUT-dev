--- conflicted
+++ resolved
@@ -217,23 +217,14 @@
   Field2D & operator/=(const Field2D &rhs); ///< In-place division. Copy-on-write used if data is shared
   Field2D & operator/=(BoutReal rhs);       ///< In-place division. Copy-on-write used if data is shared
 
-  DEPRECATED(void getXArray(int y, int z, rvec &xv) const);
-  DEPRECATED(void getYArray(int x, int z, rvec &yv) const);
-  DEPRECATED(void getZArray(int x, int y, rvec &zv) const);
-
-<<<<<<< HEAD
-  DEPRECATED(void setXArray(int y, int z, const rvec &xv));
-  DEPRECATED(void setYArray(int x, int z, const rvec &yv));
+  DEPRECATED(void getXArray(int y, int z, rvec &xv) const override);
+  DEPRECATED(void getYArray(int x, int z, rvec &yv) const override);
+  DEPRECATED(void getZArray(int x, int y, rvec &zv) const override);
+
+  DEPRECATED(void setXArray(int y, int z, const rvec &xv) override);
+  DEPRECATED(void setYArray(int x, int z, const rvec &yv) override);
 
   // Stencils
-=======
-  void getXArray(int y, int z, rvec &xv) const override;
-  void getYArray(int x, int z, rvec &yv) const override;
-  void getZArray(int x, int y, rvec &zv) const override;
-
-  void setXArray(int y, int z, const rvec &xv) override;
-  void setYArray(int x, int z, const rvec &yv) override;
->>>>>>> f36eb2c9
 
   //void setStencil(bstencil *fval, bindex *bx) const;
   void setXStencil(stencil &fval, const bindex &bx, CELL_LOC loc = CELL_DEFAULT) const override;
