# configuration file for BOUT++
# September 2008: Converted to use autoconf. Can be manually edited
# for the (very) rare occasions when autoconf fails

# extra compilation flags:
# -DCHECK=lvl  Enables a host of additional checks on each operation
#              such as uninitialised data if lvl is > 0. -DCHECK=3
#              enables all tests, while -DCHECK=0 disables them.
#              Helps when debugging
# -DTRACK      Keeps track of variable names.
#              Enables more useful error messages
# for SSE2: -msse2 -mfpmath=sse
# 
# This must also specify one or more file formats
# -DPDBF  PDB format (need to include pdb_format.cxx)
# -DNCDF  NetCDF format (nc_format.cxx)

# PETSc config variables need to be first, else they may clobber other
# options (e.g. CXX, CXXFLAGS)
@PETSC@
@SLEPC_VARS@

# These lines can be replaced in "make install" to point to install directories
# They are used in the CXXFLAGS variable below rather than hard-coding the directories
BOUT_INCLUDE_PATH=$(BOUT_TOP)/include
BOUT_LIB_PATH=$(BOUT_TOP)/lib
BOUT_CONFIG_FILE=$(BOUT_TOP)/make.config

# Created this variable so that a user won't overwrite the CXXFLAGS variable
# on the command line, just add to this one
BOUT_FLAGS = $(CXXFLAGS) @CXXFLAGS@ @OPENMP_CXXFLAGS@ @CXX11_FLAGS@ @COVERAGE_FLAGS@
#Use := here to force a "static" evaluation of the current state of BOUT_FLAGS to
#avoid infinite recursion that would arise if BOUT_FLAGS appeared on both sides of =
BOUT_FLAGS := $(BOUT_FLAGS) -DBOUT_FLAGS_STRING="$(BOUT_FLAGS)"

# Specify the MPI C++ compiler in CXX

CXX		= @MPICXX@
CC      = $(CXX)

AR		= ar
ARFLAGS = @ARFLAGS@
RANLIB	= @RANLIB@
MKDIR	= @MKDIR_P@

####################################################################
# Do not need to alter anything below
####################################################################

LD       = $(CXX)
LDFLAGS  = @LDFLAGS@
LIBS     = @LIBS@
CPPFLAGS = @CPPFLAGS@

####################################################################
# Extra (optional) source files, includes and libs
# NOTE: EXTRA_SRC must include a solver (solver.cxx or ida_solver.cxx)
#       and a file format (nc_format.cxx or pdb_format.cxx)
####################################################################

EXTRA_INCS	  = $(CPPFLAGS) @EXTRA_INCS@
EXTRA_LIBS	  = $(LIBS) @EXTRA_LIBS@ @OPENMP_CXXFLAGS@

PRECON_SOURCE = @PRECON_SOURCE@

BOUT_VERSION  = @PACKAGE_VERSION@

####################################################################
# These are used for compiling physics modules using BOUT++ library
####################################################################

# Files that are needed by configure and should be dependencies for 'all'

OBJ    = $(SOURCEC:%.cxx=%.o)
ifndef RELEASE
LIB    = $(BOUT_LIB_PATH)/libbout++.a
LIB_SO = $(BOUT_LIB_PATH)/libbout++.so
endif

BOUT_INCLUDE = -I$(BOUT_INCLUDE_PATH) $(CXXINCLUDE) $(EXTRA_INCS)
BOUT_LIBS    = -lm -L$(BOUT_LIB_PATH) -lbout++ $(EXTRA_LIBS)

CHANGED = $(shell find -f $(BOUT_TOP)/include $(BOUT_TOP)/src -type f \( -name \*.cxx -or -name \*.h \) -newer $(LIB) -print 2> /dev/null)

# This will set a default if no TARGET is provided
<<<<<<< HEAD
ifndef TARGET
TARGET = $(SOURCEC:%.cxx=%)
endif
=======
TARGET				?= $(SOURCEC:%.cxx=%)
>>>>>>> 5358b73b

####################################################################
# Definining stuff for recursive make
####################################################################

# Phony targets since they are directory names
.PHONY: $(DIRS) lib install libfast runtest manual sphinx doxygen

ifneq ("$(TARGET)","libfast")
all: $(BOUT_CONFIG_FILE) $(DIRS) $(TARGET)
else
all: $(BOUT_TOP)/config.status $(BOUT_CONFIG_FILE) $(DIRS)
endif
libfast: $(BOUT_CONFIG_FILE) $(DIRS)

####################################################################
# Recursively run make through subdirs
####################################################################

ifeq ("$(TARGET)" , "lib")
$(DIRS):
# make $@ slowly using the old method where parallel builds can cause
# race conditions that 
	@$(MAKE) -s --no-print-directory TARGET=lib -C $@ all
else
ifeq ("$(TARGET)","libfast")
$(DIRS):
# make $@ using the libfast method, where all .o files
# are only created in the end
	@$(MAKE) -s --no-print-directory TARGET=$(TARGET) -C $@ $(TARGET)
else
MODULE_DIR?=$(shell pwd)
$(DIRS):
# MODULE_DIR: pass the module directory, where the libraries should be
# created.
# SUB_NAME is used for creating a library with the expected name.
# first a potential trailing slash is removed, and after that the
# directory name is extracted. This allows to e.g. specify a directory
# as fuu/bar/ and still get an archive named bar.a
# The # probably doesn't need to be escaped as everything in the
# recipy is passed to the shell, even lines starting with #
	@$(MAKE) -s --no-print-directory MODULE_DIR=$(MODULE_DIR) SUB_NAME=$(shell f=$@ ; g=$${f%/} ; echo $${g##*/}) TARGET=sub -C $@
endif
endif

# Create 'lib' and 'include' incase they don't exist
$(BOUT_TOP)/include $(BOUT_TOP)/lib:
	$(MKDIR) $@

####################################################################
# Install header files and libraries
####################################################################
prefix = @prefix@
exec_prefix = @exec_prefix@
datarootdir = @datarootdir@

INSTALL = @INSTALL@
INSTALL_PROGRAM = ${INSTALL}
INSTALL_DATA = ${INSTALL} -m 644

INSTALL_INCLUDE_PATH = $(DESTDIR)@includedir@/bout++/

install: libfast
	$(PRE_INSTALL)     # Pre-install commands follow.

	$(NORMAL_INSTALL)  # Normal commands follow.

	$(INSTALL_DATA) -D include/*.hxx -t $(INSTALL_INCLUDE_PATH)
	$(INSTALL_DATA) -D include/pvode/*.h -t $(INSTALL_INCLUDE_PATH)/pvode/
	$(INSTALL_DATA) -D include/bout/*.hxx -t $(INSTALL_INCLUDE_PATH)/bout/
	$(INSTALL_DATA) -D include/bout/sys/*.hxx -t $(INSTALL_INCLUDE_PATH)/bout/sys/
	$(INSTALL_DATA) -D include/bout/invert/*.hxx -t $(INSTALL_INCLUDE_PATH)/bout/invert/
	$(INSTALL_DATA) -D lib/libbout++.a -t $(DESTDIR)@libdir@
	$(INSTALL_DATA) -D lib/libpvode.a -t $(DESTDIR)@libdir@
	$(INSTALL_DATA) -D lib/libpvpre.a -t $(DESTDIR)@libdir@
	$(INSTALL_PROGRAM) -D bin/bout-config -t $(DESTDIR)@bindir@
	$(INSTALL_PROGRAM) -D bin/bout-log-color -t $(DESTDIR)@bindir@
	$(INSTALL_DATA) -D tools/idllib/*.pro -t $(DESTDIR)@datadir@/bout++/idllib/
	$(INSTALL_DATA) -D tools/idllib/README -t $(DESTDIR)@datadir@/bout++/idllib/
	$(INSTALL_DATA) -D tools/pylib/boutdata/*.py -t $(DESTDIR)@datadir@/bout++/pylib/boutdata/
	$(INSTALL_DATA) -D tools/pylib/boututils/*.py -t $(DESTDIR)@datadir@/bout++/pylib/boututils/
	$(INSTALL_DATA) -D make.config -t $(DESTDIR)@datadir@/bout++/

	$(POST_INSTALL)    # Post-install commands follow.

	@# Modify paths in the bout-config script 
	sed -i "s|^BOUT_INCLUDE_PATH=.*|BOUT_INCLUDE_PATH=@includedir@/bout++|" $(DESTDIR)@bindir@/bout-config 
	sed -i "s|^BOUT_LIB_PATH=.*|BOUT_LIB_PATH=@libdir@|" $(DESTDIR)@bindir@/bout-config
	sed -i "s|^BOUT_CONFIG_FILE=.*|BOUT_CONFIG_FILE=@datadir@/bout++/make.config|" $(DESTDIR)@bindir@/bout-config
	sed -i "s|^idlpath=.*|idlpath=@datadir@/bout++/idllib/|" $(DESTDIR)@bindir@/bout-config
	sed -i "s|^pythonpath=.*|pythonpath=@datadir@/bout++/pylib/|" $(DESTDIR)@bindir@/bout-config

	@# Modify paths in the make.config file
	sed -i "s|^BOUT_INCLUDE_PATH=.*|BOUT_INCLUDE_PATH=@includedir@/bout++|" $(DESTDIR)@datadir@/bout++/make.config
	sed -i "s|^BOUT_LIB_PATH=.*|BOUT_LIB_PATH=@libdir@|" $(DESTDIR)@datadir@/bout++/make.config
	sed -i "s|^BOUT_CONFIG_FILE=.*|BOUT_CONFIG_FILE=@datadir@/bout++/make.config|" $(DESTDIR)@datadir@/bout++/make.config

uninstall:
	$(PRE_UNINSTALL)     # Pre-uninstall commands follow.

	$(NORMAL_UNINSTALL)  # Normal commands follow.
	$(RM) $(DESTDIR)@datadir@/bout++/make.config
	$(RM) -r $(DESTDIR)@datadir@/bout++/pylib/boututils/
	$(RM) -r $(DESTDIR)@datadir@/bout++/pylib/boutdata/
	$(RM) -r $(DESTDIR)@datadir@/bout++/idllib/
	$(RM) $(DESTDIR)@bindir@/bout-config
	$(RM) $(DESTDIR)@bindir@/bout-log-color
	$(RM) $(DESTDIR)@libdir@/libbout++.a
	$(RM) $(DESTDIR)@libdir@/libpvode.a
	$(RM) $(DESTDIR)@libdir@/libpvpre.a
	$(RM) -r  $(DESTDIR)@includedir@/bout++/

	$(POST_UNINSTALL)    # Post-uninstall commands follow.

####################################################################
# Builds the library with $(OBJ) which is defined from the SOURCEC variable
####################################################################

ifeq ("$(TARGET)", "libfast")
libfast: makefile $(BOUT_CONFIG_FILE) $(BOUT_TOP)/include $(OBJ) $(DIRS)
endif

ifeq ("$(TARGET)", "lib")
lib: makefile $(BOUT_CONFIG_FILE) $(BOUT_TOP)/include $(BOUT_TOP)/lib $(OBJ)
ifneq ("$(OBJ)foo", "foo")
	@echo "  Adding $(OBJ) to libbout++.a"
	@$(AR) $(ARFLAGS) $(LIB) $(OBJ)
	@$(RANLIB) $(LIB)
endif
endif


ifeq ("$(TARGET)", "sub")
LIB=$(MODULE_DIR)/$(SUB_NAME).a
sub: makefile $(BOUT_CONFIG_FILE) $(BOUT_TOP)/include $(BOUT_TOP)/lib $(OBJ)
ifneq ("$(OBJ)foo", "foo")
	@echo "  Adding $(OBJ) to $(LIB)"
	@$(AR) $(ARFLAGS) $(LIB) $(OBJ)
	@$(RANLIB) $(LIB)
endif
endif

runtest:
	./runtest


ifneq ("$(TARGET)", "sub")
ifneq ("$(TARGET)", "libfast")
ifneq ("$(TARGET)", "lib")
ifneq ("$(TARGET)", "runtest")

####################################################################
# Make libbout++.a if it doesn't exist with the checklib target
####################################################################
libbout++.a:
	@echo "Rebuilding out-of-date bout++ library"
	@$(MAKE) --no-print-directory -C $(BOUT_TOP)
 
####################################################################
# Make the target (e.g. gas_compress)
####################################################################
# first we remove a trailing slash, if present. Note that currently we
# dont support several trailing slashes, as in fuu/bar/// 
DIRS_=$(DIRS:%/=%)
# then we extract the directory name, in case it is a longer path
# We are not in a recipe, so # needs to be escaped
# $$ is an escaped $
DIRS__=$(shell for f in $(DIRS_) ; do echo $${f\#\#*/};done)
# now we can generate a list of libraries
SUB_LIBS=$(DIRS__:%=%.a)
$(SUB_LIBS):$(DIRS__)

$(SOURCEC): checklib
$(SOURCEC:%.cxx=%.o): $(LIB)
$(TARGET): makefile $(BOUT_CONFIG_FILE) $(OBJ) $(SUB_LIBS)
	@echo "  Linking" $(TARGET)
	@$(LD) $(LDFLAGS) -o $(TARGET) $(OBJ) $(BOUT_LIBS) $(SUB_LIBS)

checklib:
ifneq ("$(CHANGED)foo", "foo")
	@echo "Rebuilding out-of-date bout++ library"
	@$(MAKE) --no-print-directory -C $(BOUT_TOP)
endif

endif
endif
endif
endif

# Ignore missing requirement files
-include .*.mk

# If it is a libfast target, track changes to rebuild library if needed
#
# Further track dependencies using gcc's -M feature:
# -MF  write the generated dependency rule to a file
# -MG  assume missing headers will be generated and don't stop with an error
# -MM  generate dependency rule for prerequisite, skipping system headers
# -MP  add phony target for each header to prevent errors when header is missing
# -MT  add a target to the generated dependency
# Ignore failure, in case some compiler does not support this
%.o: $(BOUT_CONFIG_FILE) %.cxx
	@echo "  Compiling " $(@F:.o=.cxx)
	@$(CXX) $(BOUT_INCLUDE) $(BOUT_FLAGS) -c $(@F:.o=.cxx) -o $@
	@$(CXX) $(BOUT_INCLUDE) $(BOUT_FLAGS) -MF.$(@F:.o=.mk) -MM -c $(@F:.o=.cxx) || exit 0
ifeq ("$(TARGET)","libfast")
	test "$@" = "bout++.o" || touch $(BOUT_TOP)/lib/.last.o.file
endif

####################################################################
# Clean target. Pretty self explanatory.
# NOTE: See that double colon (::) below? That's signifies a rule that can be added to later
# See:
# http://owen.sj.ca.us/~rk/howto/slides/make/slides/makecolon.html
####################################################################

clean::
	-@$(RM) -rf $(OBJ) $(DEPS) $(TARGET)
	@for pp in $(DIRS); do echo "  " $$pp cleaned; $(MAKE) --no-print-directory -C $$pp clean; done
	@$(RM) -f $(SUB_LIBS)

distclean:: clean clean-tests
	@echo include cleaned
# Removing the externalpackage installation. When we have more packages, need a better way
	@$(RM) -rf $(BOUT_TOP)/include/pvode
	@echo lib cleaned
	@$(RM) -rf $(BOUT_TOP)/lib/*
	-@$(RM) $(BOUT_TOP)/externalpackages/PVODE/lib/*.a
	-@$(RM) $(BOUT_TOP)/externalpackages/PVODE/source/obj/*.o
	-@$(RM) $(BOUT_TOP)/externalpackages/PVODE/precon/obj/*.o
	-@$(RM) -rf $(BOUT_TOP)/autom4te.cache make.config
	@echo externalpackages cleaned
	@touch $(BOUT_TOP)/configure
	@echo autom4te.cache cleaned

clean-tests: clean-unit-tests clean-integrated-tests clean-mms-tests

clean-unit-tests:
	@echo "   tests/unit cleaned"
	@$(MAKE) --no-print-directory -C tests/unit clean

clean-integrated-tests:
	@echo "   tests/integrated cleaned"
	@$(MAKE) --no-print-directory -C tests/integrated clean

clean-mms-tests:
	@echo "   tests/MMS cleaned"
	@$(MAKE) --no-print-directory -C tests/MMS clean

####################################################################
# Documentation
####################################################################

MANUAL_DIR=$(BOUT_TOP)/manual

doxygen:
	$(MAKE) -C $(MANUAL_DIR) doxygen

breathe-autogen:
	$(MAKE) -C $(MANUAL_DIR) breathe_autogen

sphinx-docs-html:
	$(MAKE) -C $(MANUAL_DIR) sphinx-html

sphinx-docs-latex:
	$(MAKE) -C $(MANUAL_DIR) sphinx-pdf

manual:
	$(MAKE) -C $(MANUAL_DIR)

manual-html:
	$(MAKE) -C $(MANUAL_DIR) html

manual-pdf:
	$(MAKE) -C $(MANUAL_DIR) pdf

######################################################################
# Code coverage
######################################################################

GCOV = @GCOV@
LCOV = @LCOV@
GENHTML = @GENHTML@
abs_builddir = @abs_builddir@

@CODE_COVERAGE_RULES@<|MERGE_RESOLUTION|>--- conflicted
+++ resolved
@@ -83,13 +83,7 @@
 CHANGED = $(shell find -f $(BOUT_TOP)/include $(BOUT_TOP)/src -type f \( -name \*.cxx -or -name \*.h \) -newer $(LIB) -print 2> /dev/null)
 
 # This will set a default if no TARGET is provided
-<<<<<<< HEAD
-ifndef TARGET
-TARGET = $(SOURCEC:%.cxx=%)
-endif
-=======
 TARGET				?= $(SOURCEC:%.cxx=%)
->>>>>>> 5358b73b
 
 ####################################################################
 # Definining stuff for recursive make
