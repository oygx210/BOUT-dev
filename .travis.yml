sudo: required
dist: trusty
language: cpp
compiler: gcc

git:
  depth: 3

addons:
  apt:
    # Note &<name> creates a reference that we can refer to later using
    # *<name>, see https://en.wikipedia.org/wiki/YAML#Syntax
    packages: &standard_packages
    - libfftw3-dev
    - libnetcdf-dev
    - netcdf-bin
    - hdf5-tools
    - python3
    - python3-pip
    - python3-numpy
    - python3-scipy
    - lcov
    - libhdf5-mpi-dev
    - openmpi-bin
    - libopenmpi-dev

matrix:
  fast_finish: true
  include:
  - env: &default_env
      - CONFIGURE_OPTIONS=''
      - SCRIPT_FLAGS='-uim'
<<<<<<< HEAD
      - PIP_PACKAGES='netcdf4'
  - env:
      - *default_env
=======
      - PIP_PACKAGES='netcdf4 jinja2'
  - addons:
      apt:
        packages: &mpich
         - libmpich-dev
         - mpich
         - *non-mpi
         - libhdf5-serial-dev
    env:
>>>>>>> 1ffc4179
      - CONFIGURE_OPTIONS='--enable-shared'
      - SCRIPT_FLAGS='-uimt python'
      - PIP_PACKAGES='netcdf4 cython jinja2'

  - env:
      - *default_env
      - CONFIGURE_OPTIONS='--enable-openmp'
      - OMP_NUM_THREADS=2
  - env:
      - *default_env
      - CONFIGURE_OPTIONS='--enable-debug'
  - env:
      - *default_env
      - CONFIGURE_OPTIONS='--enable-shared'
      - SCRIPT_FLAGS="-ut shared"
  - env:
      - *default_env
      - CONFIGURE_OPTIONS='--enable-checks=no --enable-optimize=3 --disable-signal --disable-track --disable-backtrace'
  - addons:
      apt:
        sources:
          - ubuntu-toolchain-r-test
        packages:
          - g++-7
          - *standard_packages
    env:
      - *default_env
      - CONFIGURE_OPTIONS=''
      - CC=gcc-7 CXX=g++-7
      - MATRIX_EVAL="CC=gcc-7 && CXX=g++-7"
      #The -Wno-literal-suffix flag in CXXFLAGS above is a temporary workaround to
      #disable a noisy message arising from the relatively old version of openmpi
      #in use in combination with the relatively new version of gcc. We should be able
      #to remove this if a newer openmpi version is introduced.
      - CXXFLAGS="-Wno-literal-suffix -Wall -Wextra"
#CLANG
  - env:
      - *default_env
      - MPICH_CC=clang MPICH_CXX=clang++
      - OMPI_CC=clang OMPI_CXX=clang++
    compiler: clang
  - env:
      - *default_env
      - CONFIGURE_OPTIONS='--enable-debug'
      - MPICH_CC=clang MPICH_CXX=clang++
      - OMPI_CC=clang OMPI_CXX=clang++
    compiler: clang
#COVERAGE
  - addons:
      apt:
        packages:
          - *standard_packages
          - libpetsc3.4.2-dev
          - libslepc3.4.2-dev
          - liblapack-dev
          - libparpack2-dev
    env:
      - CONFIGURE_OPTIONS='--enable-code-coverage --enable-debug --enable-track --enable-checks=3 --with-petsc --with-lapack --with-slepc --enable-openmp'
      - OMP_NUM_THREADS=2
      - PETSC_DIR=/usr/lib/petscdir/3.4.2
      - PETSC_ARCH=linux-gnu-c-opt
      - SLEPC_DIR=/usr/lib/slepcdir/3.4.2
      - SLEPC_ARCH=linux-gnu-c-opt
      - SCRIPT_FLAGS='-cu'
  - env:
      - CONFIGURE_OPTIONS='--enable-code-coverage --disable-debug --disable-checks'
      - SCRIPT_FLAGS='-cu'
      - PIP_PACKAGES='jinja2'

before_install:
  ##################################################
  # Job specific setup
  ##################################################
  # The following eval is the way to force CC/CXX to desired values as travis forces values
  # for these in the pre-before_install stage, see https://docs.travis-ci.com/user/languages/cpp/#C11-C%2B%2B11-(and-Beyond)-and-Toolchain-Versioning
  - eval "${MATRIX_EVAL}"
  - echo "${CC} $(${CC} --version)"
  ##################################################
  # Install remaining python3 packages using pip
  ##################################################
  - source .pip_install_for_travis.sh ${PIP_PACKAGES}

script:
  # Configure, compile and run test_suite
  - "./.travis_script.sh ${SCRIPT_FLAGS}"

notifications:
  # Send a notification to the BOUT++ Slack team
  slack:
    secure: keU2ApI8C1M5q1700iNWmhzAQN5iJCciuP6V1lAjVBE8C2C/8mnYK3Pe83wok97buvvfVs5Qjq1+MSYSTCEw+dEye7p+1aBH7qg8C2Jyw+ugFe+6vmijag3v8DqkkzUGyF4X7+ei7YfV4G7u7YAlq/BqzD9e0SA7aASZJ3CF42f4lHKwTe0mnJfqOb8MwCBbSytzdj/iQH/O/pch03CjVObv2A88gaC5YMwYpeTAMMNGZThHsJHcVFCAz4MbvOApKSnykbRbE4AooF6lhUnAg/V40+ews5Q0NhYSLoOcQohLljLTMKAL2oRS34WdunnAEdIighLztFBNI/CKO8uaFBsWZcT2E4qRrajYTnuhCop5fUtk2lsrwUV36WFKLswa74KaSjXgpjvrV1MIidkRztPhYwcJdk9yvEroZ67C4GPBLZ6jZF/nUU9l2toPNkzGkxhDB9r9MIU2l0PJ2d3wRCcZ59jZ/Gr1Bminsyr20AU1JO5tsiO+6UI+7hxXQXtz/1knlmiZ/pXj/3Sp8+KQ/Z0MUeayC0CROFoZt/HekA6z34YcmeN/nMcXCnO7HTZ+bw7LasaIsrHbQ3PYPn8Be2f1hj4sPBnPpruN5FFYYc29c/ek8FET9LLD8a3v1V8P2udy/y5RnDqFskx+OfqKL8tSJk/zSbK/JPCTnx1rfsU=<|MERGE_RESOLUTION|>--- conflicted
+++ resolved
@@ -30,11 +30,6 @@
   - env: &default_env
       - CONFIGURE_OPTIONS=''
       - SCRIPT_FLAGS='-uim'
-<<<<<<< HEAD
-      - PIP_PACKAGES='netcdf4'
-  - env:
-      - *default_env
-=======
       - PIP_PACKAGES='netcdf4 jinja2'
   - addons:
       apt:
@@ -44,7 +39,6 @@
          - *non-mpi
          - libhdf5-serial-dev
     env:
->>>>>>> 1ffc4179
       - CONFIGURE_OPTIONS='--enable-shared'
       - SCRIPT_FLAGS='-uimt python'
       - PIP_PACKAGES='netcdf4 cython jinja2'
